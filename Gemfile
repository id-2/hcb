--- conflicted
+++ resolved
@@ -87,16 +87,14 @@
 # Markdown in Comments
 gem 'redcarpet'
 
-<<<<<<< HEAD
 # Localize to user's timezone
 gem 'local_time'
 
 # Calculate dates with business days
 gem 'business_time'
-=======
+
 # Image Processing for ActiveStorage
 gem 'mini_magick'
->>>>>>> 1353bbfd
 
 group :development, :test do
   # Call 'byebug' anywhere in the code to stop execution and get a debugger console

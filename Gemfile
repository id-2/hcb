# frozen_string_literal: true

source "https://rubygems.org"
git_source(:github) { |repo| "https://github.com/#{repo}.git" }

ruby File.read(File.join(File.dirname(__FILE__), ".ruby-version")).strip

gem "rails", "~> 7.0.4"

gem "puma", "~> 4.3" # app server

gem "pg", ">= 0.18", "< 2.0" # database
gem "redis", "~> 5.0" # for caching, jobs, etc.
gem "sidekiq", "~> 6.5.5" # background jobs
gem "sidekiq-cron", "~> 1.1" # run Sidekiq jobs at scheduled intervals

gem "image_processing", "~> 1.2"
gem "mini_magick"


gem "jsbundling-rails", "~> 1.0"
gem "terser", "~> 1.1" # JS compressor
gem "sassc-rails"
gem "jquery-rails"
gem "react-rails"
gem "turbo-rails", "~> 1.4"

gem "invisible_captcha"
gem "local_time" # client-side timestamp converter for cache-safe rendering
gem "country_select", "~> 8.0"


gem "httparty" # web requests
gem "faraday" # wen requests

gem "increase", "~> 0.3.1"
gem "stripe", "8.2.0"
gem "plaid", "~> 6.0"

gem "aws-sdk-s3", require: false

gem "airrecord", "~> 1.0" # Airtable API for internal operations

gem "twilio-ruby" # SMS notifications

gem "lob"

gem "docusign_esign", "~> 3.13" # DocuSign API

gem "google-apis-admin_directory_v1", "~> 0.23.0" # GSuite

# net-http is required in top level Gemfile to avoid these warnings
# /usr/local/lib/ruby/2.7.0/net/protocol.rb:66: warning: already initialized constant Net::ProtocRetryError
# /bundle/ruby/2.7.0/gems/net-protocol-0.1.3/lib/net/protocol.rb:68: warning: previous definition of ProtocRetryError was here
# https://github.com/ruby/net-imap/issues/16
gem "net-http"
gem "uri", "0.10.0" # lock to default version of uri from Ruby 2.7


gem "pg_search" # full-text search

gem "lockbox" # encrypt sensitive data
gem "blind_index" # needed to query and/or guarantee uniqueness for encrypted fields with lockbox

gem "aasm" # state machine

gem "paper_trail" # track changes to models
gem "acts_as_paranoid", "~> 0.8.1" # enables soft deletions

gem "friendly_id", "~> 5.2.0" # slugs
gem "hashid-rails", "~> 1.0" # obfuscate IDs in URLs

gem "active_storage_validations" # file validations
gem "validates_email_format_of" # email address validations
gem "phonelib" # phone number validations

gem "money-rails"
gem "monetize"
gem "rounding"

gem "business_time"

gem "wicked_pdf" # HTML to PDF conversion


gem "rack-cors" # manage CORS
gem "rack-attack" # rate limiting
gem "browser", "~> 5.3" # browser detection

# Pagination
gem "kaminari"
gem "api-pagination"


gem "flipper" # feature flags
gem "flipper-active_record"
gem "flipper-ui"

gem "scientist" # helps refactor code for critical paths with confidence
# gem "lab_tech" # collects data from scientist experiments
gem "table_print" # pretty prints tables in console (used with lab_tech)


gem "pundit" # implements authorization policies

# API V3
gem "grape"
gem "grape-entity" # For Grape::Entity ( https://github.com/ruby-grape/grape-entity )
gem "grape-kaminari"
gem "grape-route-helpers"
gem "grape-swagger"
gem "grape-swagger-entity", "~> 0.3"

gem "maildown" # markdown for views
gem "redcarpet" # markdown parsing

gem "namae" # multi-cultural human name parser
gem "premailer-rails" # css to inline styles for emails
gem "safely_block"
gem "strong_migrations" # protects against risky migrations
gem "swagger-blocks"
gem "xxhash" # fast hashing

gem "webauthn", "~> 2.5"

gem "ahoy_matey" # analytics
gem "airbrake" # exception tracking
gem "blazer" # business intelligence tool/dashboard

gem "geo_pattern" # create procedurally generated patterns for Cards
gem "comma", "~> 4.6" # CSV generation
gem "faker" # Create mock data

gem "chronic" # time/date parsing
gem "rinku", require: "rails_rinku" # auto-linking URLs in text

gem "geocoder" # lookup lat/lng for Stripe Cards shipment tracking

gem "rqrcode" # QR code generation

gem "brakeman" # static security vulnerability scanner

gem "awesome_print" # pretty print objects in console
gem "byebug", platforms: [:mri, :mingw, :x64_mingw]
gem "dry-validation"

gem "bootsnap", ">= 1.4.4", require: false # reduces boot times through caching; required in config/boot.rb


gem "mrsk" # deployments

group :production do
  gem "skylight"

  # gem "heroku-deflater" # compression

  # Heroku language runtime metrics
  # https://devcenter.heroku.com/articles/language-runtime-metrics-ruby#add-the-barnes-gem-to-your-application
  gem "barnes"
end

group :test do
  gem "factory_bot_rails" # Test data
end

group :development, :test do
  gem "erb_lint", require: false
  gem "rubocop"
  gem "relaxed-rubocop"

  gem "rspec-rails", "~> 5.0.0"

  # Lets you set a breakpoint with a REPL using binding.pry
  gem "pry-byebug", require: ENV["EXCLUDE_PRY"] != "true"
  gem "pry-rails", require: ENV["EXCLUDE_PRY"] != "true"
end

group :development, :staging do
  gem "query_count"

  gem "rack-mini-profiler", "~> 3.0"
  gem "stackprof" # used by `rack-mini-profiler` to provide flamegraphs
end

group :development do
  gem "annotate" # comment models with database schema

  # Access an interactive console on exception pages or by calling 'console' anywhere in the code.
  gem "listen", "~> 3.2"
  gem "web-console", ">= 3.3.0"

  gem "letter_opener_web" # preview emails

  gem "wkhtmltopdf-binary", "0.12.3" # version must match the wkhtmltopdf Heroku buildpack version (0.12.3 by default)

  # Ruby language server
  gem "solargraph", require: false
  gem "solargraph-rails", "~> 0.2.0", require: false

  gem "htmlbeautifier", require: false # for https://marketplace.visualstudio.com/items?itemName=tomclose.format-erb

<<<<<<< HEAD
gem "country_select", "~> 8.0"

gem "money"

gem 'eu_central_bank', git: 'https://github.com/RubyMoney/eu_central_bank.git', branch: "main"
=======
  gem "foreman"
end
>>>>>>> 9c72d5d8
<|MERGE_RESOLUTION|>--- conflicted
+++ resolved
@@ -146,6 +146,11 @@
 
 gem "bootsnap", ">= 1.4.4", require: false # reduces boot times through caching; required in config/boot.rb
 
+gem "country_select", "~> 8.0"
+
+gem "money"
+
+gem 'eu_central_bank', git: 'https://github.com/RubyMoney/eu_central_bank.git', branch: "main"
 
 gem "mrsk" # deployments
 
@@ -199,13 +204,5 @@
 
   gem "htmlbeautifier", require: false # for https://marketplace.visualstudio.com/items?itemName=tomclose.format-erb
 
-<<<<<<< HEAD
-gem "country_select", "~> 8.0"
-
-gem "money"
-
-gem 'eu_central_bank', git: 'https://github.com/RubyMoney/eu_central_bank.git', branch: "main"
-=======
   gem "foreman"
-end
->>>>>>> 9c72d5d8
+end
--- conflicted
+++ resolved
@@ -141,18 +141,10 @@
 # Enable compression in production
 gem 'heroku-deflater', group: :production
 
-<<<<<<< HEAD
 gem 'aasm' # state machine
 gem 'airbrake' # exception tracking
 gem 'blazer' # business intelligence tool/dashboard
+gem 'money-rails' # back cent fields as money objects 
 gem 'paper_trail' # track changes on models
 gem 'sidekiq-cron', '~> 1.1' # run sidekiq scheduled tasks
-gem 'strong_migrations' # protects against risky migrations that could cause application harm on deploy
-=======
-gem 'airbrake'
-gem 'blazer'
-gem 'money-rails' # back cent fields as money objects 
-gem 'paper_trail'
-gem 'sidekiq-cron', '~> 1.1' # run sidekiq scheduled tasks
-gem 'strong_migrations'
->>>>>>> 6380045a
+gem 'strong_migrations' # protects against risky migrations that could cause application harm on deploy
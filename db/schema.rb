--- conflicted
+++ resolved
@@ -10,11 +10,7 @@
 #
 # It's strongly recommended that you check this file into your version control system.
 
-<<<<<<< HEAD
-ActiveRecord::Schema[7.0].define(version: 2024_02_03_183350) do
-=======
 ActiveRecord::Schema[7.0].define(version: 2024_02_20_223246) do
->>>>>>> c27693ae
   # These are extensions that must be enabled in order to support this database
   enable_extension "citext"
   enable_extension "pg_stat_statements"
@@ -53,15 +49,9 @@
     t.text "increase_id"
     t.date "scheduled_on"
     t.text "column_id"
-<<<<<<< HEAD
-    t.bigint "payment_recipient_id"
-    t.string "recipient_email"
-    t.boolean "send_email_notification", default: false
-=======
     t.string "recipient_email"
     t.boolean "send_email_notification", default: false
     t.bigint "payment_recipient_id"
->>>>>>> c27693ae
     t.index ["column_id"], name: "index_ach_transfers_on_column_id", unique: true
     t.index ["creator_id"], name: "index_ach_transfers_on_creator_id"
     t.index ["event_id"], name: "index_ach_transfers_on_event_id"
@@ -976,20 +966,12 @@
     t.string "increase_status"
     t.string "check_number"
     t.jsonb "increase_object"
-<<<<<<< HEAD
-=======
     t.string "recipient_email"
     t.boolean "send_email_notification", default: false
->>>>>>> c27693ae
     t.string "column_id"
     t.string "column_status"
     t.jsonb "column_object"
     t.string "column_delivery_status"
-<<<<<<< HEAD
-    t.string "recipient_email"
-    t.boolean "send_email_notification", default: false
-=======
->>>>>>> c27693ae
     t.index "(((increase_object -> 'deposit'::text) ->> 'transaction_id'::text))", name: "index_increase_checks_on_transaction_id"
     t.index ["column_id"], name: "index_increase_checks_on_column_id", unique: true
     t.index ["event_id"], name: "index_increase_checks_on_event_id"
@@ -1380,10 +1362,7 @@
     t.datetime "created_at", null: false
     t.datetime "updated_at", null: false
     t.index ["event_id"], name: "index_payment_recipients_on_event_id"
-<<<<<<< HEAD
     t.index ["name"], name: "index_payment_recipients_on_name"
-=======
->>>>>>> c27693ae
   end
 
   create_table "raw_column_transactions", force: :cascade do |t|

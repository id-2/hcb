# frozen_string_literal: true

# This file is auto-generated from the current state of the database. Instead
# of editing this file, please use the migrations feature of Active Record to
# incrementally modify your database, and then regenerate this schema definition.
#
# This file is the source Rails uses to define your schema when running `rails
# db:schema:load`. When creating a new database, `rails db:schema:load` tends to
# be faster and is potentially less error prone than running all of your
# migrations from scratch. Old migrations may fail to apply correctly if those
# migrations use external dependencies or application code.
#
# It's strongly recommended that you check this file into your version control system.

<<<<<<< HEAD
ActiveRecord::Schema.define(version: 2022_03_11_013142) do
=======
ActiveRecord::Schema.define(version: 2022_03_10_142025) do
>>>>>>> 0bb51f97

  # These are extensions that must be enabled in order to support this database
  enable_extension "citext"
  enable_extension "pg_stat_statements"
  enable_extension "plpgsql"

  create_table "ach_accounts", force: :cascade do |t|
    t.text "bank_name_ciphertext", null: false
    t.text "routing_number_ciphertext", null: false
    t.text "account_number_ciphertext", null: false
    t.datetime "created_at", precision: 6, null: false
    t.datetime "updated_at", precision: 6, null: false
  end

  create_table "ach_recipients", force: :cascade do |t|
    t.string "first_name"
    t.string "last_name"
    t.string "phone_number"
    t.bigint "ach_account_id", null: false
    t.bigint "event_id", null: false
    t.datetime "created_at", precision: 6, null: false
    t.datetime "updated_at", precision: 6, null: false
    t.index ["ach_account_id"], name: "index_ach_recipients_on_ach_account_id"
    t.index ["event_id"], name: "index_ach_recipients_on_event_id"
  end

  create_table "ach_transfers", force: :cascade do |t|
    t.bigint "event_id"
    t.bigint "creator_id"
    t.string "routing_number"
    t.string "account_number"
    t.string "bank_name"
    t.string "recipient_name"
    t.integer "amount"
    t.datetime "approved_at"
    t.datetime "created_at", null: false
    t.datetime "updated_at", null: false
    t.string "recipient_tel"
    t.datetime "rejected_at"
    t.text "payment_for"
    t.datetime "scheduled_arrival_date"
    t.string "aasm_state"
    t.text "confirmation_number"
    t.string "beneficiary_type"
    t.bigint "beneficiary_id"
    t.index ["beneficiary_type", "beneficiary_id"], name: "index_ach_transfers_on_beneficiary_type_and_beneficiary_id"
    t.index ["creator_id"], name: "index_ach_transfers_on_creator_id"
    t.index ["event_id"], name: "index_ach_transfers_on_event_id"
  end

  create_table "active_storage_attachments", force: :cascade do |t|
    t.string "name", null: false
    t.string "record_type", null: false
    t.bigint "record_id", null: false
    t.bigint "blob_id", null: false
    t.datetime "created_at", null: false
    t.index ["blob_id"], name: "index_active_storage_attachments_on_blob_id"
    t.index ["record_type", "record_id", "name", "blob_id"], name: "index_active_storage_attachments_uniqueness", unique: true
  end

  create_table "active_storage_blobs", force: :cascade do |t|
    t.string "key", null: false
    t.string "filename", null: false
    t.string "content_type"
    t.text "metadata"
    t.bigint "byte_size", null: false
    t.string "checksum", null: false
    t.datetime "created_at", null: false
    t.index ["key"], name: "index_active_storage_blobs_on_key", unique: true
  end

  create_table "ahoy_events", force: :cascade do |t|
    t.bigint "visit_id"
    t.bigint "user_id"
    t.string "name"
    t.jsonb "properties"
    t.datetime "time"
    t.index ["name", "time"], name: "index_ahoy_events_on_name_and_time"
    t.index ["properties"], name: "index_ahoy_events_on_properties", opclass: :jsonb_path_ops, using: :gin
    t.index ["user_id"], name: "index_ahoy_events_on_user_id"
    t.index ["visit_id"], name: "index_ahoy_events_on_visit_id"
  end

  create_table "ahoy_visits", force: :cascade do |t|
    t.string "visit_token"
    t.string "visitor_token"
    t.bigint "user_id"
    t.string "ip"
    t.text "user_agent"
    t.text "referrer"
    t.string "referring_domain"
    t.text "landing_page"
    t.string "browser"
    t.string "os"
    t.string "device_type"
    t.string "country"
    t.string "region"
    t.string "city"
    t.float "latitude"
    t.float "longitude"
    t.string "utm_source"
    t.string "utm_medium"
    t.string "utm_term"
    t.string "utm_content"
    t.string "utm_campaign"
    t.string "app_version"
    t.string "os_version"
    t.string "platform"
    t.datetime "started_at"
    t.index ["user_id"], name: "index_ahoy_visits_on_user_id"
    t.index ["visit_token"], name: "index_ahoy_visits_on_visit_token", unique: true
  end

  create_table "bank_accounts", force: :cascade do |t|
    t.text "plaid_access_token"
    t.text "plaid_item_id"
    t.text "plaid_account_id"
    t.text "name"
    t.datetime "created_at", null: false
    t.datetime "updated_at", null: false
    t.boolean "should_sync", default: true
    t.boolean "is_positive_pay"
    t.boolean "should_sync_v2", default: false
    t.datetime "failed_at"
    t.integer "failure_count", default: 0
  end

  create_table "bank_fees", force: :cascade do |t|
    t.bigint "event_id", null: false
    t.string "hcb_code"
    t.string "aasm_state"
    t.integer "amount_cents"
    t.datetime "created_at", precision: 6, null: false
    t.datetime "updated_at", precision: 6, null: false
    t.index ["event_id"], name: "index_bank_fees_on_event_id"
  end

  create_table "blazer_audits", force: :cascade do |t|
    t.bigint "user_id"
    t.bigint "query_id"
    t.text "statement"
    t.string "data_source"
    t.datetime "created_at"
    t.index ["query_id"], name: "index_blazer_audits_on_query_id"
    t.index ["user_id"], name: "index_blazer_audits_on_user_id"
  end

  create_table "blazer_checks", force: :cascade do |t|
    t.bigint "creator_id"
    t.bigint "query_id"
    t.string "state"
    t.string "schedule"
    t.text "emails"
    t.text "slack_channels"
    t.string "check_type"
    t.text "message"
    t.datetime "last_run_at"
    t.datetime "created_at", precision: 6, null: false
    t.datetime "updated_at", precision: 6, null: false
    t.index ["creator_id"], name: "index_blazer_checks_on_creator_id"
    t.index ["query_id"], name: "index_blazer_checks_on_query_id"
  end

  create_table "blazer_dashboard_queries", force: :cascade do |t|
    t.bigint "dashboard_id"
    t.bigint "query_id"
    t.integer "position"
    t.datetime "created_at", precision: 6, null: false
    t.datetime "updated_at", precision: 6, null: false
    t.index ["dashboard_id"], name: "index_blazer_dashboard_queries_on_dashboard_id"
    t.index ["query_id"], name: "index_blazer_dashboard_queries_on_query_id"
  end

  create_table "blazer_dashboards", force: :cascade do |t|
    t.bigint "creator_id"
    t.string "name"
    t.datetime "created_at", precision: 6, null: false
    t.datetime "updated_at", precision: 6, null: false
    t.index ["creator_id"], name: "index_blazer_dashboards_on_creator_id"
  end

  create_table "blazer_queries", force: :cascade do |t|
    t.bigint "creator_id"
    t.string "name"
    t.text "description"
    t.text "statement"
    t.string "data_source"
    t.datetime "created_at", precision: 6, null: false
    t.datetime "updated_at", precision: 6, null: false
    t.index ["creator_id"], name: "index_blazer_queries_on_creator_id"
  end

  create_table "canonical_event_mappings", force: :cascade do |t|
    t.bigint "canonical_transaction_id", null: false
    t.bigint "event_id", null: false
    t.datetime "created_at", precision: 6, null: false
    t.datetime "updated_at", precision: 6, null: false
    t.bigint "user_id"
    t.index ["canonical_transaction_id"], name: "index_canonical_event_mappings_on_canonical_transaction_id"
    t.index ["event_id", "canonical_transaction_id"], name: "index_cem_event_id_canonical_transaction_id_uniqueness", unique: true
    t.index ["event_id"], name: "index_canonical_event_mappings_on_event_id"
    t.index ["user_id"], name: "index_canonical_event_mappings_on_user_id"
  end

  create_table "canonical_hashed_mappings", force: :cascade do |t|
    t.bigint "canonical_transaction_id", null: false
    t.bigint "hashed_transaction_id", null: false
    t.datetime "created_at", precision: 6, null: false
    t.datetime "updated_at", precision: 6, null: false
    t.index ["canonical_transaction_id"], name: "index_canonical_hashed_mappings_on_canonical_transaction_id"
    t.index ["hashed_transaction_id"], name: "index_canonical_hashed_mappings_on_hashed_transaction_id"
  end

  create_table "canonical_pending_declined_mappings", force: :cascade do |t|
    t.bigint "canonical_pending_transaction_id", null: false
    t.datetime "created_at", precision: 6, null: false
    t.datetime "updated_at", precision: 6, null: false
    t.index ["canonical_pending_transaction_id"], name: "index_canonical_pending_declined_map_on_canonical_pending_tx_id"
  end

  create_table "canonical_pending_event_mappings", force: :cascade do |t|
    t.bigint "canonical_pending_transaction_id", null: false
    t.bigint "event_id", null: false
    t.datetime "created_at", precision: 6, null: false
    t.datetime "updated_at", precision: 6, null: false
    t.index ["canonical_pending_transaction_id"], name: "index_canonical_pending_event_map_on_canonical_pending_tx_id"
    t.index ["event_id"], name: "index_canonical_pending_event_mappings_on_event_id"
  end

  create_table "canonical_pending_settled_mappings", force: :cascade do |t|
    t.bigint "canonical_pending_transaction_id", null: false
    t.bigint "canonical_transaction_id", null: false
    t.datetime "created_at", precision: 6, null: false
    t.datetime "updated_at", precision: 6, null: false
    t.index ["canonical_pending_transaction_id"], name: "index_canonical_pending_settled_map_on_canonical_pending_tx_id"
    t.index ["canonical_transaction_id"], name: "index_canonical_pending_settled_mappings_on_canonical_tx_id"
  end

  create_table "canonical_pending_transactions", force: :cascade do |t|
    t.date "date", null: false
    t.text "memo", null: false
    t.integer "amount_cents", null: false
    t.bigint "raw_pending_stripe_transaction_id"
    t.datetime "created_at", precision: 6, null: false
    t.datetime "updated_at", precision: 6, null: false
    t.bigint "raw_pending_outgoing_check_transaction_id"
    t.bigint "raw_pending_outgoing_ach_transaction_id"
    t.bigint "raw_pending_donation_transaction_id"
    t.bigint "raw_pending_invoice_transaction_id"
    t.text "hcb_code"
    t.bigint "raw_pending_bank_fee_transaction_id"
    t.text "custom_memo"
    t.index ["raw_pending_bank_fee_transaction_id"], name: "index_canonical_pending_txs_on_raw_pending_bank_fee_tx_id"
    t.index ["raw_pending_donation_transaction_id"], name: "index_canonical_pending_txs_on_raw_pending_donation_tx_id"
    t.index ["raw_pending_invoice_transaction_id"], name: "index_canonical_pending_txs_on_raw_pending_invoice_tx_id"
    t.index ["raw_pending_outgoing_ach_transaction_id"], name: "index_canonical_pending_txs_on_raw_pending_outgoing_ach_tx_id"
    t.index ["raw_pending_outgoing_check_transaction_id"], name: "index_canonical_pending_txs_on_raw_pending_outgoing_check_tx_id"
    t.index ["raw_pending_stripe_transaction_id"], name: "index_canonical_pending_txs_on_raw_pending_stripe_tx_id"
  end

  create_table "canonical_transactions", force: :cascade do |t|
    t.date "date", null: false
    t.text "memo", null: false
    t.integer "amount_cents", null: false
    t.datetime "created_at", precision: 6, null: false
    t.datetime "updated_at", precision: 6, null: false
    t.text "friendly_memo"
    t.text "custom_memo"
    t.text "hcb_code"
  end

  create_table "checks", force: :cascade do |t|
    t.bigint "creator_id"
    t.bigint "lob_address_id"
    t.string "lob_id"
    t.text "description"
    t.text "memo"
    t.integer "check_number"
    t.integer "amount"
    t.datetime "expected_delivery_date"
    t.datetime "send_date"
    t.string "transaction_memo"
    t.datetime "voided_at"
    t.datetime "approved_at"
    t.datetime "exported_at"
    t.datetime "refunded_at"
    t.datetime "created_at", null: false
    t.datetime "updated_at", null: false
    t.datetime "rejected_at"
    t.text "payment_for"
    t.string "aasm_state"
    t.text "lob_url"
    t.index ["creator_id"], name: "index_checks_on_creator_id"
    t.index ["lob_address_id"], name: "index_checks_on_lob_address_id"
  end

  create_table "comments", force: :cascade do |t|
    t.text "content"
    t.string "commentable_type"
    t.bigint "commentable_id"
    t.bigint "user_id"
    t.datetime "created_at", null: false
    t.datetime "updated_at", null: false
    t.boolean "admin_only", default: false, null: false
    t.boolean "has_untracked_edit", default: false, null: false
    t.index ["commentable_id", "commentable_type"], name: "index_comments_on_commentable_id_and_commentable_type"
    t.index ["commentable_type", "commentable_id"], name: "index_comments_on_commentable_type_and_commentable_id"
    t.index ["user_id"], name: "index_comments_on_user_id"
  end

  create_table "disbursements", force: :cascade do |t|
    t.bigint "event_id"
    t.integer "amount"
    t.string "name"
    t.datetime "fulfilled_at"
    t.datetime "rejected_at"
    t.datetime "created_at", null: false
    t.datetime "updated_at", null: false
    t.bigint "source_event_id"
    t.datetime "errored_at"
    t.bigint "requested_by_id"
    t.bigint "fulfilled_by_id"
    t.index ["event_id"], name: "index_disbursements_on_event_id"
    t.index ["fulfilled_by_id"], name: "index_disbursements_on_fulfilled_by_id"
    t.index ["requested_by_id"], name: "index_disbursements_on_requested_by_id"
    t.index ["source_event_id"], name: "index_disbursements_on_source_event_id"
  end

  create_table "document_downloads", force: :cascade do |t|
    t.bigint "document_id"
    t.bigint "user_id"
    t.inet "ip_address"
    t.text "user_agent"
    t.datetime "created_at", null: false
    t.datetime "updated_at", null: false
    t.index ["document_id"], name: "index_document_downloads_on_document_id"
    t.index ["user_id"], name: "index_document_downloads_on_user_id"
  end

  create_table "documents", force: :cascade do |t|
    t.bigint "event_id"
    t.text "name"
    t.bigint "user_id"
    t.datetime "created_at", null: false
    t.datetime "updated_at", null: false
    t.text "slug"
    t.index ["event_id"], name: "index_documents_on_event_id"
    t.index ["slug"], name: "index_documents_on_slug", unique: true
    t.index ["user_id"], name: "index_documents_on_user_id"
  end

  create_table "donation_payouts", force: :cascade do |t|
    t.text "stripe_payout_id"
    t.bigint "amount"
    t.datetime "arrival_date"
    t.boolean "automatic"
    t.text "stripe_balance_transaction_id"
    t.datetime "stripe_created_at"
    t.text "currency"
    t.text "description"
    t.text "stripe_destination_id"
    t.text "failure_stripe_balance_transaction_id"
    t.text "failure_code"
    t.text "failure_message"
    t.text "method"
    t.text "source_type"
    t.text "statement_descriptor"
    t.text "status"
    t.text "type"
    t.datetime "created_at", null: false
    t.datetime "updated_at", null: false
    t.index ["failure_stripe_balance_transaction_id"], name: "index_donation_payouts_on_failure_stripe_balance_transaction_id", unique: true
    t.index ["stripe_balance_transaction_id"], name: "index_donation_payouts_on_stripe_balance_transaction_id", unique: true
    t.index ["stripe_payout_id"], name: "index_donation_payouts_on_stripe_payout_id", unique: true
  end

  create_table "donations", force: :cascade do |t|
    t.text "email"
    t.text "name"
    t.string "url_hash"
    t.integer "amount"
    t.integer "amount_received"
    t.string "status"
    t.string "stripe_client_secret"
    t.string "stripe_payment_intent_id"
    t.datetime "payout_creation_queued_at"
    t.datetime "payout_creation_queued_for"
    t.string "payout_creation_queued_job_id"
    t.integer "payout_creation_balance_net"
    t.integer "payout_creation_balance_stripe_fee"
    t.datetime "payout_creation_balance_available_at"
    t.bigint "event_id"
    t.bigint "payout_id"
    t.bigint "fee_reimbursement_id"
    t.datetime "created_at", null: false
    t.datetime "updated_at", null: false
    t.text "message"
    t.text "hcb_code"
    t.string "aasm_state"
    t.index ["event_id"], name: "index_donations_on_event_id"
    t.index ["fee_reimbursement_id"], name: "index_donations_on_fee_reimbursement_id"
    t.index ["payout_id"], name: "index_donations_on_payout_id"
  end

  create_table "emburse_card_requests", force: :cascade do |t|
    t.bigint "creator_id"
    t.bigint "event_id"
    t.bigint "fulfilled_by_id"
    t.datetime "fulfilled_at"
    t.bigint "daily_limit"
    t.datetime "created_at", null: false
    t.datetime "updated_at", null: false
    t.text "shipping_address"
    t.string "full_name"
    t.datetime "rejected_at"
    t.datetime "accepted_at"
    t.datetime "canceled_at"
    t.text "notes"
    t.bigint "emburse_card_id"
    t.string "shipping_address_street_one"
    t.string "shipping_address_street_two"
    t.string "shipping_address_city"
    t.string "shipping_address_state"
    t.string "shipping_address_zip"
    t.boolean "is_virtual"
    t.index ["creator_id"], name: "index_emburse_card_requests_on_creator_id"
    t.index ["emburse_card_id"], name: "index_emburse_card_requests_on_emburse_card_id"
    t.index ["event_id"], name: "index_emburse_card_requests_on_event_id"
    t.index ["fulfilled_by_id"], name: "index_emburse_card_requests_on_fulfilled_by_id"
  end

  create_table "emburse_cards", force: :cascade do |t|
    t.bigint "user_id"
    t.bigint "event_id"
    t.bigint "daily_limit"
    t.datetime "created_at", null: false
    t.datetime "updated_at", null: false
    t.string "last_four"
    t.string "full_name"
    t.text "address"
    t.integer "expiration_month"
    t.integer "expiration_year"
    t.text "emburse_id"
    t.text "slug"
    t.datetime "deactivated_at"
    t.boolean "is_virtual"
    t.string "emburse_state"
    t.index ["event_id"], name: "index_emburse_cards_on_event_id"
    t.index ["slug"], name: "index_emburse_cards_on_slug", unique: true
    t.index ["user_id"], name: "index_emburse_cards_on_user_id"
  end

  create_table "emburse_transactions", force: :cascade do |t|
    t.string "emburse_id"
    t.integer "amount"
    t.integer "state"
    t.string "emburse_department_id"
    t.bigint "event_id"
    t.datetime "created_at", null: false
    t.datetime "updated_at", null: false
    t.datetime "notified_admin_at"
    t.string "emburse_card_uuid"
    t.bigint "emburse_card_id"
    t.bigint "merchant_mid"
    t.integer "merchant_mcc"
    t.text "merchant_name"
    t.text "merchant_address"
    t.text "merchant_city"
    t.text "merchant_state"
    t.text "merchant_zip"
    t.text "category_emburse_id"
    t.text "category_url"
    t.text "category_code"
    t.text "category_name"
    t.text "category_parent"
    t.text "label"
    t.text "location"
    t.text "note"
    t.text "receipt_url"
    t.text "receipt_filename"
    t.datetime "transaction_time"
    t.datetime "deleted_at"
    t.datetime "marked_no_or_lost_receipt_at"
    t.index ["deleted_at"], name: "index_emburse_transactions_on_deleted_at"
    t.index ["emburse_card_id"], name: "index_emburse_transactions_on_emburse_card_id"
    t.index ["event_id"], name: "index_emburse_transactions_on_event_id"
  end

  create_table "emburse_transfers", force: :cascade do |t|
    t.bigint "emburse_card_id"
    t.bigint "creator_id"
    t.bigint "fulfilled_by_id"
    t.bigint "load_amount"
    t.datetime "created_at", null: false
    t.datetime "updated_at", null: false
    t.datetime "accepted_at"
    t.datetime "rejected_at"
    t.datetime "canceled_at"
    t.string "emburse_transaction_id"
    t.bigint "event_id"
    t.index ["creator_id"], name: "index_emburse_transfers_on_creator_id"
    t.index ["emburse_card_id"], name: "index_emburse_transfers_on_emburse_card_id"
    t.index ["event_id"], name: "index_emburse_transfers_on_event_id"
    t.index ["fulfilled_by_id"], name: "index_emburse_transfers_on_fulfilled_by_id"
  end

  create_table "events", force: :cascade do |t|
    t.text "name"
    t.datetime "start"
    t.datetime "end"
    t.text "address"
    t.decimal "sponsorship_fee"
    t.datetime "created_at", null: false
    t.datetime "updated_at", null: false
    t.string "emburse_department_id"
    t.text "slug"
    t.bigint "point_of_contact_id"
    t.integer "expected_budget"
    t.boolean "has_fiscal_sponsorship_document"
    t.text "club_airtable_id"
    t.boolean "beta_features_enabled"
    t.datetime "hidden_at"
    t.boolean "donation_page_enabled", default: true
    t.text "donation_page_message"
    t.boolean "is_public", default: false
    t.text "public_message"
    t.boolean "omit_stats", default: false
    t.datetime "transaction_engine_v2_at", default: -> { "CURRENT_TIMESTAMP" }
    t.datetime "last_fee_processed_at"
    t.datetime "pending_transaction_engine_at", default: "2021-02-13 22:49:40"
    t.string "aasm_state"
    t.string "organization_identifier", null: false
    t.string "redirect_url"
    t.bigint "partner_id", null: false
    t.string "owner_name"
    t.string "owner_email"
    t.string "owner_phone"
    t.string "owner_address"
    t.date "owner_birthdate"
    t.string "webhook_url"
    t.integer "country"
    t.boolean "holiday_features", default: true, null: false
    t.boolean "organized_by_hack_clubbers"
    t.index ["club_airtable_id"], name: "index_events_on_club_airtable_id", unique: true
    t.index ["partner_id", "organization_identifier"], name: "index_events_on_partner_id_and_organization_identifier", unique: true
    t.index ["partner_id"], name: "index_events_on_partner_id"
    t.index ["point_of_contact_id"], name: "index_events_on_point_of_contact_id"
  end

  create_table "exports", force: :cascade do |t|
    t.text "type"
    t.bigint "user_id"
    t.datetime "created_at", null: false
    t.datetime "updated_at", null: false
    t.index ["type"], name: "index_exports_on_type"
    t.index ["user_id"], name: "index_exports_on_user_id"
  end

  create_table "fee_reimbursements", force: :cascade do |t|
    t.bigint "amount"
    t.string "transaction_memo"
    t.datetime "created_at", null: false
    t.datetime "updated_at", null: false
    t.datetime "processed_at"
    t.index ["transaction_memo"], name: "index_fee_reimbursements_on_transaction_memo", unique: true
  end

  create_table "fee_relationships", force: :cascade do |t|
    t.bigint "event_id"
    t.boolean "fee_applies"
    t.bigint "fee_amount"
    t.boolean "is_fee_payment"
    t.datetime "created_at", null: false
    t.datetime "updated_at", null: false
    t.index ["event_id"], name: "index_fee_relationships_on_event_id"
  end

  create_table "fees", force: :cascade do |t|
    t.bigint "canonical_event_mapping_id", null: false
    t.decimal "amount_cents_as_decimal"
    t.decimal "event_sponsorship_fee"
    t.text "reason"
    t.datetime "created_at", precision: 6, null: false
    t.datetime "updated_at", precision: 6, null: false
    t.index ["canonical_event_mapping_id"], name: "index_fees_on_canonical_event_mapping_id"
  end

  create_table "friendly_id_slugs", id: :serial, force: :cascade do |t|
    t.string "slug", null: false
    t.integer "sluggable_id", null: false
    t.string "sluggable_type", limit: 50
    t.string "scope"
    t.datetime "created_at"
    t.index ["slug", "sluggable_type", "scope"], name: "index_friendly_id_slugs_on_slug_and_sluggable_type_and_scope", unique: true
    t.index ["slug", "sluggable_type"], name: "index_friendly_id_slugs_on_slug_and_sluggable_type"
    t.index ["sluggable_id"], name: "index_friendly_id_slugs_on_sluggable_id"
    t.index ["sluggable_type"], name: "index_friendly_id_slugs_on_sluggable_type"
  end

  create_table "g_suite_accounts", force: :cascade do |t|
    t.text "address"
    t.datetime "accepted_at"
    t.datetime "rejected_at"
    t.bigint "g_suite_id"
    t.datetime "created_at", null: false
    t.datetime "updated_at", null: false
    t.datetime "verified_at"
    t.bigint "creator_id"
    t.text "backup_email"
    t.string "initial_password"
    t.string "first_name"
    t.string "last_name"
    t.datetime "suspended_at"
    t.index ["creator_id"], name: "index_g_suite_accounts_on_creator_id"
    t.index ["g_suite_id"], name: "index_g_suite_accounts_on_g_suite_id"
  end

  create_table "g_suites", force: :cascade do |t|
    t.citext "domain"
    t.bigint "event_id"
    t.text "verification_key"
    t.datetime "deleted_at"
    t.datetime "created_at", null: false
    t.datetime "updated_at", null: false
    t.text "dkim_key"
    t.string "aasm_state", default: "creating"
    t.bigint "created_by_id"
    t.text "remote_org_unit_id"
    t.text "remote_org_unit_path"
    t.index ["created_by_id"], name: "index_g_suites_on_created_by_id"
    t.index ["event_id"], name: "index_g_suites_on_event_id"
  end

  create_table "hashed_transactions", force: :cascade do |t|
    t.text "primary_hash"
    t.text "secondary_hash"
    t.bigint "raw_plaid_transaction_id"
    t.datetime "created_at", precision: 6, null: false
    t.datetime "updated_at", precision: 6, null: false
    t.bigint "raw_emburse_transaction_id"
    t.text "primary_hash_input"
    t.bigint "duplicate_of_hashed_transaction_id"
    t.bigint "raw_csv_transaction_id"
    t.bigint "raw_stripe_transaction_id"
    t.text "unique_bank_identifier"
    t.date "date"
    t.index ["duplicate_of_hashed_transaction_id"], name: "index_hashed_transactions_on_duplicate_of_hashed_transaction_id"
    t.index ["raw_csv_transaction_id"], name: "index_hashed_transactions_on_raw_csv_transaction_id"
    t.index ["raw_plaid_transaction_id"], name: "index_hashed_transactions_on_raw_plaid_transaction_id"
    t.index ["raw_stripe_transaction_id"], name: "index_hashed_transactions_on_raw_stripe_transaction_id"
  end

  create_table "hcb_codes", force: :cascade do |t|
    t.text "hcb_code", null: false
    t.datetime "created_at", precision: 6, null: false
    t.datetime "updated_at", precision: 6, null: false
    t.datetime "marked_no_or_lost_receipt_at"
    t.text "short_code"
    t.index ["hcb_code"], name: "index_hcb_codes_on_hcb_code", unique: true
  end

  create_table "invoice_payouts", force: :cascade do |t|
    t.text "stripe_payout_id"
    t.bigint "amount"
    t.datetime "arrival_date"
    t.boolean "automatic"
    t.text "stripe_balance_transaction_id"
    t.datetime "stripe_created_at"
    t.text "currency"
    t.text "description"
    t.text "stripe_destination_id"
    t.text "failure_stripe_balance_transaction_id"
    t.text "failure_code"
    t.text "failure_message"
    t.text "method"
    t.text "source_type"
    t.text "statement_descriptor"
    t.text "status"
    t.text "type"
    t.datetime "created_at", null: false
    t.datetime "updated_at", null: false
    t.index ["failure_stripe_balance_transaction_id"], name: "index_invoice_payouts_on_failure_stripe_balance_transaction_id", unique: true
    t.index ["stripe_balance_transaction_id"], name: "index_invoice_payouts_on_stripe_balance_transaction_id", unique: true
    t.index ["stripe_payout_id"], name: "index_invoice_payouts_on_stripe_payout_id", unique: true
  end

  create_table "invoices", force: :cascade do |t|
    t.bigint "sponsor_id"
    t.text "stripe_invoice_id"
    t.bigint "amount_due"
    t.bigint "amount_paid"
    t.bigint "amount_remaining"
    t.bigint "attempt_count"
    t.boolean "attempted"
    t.text "stripe_charge_id"
    t.text "memo"
    t.datetime "due_date"
    t.bigint "ending_balance"
    t.bigint "starting_balance"
    t.text "statement_descriptor"
    t.bigint "subtotal"
    t.bigint "tax"
    t.decimal "tax_percent"
    t.bigint "total"
    t.text "item_description"
    t.bigint "item_amount"
    t.text "item_stripe_id"
    t.datetime "created_at", null: false
    t.datetime "updated_at", null: false
    t.boolean "auto_advance"
    t.text "hosted_invoice_url"
    t.text "invoice_pdf"
    t.bigint "creator_id"
    t.datetime "manually_marked_as_paid_at"
    t.bigint "manually_marked_as_paid_user_id"
    t.text "manually_marked_as_paid_reason"
    t.bigint "payout_id"
    t.datetime "payout_creation_queued_at"
    t.datetime "payout_creation_queued_for"
    t.text "payout_creation_queued_job_id"
    t.datetime "payout_creation_balance_available_at"
    t.text "slug"
    t.text "number"
    t.datetime "finalized_at"
    t.text "status"
    t.integer "payout_creation_balance_net"
    t.integer "payout_creation_balance_stripe_fee"
    t.boolean "reimbursable", default: true
    t.bigint "fee_reimbursement_id"
    t.boolean "livemode"
    t.text "payment_method_type"
    t.text "payment_method_card_brand"
    t.text "payment_method_card_checks_address_line1_check"
    t.text "payment_method_card_checks_address_postal_code_check"
    t.text "payment_method_card_checks_cvc_check"
    t.text "payment_method_card_country"
    t.text "payment_method_card_exp_month"
    t.text "payment_method_card_exp_year"
    t.text "payment_method_card_funding"
    t.text "payment_method_card_last4"
    t.text "payment_method_ach_credit_transfer_bank_name"
    t.text "payment_method_ach_credit_transfer_routing_number"
    t.text "payment_method_ach_credit_transfer_account_number"
    t.text "payment_method_ach_credit_transfer_swift_code"
    t.datetime "archived_at"
    t.bigint "archived_by_id"
    t.text "hcb_code"
    t.string "aasm_state"
    t.index ["archived_by_id"], name: "index_invoices_on_archived_by_id"
    t.index ["creator_id"], name: "index_invoices_on_creator_id"
    t.index ["fee_reimbursement_id"], name: "index_invoices_on_fee_reimbursement_id"
    t.index ["item_stripe_id"], name: "index_invoices_on_item_stripe_id", unique: true
    t.index ["manually_marked_as_paid_user_id"], name: "index_invoices_on_manually_marked_as_paid_user_id"
    t.index ["payout_creation_queued_job_id"], name: "index_invoices_on_payout_creation_queued_job_id", unique: true
    t.index ["payout_id"], name: "index_invoices_on_payout_id"
    t.index ["slug"], name: "index_invoices_on_slug", unique: true
    t.index ["sponsor_id"], name: "index_invoices_on_sponsor_id"
    t.index ["status"], name: "index_invoices_on_status"
    t.index ["stripe_invoice_id"], name: "index_invoices_on_stripe_invoice_id", unique: true
  end

  create_table "lob_addresses", force: :cascade do |t|
    t.bigint "event_id"
    t.text "description"
    t.string "name"
    t.string "address1"
    t.string "address2"
    t.string "city"
    t.string "state"
    t.string "zip"
    t.string "country"
    t.string "lob_id"
    t.datetime "created_at", null: false
    t.datetime "updated_at", null: false
    t.index ["event_id"], name: "index_lob_addresses_on_event_id"
  end

  create_table "login_tokens", force: :cascade do |t|
    t.bigint "user_id", null: false
    t.text "token", null: false
    t.datetime "expiration_at", null: false
    t.datetime "created_at", precision: 6, null: false
    t.datetime "updated_at", precision: 6, null: false
    t.string "ip"
    t.string "aasm_state"
    t.bigint "user_session_id"
    t.bigint "partner_id"
    t.decimal "latitude"
    t.decimal "longitude"
    t.index ["partner_id"], name: "index_login_tokens_on_partner_id"
    t.index ["token"], name: "index_login_tokens_on_token", unique: true
    t.index ["user_id"], name: "index_login_tokens_on_user_id"
    t.index ["user_session_id"], name: "index_login_tokens_on_user_session_id"
  end

  create_table "mfa_codes", force: :cascade do |t|
    t.text "message"
    t.string "code"
    t.string "provider"
    t.datetime "created_at", precision: 6, null: false
    t.datetime "updated_at", precision: 6, null: false
  end

  create_table "mfa_requests", force: :cascade do |t|
    t.string "provider"
    t.bigint "mfa_code_id"
    t.string "aasm_state"
    t.datetime "created_at", precision: 6, null: false
    t.datetime "updated_at", precision: 6, null: false
    t.index ["mfa_code_id"], name: "index_mfa_requests_on_mfa_code_id"
  end

  create_table "ops_checkins", force: :cascade do |t|
    t.bigint "point_of_contact_id"
    t.datetime "created_at", null: false
    t.datetime "updated_at", null: false
    t.index ["point_of_contact_id"], name: "index_ops_checkins_on_point_of_contact_id"
  end

  create_table "organizer_position_deletion_requests", force: :cascade do |t|
    t.bigint "organizer_position_id"
    t.bigint "submitted_by_id"
    t.bigint "closed_by_id"
    t.datetime "closed_at"
    t.text "reason"
    t.boolean "subject_has_outstanding_expenses_expensify", default: false, null: false
    t.boolean "subject_has_outstanding_transactions_emburse", default: false, null: false
    t.boolean "subject_emails_should_be_forwarded", default: false, null: false
    t.datetime "created_at", null: false
    t.datetime "updated_at", null: false
    t.boolean "subject_has_outstanding_transactions_stripe", default: false, null: false
    t.boolean "subject_has_active_cards", default: false, null: false
    t.index ["closed_by_id"], name: "index_organizer_position_deletion_requests_on_closed_by_id"
    t.index ["organizer_position_id"], name: "index_organizer_deletion_requests_on_organizer_position_id"
    t.index ["submitted_by_id"], name: "index_organizer_position_deletion_requests_on_submitted_by_id"
  end

  create_table "organizer_position_invites", force: :cascade do |t|
    t.bigint "event_id"
    t.text "email"
    t.bigint "user_id"
    t.bigint "sender_id"
    t.datetime "created_at", null: false
    t.datetime "updated_at", null: false
    t.datetime "accepted_at"
    t.datetime "rejected_at"
    t.bigint "organizer_position_id"
    t.datetime "cancelled_at"
    t.string "slug"
    t.index ["event_id"], name: "index_organizer_position_invites_on_event_id"
    t.index ["organizer_position_id"], name: "index_organizer_position_invites_on_organizer_position_id"
    t.index ["sender_id"], name: "index_organizer_position_invites_on_sender_id"
    t.index ["slug"], name: "index_organizer_position_invites_on_slug", unique: true
    t.index ["user_id"], name: "index_organizer_position_invites_on_user_id"
  end

  create_table "organizer_positions", force: :cascade do |t|
    t.bigint "user_id"
    t.bigint "event_id"
    t.datetime "created_at", null: false
    t.datetime "updated_at", null: false
    t.datetime "deleted_at"
    t.index ["event_id"], name: "index_organizer_positions_on_event_id"
    t.index ["user_id"], name: "index_organizer_positions_on_user_id"
  end

  create_table "partner_donations", force: :cascade do |t|
    t.bigint "event_id", null: false
    t.string "hcb_code"
    t.datetime "created_at", precision: 6, null: false
    t.datetime "updated_at", precision: 6, null: false
    t.string "aasm_state"
    t.integer "payout_amount_cents"
    t.string "stripe_charge_id"
    t.datetime "stripe_charge_created_at"
    t.index ["event_id"], name: "index_partner_donations_on_event_id"
  end

  create_table "partnered_signups", force: :cascade do |t|
    t.string "owner_phone"
    t.string "owner_email"
    t.string "owner_name"
    t.string "owner_address"
    t.string "redirect_url", null: false
    t.date "owner_birthdate"
    t.integer "country"
    t.string "organization_name", null: false
    t.datetime "accepted_at"
    t.datetime "rejected_at"
    t.bigint "user_id"
    t.bigint "event_id"
    t.bigint "partner_id", null: false
    t.datetime "created_at", precision: 6, null: false
    t.datetime "updated_at", precision: 6, null: false
    t.datetime "submitted_at"
    t.string "docusign_envelope_id"
    t.boolean "signed_contract"
    t.string "owner_address_line1"
    t.string "owner_address_line2"
    t.string "owner_address_city"
    t.string "owner_address_state"
    t.text "owner_address_postal_code"
    t.integer "owner_address_country"
    t.string "aasm_state"
    t.datetime "applicant_signed_at"
    t.datetime "completed_at"
    t.boolean "legal_acknowledgement"
    t.index ["event_id"], name: "index_partnered_signups_on_event_id"
    t.index ["partner_id"], name: "index_partnered_signups_on_partner_id"
    t.index ["user_id"], name: "index_partnered_signups_on_user_id"
  end

  create_table "partners", force: :cascade do |t|
    t.string "slug", null: false
    t.text "api_key"
    t.datetime "created_at", precision: 6, null: false
    t.datetime "updated_at", precision: 6, null: false
    t.boolean "external", default: true, null: false
    t.text "name"
    t.text "logo"
    t.string "public_stripe_api_key"
    t.text "stripe_api_key_ciphertext"
    t.string "webhook_url"
    t.string "docusign_template_id"
    t.bigint "representative_id"
    t.index ["representative_id"], name: "index_partners_on_representative_id"
  end

  create_table "raw_csv_transactions", force: :cascade do |t|
    t.integer "amount_cents"
    t.date "date_posted"
    t.text "memo"
    t.jsonb "raw_data"
    t.datetime "created_at", precision: 6, null: false
    t.datetime "updated_at", precision: 6, null: false
    t.string "unique_bank_identifier", null: false
    t.text "csv_transaction_id"
    t.index ["csv_transaction_id"], name: "index_raw_csv_transactions_on_csv_transaction_id", unique: true
  end

  create_table "raw_emburse_transactions", force: :cascade do |t|
    t.text "emburse_transaction_id"
    t.jsonb "emburse_transaction"
    t.integer "amount_cents"
    t.date "date_posted"
    t.string "state"
    t.datetime "created_at", precision: 6, null: false
    t.datetime "updated_at", precision: 6, null: false
    t.string "unique_bank_identifier", null: false
  end

  create_table "raw_pending_bank_fee_transactions", force: :cascade do |t|
    t.string "bank_fee_transaction_id"
    t.integer "amount_cents"
    t.date "date_posted"
    t.string "state"
    t.datetime "created_at", precision: 6, null: false
    t.datetime "updated_at", precision: 6, null: false
  end

  create_table "raw_pending_donation_transactions", force: :cascade do |t|
    t.integer "amount_cents"
    t.date "date_posted"
    t.string "state"
    t.string "donation_transaction_id"
    t.datetime "created_at", precision: 6, null: false
    t.datetime "updated_at", precision: 6, null: false
  end

  create_table "raw_pending_invoice_transactions", force: :cascade do |t|
    t.string "invoice_transaction_id"
    t.integer "amount_cents"
    t.date "date_posted"
    t.string "state"
    t.datetime "created_at", precision: 6, null: false
    t.datetime "updated_at", precision: 6, null: false
  end

  create_table "raw_pending_outgoing_ach_transactions", force: :cascade do |t|
    t.text "ach_transaction_id"
    t.integer "amount_cents"
    t.date "date_posted"
    t.string "state"
    t.datetime "created_at", precision: 6, null: false
    t.datetime "updated_at", precision: 6, null: false
  end

  create_table "raw_pending_outgoing_check_transactions", force: :cascade do |t|
    t.integer "amount_cents"
    t.date "date_posted"
    t.string "state"
    t.datetime "created_at", precision: 6, null: false
    t.datetime "updated_at", precision: 6, null: false
    t.string "check_transaction_id"
  end

  create_table "raw_pending_partner_donation_transactions", force: :cascade do |t|
    t.text "partner_donation_transaction_id"
    t.integer "amount_cents"
    t.date "date_posted"
    t.string "state"
    t.datetime "created_at", precision: 6, null: false
    t.datetime "updated_at", precision: 6, null: false
  end

  create_table "raw_pending_stripe_transactions", force: :cascade do |t|
    t.text "stripe_transaction_id"
    t.jsonb "stripe_transaction"
    t.integer "amount_cents"
    t.date "date_posted"
    t.datetime "created_at", precision: 6, null: false
    t.datetime "updated_at", precision: 6, null: false
  end

  create_table "raw_plaid_transactions", force: :cascade do |t|
    t.text "plaid_account_id"
    t.text "plaid_item_id"
    t.text "plaid_transaction_id"
    t.jsonb "plaid_transaction"
    t.integer "amount_cents"
    t.date "date_posted"
    t.datetime "created_at", precision: 6, null: false
    t.datetime "updated_at", precision: 6, null: false
    t.boolean "pending", default: false
    t.string "unique_bank_identifier", null: false
  end

  create_table "raw_stripe_transactions", force: :cascade do |t|
    t.text "stripe_transaction_id"
    t.jsonb "stripe_transaction"
    t.integer "amount_cents"
    t.date "date_posted"
    t.datetime "created_at", precision: 6, null: false
    t.datetime "updated_at", precision: 6, null: false
    t.text "stripe_authorization_id"
    t.string "unique_bank_identifier", null: false
  end

  create_table "receipts", force: :cascade do |t|
    t.bigint "user_id"
    t.datetime "attempted_match_at"
    t.datetime "created_at", precision: 6, null: false
    t.datetime "updated_at", precision: 6, null: false
    t.string "receiptable_type"
    t.bigint "receiptable_id"
    t.index ["receiptable_type", "receiptable_id"], name: "index_receipts_on_receiptable_type_and_receiptable_id"
    t.index ["user_id"], name: "index_receipts_on_user_id"
  end

  create_table "selenium_sessions", force: :cascade do |t|
    t.string "aasm_state"
    t.jsonb "cookies"
    t.datetime "created_at", precision: 6, null: false
    t.datetime "updated_at", precision: 6, null: false
  end

  create_table "sponsors", force: :cascade do |t|
    t.bigint "event_id"
    t.text "name"
    t.text "contact_email"
    t.text "address_line1"
    t.text "address_line2"
    t.text "address_city"
    t.text "address_state"
    t.text "address_postal_code"
    t.text "stripe_customer_id"
    t.datetime "created_at", null: false
    t.datetime "updated_at", null: false
    t.text "slug"
    t.index ["event_id"], name: "index_sponsors_on_event_id"
    t.index ["slug"], name: "index_sponsors_on_slug", unique: true
  end

  create_table "stripe_authorizations", force: :cascade do |t|
    t.text "stripe_id"
    t.integer "stripe_status"
    t.integer "authorization_method"
    t.boolean "approved", default: false, null: false
    t.bigint "stripe_card_id", null: false
    t.integer "amount"
    t.datetime "created_at", precision: 6, null: false
    t.datetime "updated_at", precision: 6, null: false
    t.string "name"
    t.string "display_name"
    t.datetime "marked_no_or_lost_receipt_at"
    t.index ["stripe_card_id"], name: "index_stripe_authorizations_on_stripe_card_id"
  end

  create_table "stripe_cardholders", force: :cascade do |t|
    t.bigint "user_id", null: false
    t.text "stripe_id"
    t.text "stripe_billing_address_line1"
    t.text "stripe_billing_address_line2"
    t.text "stripe_billing_address_city"
    t.text "stripe_billing_address_country"
    t.text "stripe_billing_address_postal_code"
    t.text "stripe_billing_address_state"
    t.text "stripe_name"
    t.text "stripe_email"
    t.text "stripe_phone_number"
    t.integer "cardholder_type", default: 0, null: false
    t.datetime "created_at", precision: 6, null: false
    t.datetime "updated_at", precision: 6, null: false
    t.index ["user_id"], name: "index_stripe_cardholders_on_user_id"
  end

  create_table "stripe_cards", force: :cascade do |t|
    t.bigint "event_id", null: false
    t.bigint "stripe_cardholder_id", null: false
    t.text "stripe_id"
    t.text "stripe_brand"
    t.integer "stripe_exp_month"
    t.integer "stripe_exp_year"
    t.text "last4"
    t.integer "card_type", default: 0, null: false
    t.text "stripe_status"
    t.text "stripe_shipping_address_city"
    t.text "stripe_shipping_address_country"
    t.text "stripe_shipping_address_line1"
    t.text "stripe_shipping_address_postal_code"
    t.text "stripe_shipping_address_line2"
    t.text "stripe_shipping_address_state"
    t.text "stripe_shipping_name"
    t.datetime "created_at", precision: 6, null: false
    t.datetime "updated_at", precision: 6, null: false
    t.datetime "purchased_at"
    t.integer "spending_limit_interval"
    t.integer "spending_limit_amount"
    t.index ["event_id"], name: "index_stripe_cards_on_event_id"
    t.index ["stripe_cardholder_id"], name: "index_stripe_cards_on_stripe_cardholder_id"
  end

  create_table "transaction_csvs", force: :cascade do |t|
    t.string "aasm_state"
    t.datetime "created_at", precision: 6, null: false
    t.datetime "updated_at", precision: 6, null: false
  end

  create_table "transactions", force: :cascade do |t|
    t.text "plaid_id"
    t.text "transaction_type"
    t.text "plaid_category_id"
    t.text "name"
    t.bigint "amount"
    t.date "date"
    t.text "location_address"
    t.text "location_city"
    t.text "location_state"
    t.text "location_zip"
    t.decimal "location_lat"
    t.decimal "location_lng"
    t.text "payment_meta_reference_number"
    t.text "payment_meta_ppd_id"
    t.boolean "pending"
    t.text "pending_transaction_id"
    t.datetime "created_at", null: false
    t.datetime "updated_at", null: false
    t.bigint "bank_account_id"
    t.text "payment_meta_by_order_of"
    t.text "payment_meta_payee"
    t.text "payment_meta_payer"
    t.text "payment_meta_payment_method"
    t.text "payment_meta_payment_processor"
    t.text "payment_meta_reason"
    t.bigint "fee_relationship_id"
    t.datetime "deleted_at"
    t.boolean "is_event_related"
    t.bigint "emburse_transfer_id"
    t.bigint "invoice_payout_id"
    t.text "slug"
    t.text "display_name"
    t.bigint "fee_reimbursement_id"
    t.bigint "check_id"
    t.bigint "ach_transfer_id"
    t.bigint "donation_payout_id"
    t.bigint "disbursement_id"
    t.index ["ach_transfer_id"], name: "index_transactions_on_ach_transfer_id"
    t.index ["bank_account_id"], name: "index_transactions_on_bank_account_id"
    t.index ["check_id"], name: "index_transactions_on_check_id"
    t.index ["deleted_at"], name: "index_transactions_on_deleted_at"
    t.index ["disbursement_id"], name: "index_transactions_on_disbursement_id"
    t.index ["donation_payout_id"], name: "index_transactions_on_donation_payout_id"
    t.index ["emburse_transfer_id"], name: "index_transactions_on_emburse_transfer_id"
    t.index ["fee_reimbursement_id"], name: "index_transactions_on_fee_reimbursement_id"
    t.index ["fee_relationship_id"], name: "index_transactions_on_fee_relationship_id"
    t.index ["invoice_payout_id"], name: "index_transactions_on_invoice_payout_id"
    t.index ["plaid_id"], name: "index_transactions_on_plaid_id", unique: true
    t.index ["slug"], name: "index_transactions_on_slug", unique: true
  end

  create_table "user_sessions", force: :cascade do |t|
    t.bigint "user_id"
    t.text "session_token"
    t.datetime "created_at", precision: 6, null: false
    t.datetime "updated_at", precision: 6, null: false
    t.string "fingerprint"
    t.string "device_info"
    t.string "os_info"
    t.string "timezone"
    t.string "ip"
    t.datetime "deleted_at"
    t.bigint "impersonated_by_id"
    t.boolean "peacefully_expired"
    t.decimal "latitude"
    t.decimal "longitude"
    t.index ["impersonated_by_id"], name: "index_user_sessions_on_impersonated_by_id"
    t.index ["user_id"], name: "index_user_sessions_on_user_id"
  end

  create_table "users", force: :cascade do |t|
    t.text "api_access_token"
    t.datetime "created_at", null: false
    t.datetime "updated_at", null: false
    t.text "session_token"
    t.text "email"
    t.string "full_name"
    t.text "phone_number"
    t.datetime "admin_at"
    t.string "slug"
    t.boolean "pretend_is_not_admin", default: false, null: false
    t.boolean "sessions_reported", default: false, null: false
    t.boolean "phone_number_verified", default: false
    t.boolean "use_sms_auth", default: false
    t.index ["api_access_token"], name: "index_users_on_api_access_token", unique: true
    t.index ["email"], name: "index_users_on_email", unique: true
    t.index ["slug"], name: "index_users_on_slug", unique: true
  end

  create_table "versions", force: :cascade do |t|
    t.string "item_type", null: false
    t.bigint "item_id", null: false
    t.string "event", null: false
    t.string "whodunnit"
    t.text "object"
    t.datetime "created_at"
    t.text "object_changes"
    t.index ["item_type", "item_id"], name: "index_versions_on_item_type_and_item_id"
  end

  add_foreign_key "ach_recipients", "ach_accounts"
  add_foreign_key "ach_recipients", "events"
  add_foreign_key "ach_transfers", "events"
  add_foreign_key "ach_transfers", "users", column: "creator_id"
  add_foreign_key "active_storage_attachments", "active_storage_blobs", column: "blob_id"
  add_foreign_key "bank_fees", "events"
  add_foreign_key "canonical_event_mappings", "canonical_transactions"
  add_foreign_key "canonical_event_mappings", "events"
  add_foreign_key "canonical_hashed_mappings", "canonical_transactions"
  add_foreign_key "canonical_hashed_mappings", "hashed_transactions"
  add_foreign_key "canonical_pending_declined_mappings", "canonical_pending_transactions"
  add_foreign_key "canonical_pending_event_mappings", "canonical_pending_transactions"
  add_foreign_key "canonical_pending_event_mappings", "events"
  add_foreign_key "canonical_pending_settled_mappings", "canonical_pending_transactions"
  add_foreign_key "canonical_pending_settled_mappings", "canonical_transactions"
  add_foreign_key "canonical_pending_transactions", "raw_pending_stripe_transactions"
  add_foreign_key "checks", "lob_addresses"
  add_foreign_key "checks", "users", column: "creator_id"
  add_foreign_key "disbursements", "events"
  add_foreign_key "disbursements", "events", column: "source_event_id"
  add_foreign_key "disbursements", "users", column: "fulfilled_by_id"
  add_foreign_key "disbursements", "users", column: "requested_by_id"
  add_foreign_key "document_downloads", "documents"
  add_foreign_key "document_downloads", "users"
  add_foreign_key "documents", "events"
  add_foreign_key "documents", "users"
  add_foreign_key "donations", "donation_payouts", column: "payout_id"
  add_foreign_key "donations", "events"
  add_foreign_key "donations", "fee_reimbursements"
  add_foreign_key "emburse_card_requests", "emburse_cards"
  add_foreign_key "emburse_card_requests", "events"
  add_foreign_key "emburse_card_requests", "users", column: "creator_id"
  add_foreign_key "emburse_card_requests", "users", column: "fulfilled_by_id"
  add_foreign_key "emburse_cards", "events"
  add_foreign_key "emburse_cards", "users"
  add_foreign_key "emburse_transactions", "emburse_cards"
  add_foreign_key "emburse_transactions", "events"
  add_foreign_key "emburse_transfers", "emburse_cards"
  add_foreign_key "emburse_transfers", "events"
  add_foreign_key "emburse_transfers", "users", column: "creator_id"
  add_foreign_key "emburse_transfers", "users", column: "fulfilled_by_id"
  add_foreign_key "events", "partners"
  add_foreign_key "events", "users", column: "point_of_contact_id"
  add_foreign_key "exports", "users"
  add_foreign_key "fee_relationships", "events"
  add_foreign_key "fees", "canonical_event_mappings"
  add_foreign_key "g_suite_accounts", "g_suites"
  add_foreign_key "g_suite_accounts", "users", column: "creator_id"
  add_foreign_key "g_suites", "events"
  add_foreign_key "g_suites", "users", column: "created_by_id"
  add_foreign_key "hashed_transactions", "raw_plaid_transactions"
  add_foreign_key "invoices", "fee_reimbursements"
  add_foreign_key "invoices", "invoice_payouts", column: "payout_id"
  add_foreign_key "invoices", "sponsors"
  add_foreign_key "invoices", "users", column: "archived_by_id"
  add_foreign_key "invoices", "users", column: "creator_id"
  add_foreign_key "invoices", "users", column: "manually_marked_as_paid_user_id"
  add_foreign_key "lob_addresses", "events"
  add_foreign_key "login_tokens", "user_sessions"
  add_foreign_key "login_tokens", "users"
  add_foreign_key "mfa_requests", "mfa_codes"
  add_foreign_key "ops_checkins", "users", column: "point_of_contact_id"
  add_foreign_key "organizer_position_deletion_requests", "organizer_positions"
  add_foreign_key "organizer_position_deletion_requests", "users", column: "closed_by_id"
  add_foreign_key "organizer_position_deletion_requests", "users", column: "submitted_by_id"
  add_foreign_key "organizer_position_invites", "events"
  add_foreign_key "organizer_position_invites", "organizer_positions"
  add_foreign_key "organizer_position_invites", "users"
  add_foreign_key "organizer_position_invites", "users", column: "sender_id"
  add_foreign_key "organizer_positions", "events"
  add_foreign_key "organizer_positions", "users"
  add_foreign_key "partner_donations", "events"
  add_foreign_key "partnered_signups", "events"
  add_foreign_key "partnered_signups", "partners"
  add_foreign_key "partnered_signups", "users"
  add_foreign_key "partners", "users", column: "representative_id"
  add_foreign_key "receipts", "users"
  add_foreign_key "sponsors", "events"
  add_foreign_key "stripe_authorizations", "stripe_cards"
  add_foreign_key "stripe_cardholders", "users"
  add_foreign_key "stripe_cards", "events"
  add_foreign_key "stripe_cards", "stripe_cardholders"
  add_foreign_key "transactions", "ach_transfers"
  add_foreign_key "transactions", "bank_accounts"
  add_foreign_key "transactions", "checks"
  add_foreign_key "transactions", "disbursements"
  add_foreign_key "transactions", "donation_payouts"
  add_foreign_key "transactions", "emburse_transfers"
  add_foreign_key "transactions", "fee_reimbursements"
  add_foreign_key "transactions", "fee_relationships"
  add_foreign_key "transactions", "invoice_payouts"
  add_foreign_key "user_sessions", "users"
  add_foreign_key "user_sessions", "users", column: "impersonated_by_id"
end<|MERGE_RESOLUTION|>--- conflicted
+++ resolved
@@ -12,11 +12,7 @@
 #
 # It's strongly recommended that you check this file into your version control system.
 
-<<<<<<< HEAD
 ActiveRecord::Schema.define(version: 2022_03_11_013142) do
-=======
-ActiveRecord::Schema.define(version: 2022_03_10_142025) do
->>>>>>> 0bb51f97
 
   # These are extensions that must be enabled in order to support this database
   enable_extension "citext"

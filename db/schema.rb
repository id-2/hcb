--- conflicted
+++ resolved
@@ -12,11 +12,7 @@
 #
 # It's strongly recommended that you check this file into your version control system.
 
-<<<<<<< HEAD
-ActiveRecord::Schema[7.0].define(version: 2023_12_22_044933) do
-=======
 ActiveRecord::Schema[7.0].define(version: 2024_01_10_200752) do
->>>>>>> 71da5dfc
   # These are extensions that must be enabled in order to support this database
   enable_extension "citext"
   enable_extension "pg_stat_statements"
@@ -476,11 +472,8 @@
     t.datetime "deposited_at", precision: nil
     t.bigint "destination_subledger_id"
     t.bigint "source_subledger_id"
-<<<<<<< HEAD
     t.date "scheduled_on"
-=======
     t.boolean "should_charge_fee", default: false
->>>>>>> 71da5dfc
     t.index ["destination_subledger_id"], name: "index_disbursements_on_destination_subledger_id"
     t.index ["event_id"], name: "index_disbursements_on_event_id"
     t.index ["fulfilled_by_id"], name: "index_disbursements_on_fulfilled_by_id"

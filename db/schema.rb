--- conflicted
+++ resolved
@@ -10,11 +10,7 @@
 #
 # It's strongly recommended that you check this file into your version control system.
 
-<<<<<<< HEAD
-ActiveRecord::Schema.define(version: 2018_11_03_215817) do
-=======
 ActiveRecord::Schema.define(version: 2018_12_04_180903) do
->>>>>>> 420cd591
 
   # These are extensions that must be enabled in order to support this database
   enable_extension "plpgsql"

# frozen_string_literal: true

# This file is auto-generated from the current state of the database. Instead
# of editing this file, please use the migrations feature of Active Record to
# incrementally modify your database, and then regenerate this schema definition.
#
# This file is the source Rails uses to define your schema when running `bin/rails
# db:schema:load`. When creating a new database, `bin/rails db:schema:load` tends to
# be faster and is potentially less error prone than running all of your
# migrations from scratch. Old migrations may fail to apply correctly if those
# migrations use external dependencies or application code.
#
# It's strongly recommended that you check this file into your version control system.

ActiveRecord::Schema[7.0].define(version: 2023_01_31_174528) do
  # These are extensions that must be enabled in order to support this database
  enable_extension "citext"
  enable_extension "pg_stat_statements"
  enable_extension "plpgsql"

  create_table "ach_transfers", force: :cascade do |t|
    t.bigint "event_id"
    t.bigint "creator_id"
    t.string "routing_number"
    t.string "bank_name"
    t.string "recipient_name"
    t.integer "amount"
    t.datetime "approved_at", precision: nil
    t.datetime "created_at", precision: nil, null: false
    t.datetime "updated_at", precision: nil, null: false
    t.string "recipient_tel"
    t.datetime "rejected_at", precision: nil
    t.datetime "scheduled_arrival_date", precision: nil
    t.text "payment_for"
    t.string "aasm_state"
    t.text "confirmation_number"
    t.text "account_number_ciphertext"
    t.bigint "processor_id"
    t.index ["creator_id"], name: "index_ach_transfers_on_creator_id"
    t.index ["event_id"], name: "index_ach_transfers_on_event_id"
    t.index ["processor_id"], name: "index_ach_transfers_on_processor_id"
  end

  create_table "action_mailbox_inbound_emails", force: :cascade do |t|
    t.integer "status", default: 0, null: false
    t.string "message_id", null: false
    t.string "message_checksum", null: false
    t.datetime "created_at", null: false
    t.datetime "updated_at", null: false
    t.index ["message_id", "message_checksum"], name: "index_action_mailbox_inbound_emails_uniqueness", unique: true
  end

  create_table "active_storage_attachments", force: :cascade do |t|
    t.string "name", null: false
    t.string "record_type", null: false
    t.bigint "record_id", null: false
    t.bigint "blob_id", null: false
    t.datetime "created_at", precision: nil, null: false
    t.index ["blob_id"], name: "index_active_storage_attachments_on_blob_id"
    t.index ["record_type", "record_id", "name", "blob_id"], name: "index_active_storage_attachments_uniqueness", unique: true
  end

  create_table "active_storage_blobs", force: :cascade do |t|
    t.string "key", null: false
    t.string "filename", null: false
    t.string "content_type"
    t.text "metadata"
    t.bigint "byte_size", null: false
    t.string "checksum"
    t.datetime "created_at", precision: nil, null: false
    t.string "service_name", null: false
    t.index ["key"], name: "index_active_storage_blobs_on_key", unique: true
  end

  create_table "active_storage_variant_records", force: :cascade do |t|
    t.bigint "blob_id", null: false
    t.string "variation_digest", null: false
    t.index ["blob_id", "variation_digest"], name: "index_active_storage_variant_records_uniqueness", unique: true
  end

  create_table "ahoy_events", force: :cascade do |t|
    t.bigint "visit_id"
    t.bigint "user_id"
    t.string "name"
    t.jsonb "properties"
    t.datetime "time", precision: nil
    t.index ["name", "time"], name: "index_ahoy_events_on_name_and_time"
    t.index ["properties"], name: "index_ahoy_events_on_properties", opclass: :jsonb_path_ops, using: :gin
    t.index ["user_id"], name: "index_ahoy_events_on_user_id"
    t.index ["visit_id"], name: "index_ahoy_events_on_visit_id"
  end

  create_table "ahoy_visits", force: :cascade do |t|
    t.string "visit_token"
    t.string "visitor_token"
    t.bigint "user_id"
    t.string "ip"
    t.text "user_agent"
    t.text "referrer"
    t.string "referring_domain"
    t.text "landing_page"
    t.string "browser"
    t.string "os"
    t.string "device_type"
    t.string "country"
    t.string "region"
    t.string "city"
    t.float "latitude"
    t.float "longitude"
    t.string "utm_source"
    t.string "utm_medium"
    t.string "utm_term"
    t.string "utm_content"
    t.string "utm_campaign"
    t.string "app_version"
    t.string "os_version"
    t.string "platform"
    t.datetime "started_at", precision: nil
    t.index ["user_id"], name: "index_ahoy_visits_on_user_id"
    t.index ["visit_token"], name: "index_ahoy_visits_on_visit_token", unique: true
  end

  create_table "bank_accounts", force: :cascade do |t|
    t.text "plaid_item_id"
    t.text "plaid_account_id"
    t.text "name"
    t.datetime "created_at", precision: nil, null: false
    t.datetime "updated_at", precision: nil, null: false
    t.boolean "should_sync", default: true
    t.boolean "is_positive_pay"
    t.boolean "should_sync_v2", default: false
    t.datetime "failed_at", precision: nil
    t.integer "failure_count", default: 0
    t.text "plaid_access_token_ciphertext"
  end

  create_table "bank_fees", force: :cascade do |t|
    t.bigint "event_id", null: false
    t.string "hcb_code"
    t.string "aasm_state"
    t.integer "amount_cents"
    t.datetime "created_at", null: false
    t.datetime "updated_at", null: false
    t.bigint "fee_revenue_id"
    t.index ["event_id"], name: "index_bank_fees_on_event_id"
    t.index ["fee_revenue_id"], name: "index_bank_fees_on_fee_revenue_id"
  end

  create_table "blazer_audits", force: :cascade do |t|
    t.bigint "user_id"
    t.bigint "query_id"
    t.text "statement"
    t.string "data_source"
    t.datetime "created_at", precision: nil
    t.index ["query_id"], name: "index_blazer_audits_on_query_id"
    t.index ["user_id"], name: "index_blazer_audits_on_user_id"
  end

  create_table "blazer_checks", force: :cascade do |t|
    t.bigint "creator_id"
    t.bigint "query_id"
    t.string "state"
    t.string "schedule"
    t.text "emails"
    t.text "slack_channels"
    t.string "check_type"
    t.text "message"
    t.datetime "last_run_at", precision: nil
    t.datetime "created_at", null: false
    t.datetime "updated_at", null: false
    t.index ["creator_id"], name: "index_blazer_checks_on_creator_id"
    t.index ["query_id"], name: "index_blazer_checks_on_query_id"
  end

  create_table "blazer_dashboard_queries", force: :cascade do |t|
    t.bigint "dashboard_id"
    t.bigint "query_id"
    t.integer "position"
    t.datetime "created_at", null: false
    t.datetime "updated_at", null: false
    t.index ["dashboard_id"], name: "index_blazer_dashboard_queries_on_dashboard_id"
    t.index ["query_id"], name: "index_blazer_dashboard_queries_on_query_id"
  end

  create_table "blazer_dashboards", force: :cascade do |t|
    t.bigint "creator_id"
    t.string "name"
    t.datetime "created_at", null: false
    t.datetime "updated_at", null: false
    t.index ["creator_id"], name: "index_blazer_dashboards_on_creator_id"
  end

  create_table "blazer_queries", force: :cascade do |t|
    t.bigint "creator_id"
    t.string "name"
    t.text "description"
    t.text "statement"
    t.string "data_source"
    t.datetime "created_at", null: false
    t.datetime "updated_at", null: false
    t.index ["creator_id"], name: "index_blazer_queries_on_creator_id"
  end

  create_table "canonical_event_mappings", force: :cascade do |t|
    t.bigint "canonical_transaction_id", null: false
    t.bigint "event_id", null: false
    t.datetime "created_at", null: false
    t.datetime "updated_at", null: false
    t.bigint "user_id"
    t.index ["canonical_transaction_id"], name: "index_canonical_event_mappings_on_canonical_transaction_id"
    t.index ["event_id", "canonical_transaction_id"], name: "index_cem_event_id_canonical_transaction_id_uniqueness", unique: true
    t.index ["event_id"], name: "index_canonical_event_mappings_on_event_id"
    t.index ["user_id"], name: "index_canonical_event_mappings_on_user_id"
  end

  create_table "canonical_hashed_mappings", force: :cascade do |t|
    t.bigint "canonical_transaction_id", null: false
    t.bigint "hashed_transaction_id", null: false
    t.datetime "created_at", null: false
    t.datetime "updated_at", null: false
    t.index ["canonical_transaction_id"], name: "index_canonical_hashed_mappings_on_canonical_transaction_id"
    t.index ["hashed_transaction_id"], name: "index_canonical_hashed_mappings_on_hashed_transaction_id"
  end

  create_table "canonical_pending_declined_mappings", force: :cascade do |t|
    t.bigint "canonical_pending_transaction_id", null: false
    t.datetime "created_at", null: false
    t.datetime "updated_at", null: false
    t.index ["canonical_pending_transaction_id"], name: "index_canonical_pending_declined_map_on_canonical_pending_tx_id"
  end

  create_table "canonical_pending_event_mappings", force: :cascade do |t|
    t.bigint "canonical_pending_transaction_id", null: false
    t.bigint "event_id", null: false
    t.datetime "created_at", null: false
    t.datetime "updated_at", null: false
    t.index ["canonical_pending_transaction_id"], name: "index_canonical_pending_event_map_on_canonical_pending_tx_id"
    t.index ["event_id"], name: "index_canonical_pending_event_mappings_on_event_id"
  end

  create_table "canonical_pending_settled_mappings", force: :cascade do |t|
    t.bigint "canonical_pending_transaction_id", null: false
    t.bigint "canonical_transaction_id", null: false
    t.datetime "created_at", null: false
    t.datetime "updated_at", null: false
    t.index ["canonical_pending_transaction_id"], name: "index_canonical_pending_settled_map_on_canonical_pending_tx_id"
    t.index ["canonical_transaction_id"], name: "index_canonical_pending_settled_mappings_on_canonical_tx_id"
  end

  create_table "canonical_pending_transactions", force: :cascade do |t|
    t.date "date", null: false
    t.text "memo", null: false
    t.integer "amount_cents", null: false
    t.bigint "raw_pending_stripe_transaction_id"
    t.datetime "created_at", null: false
    t.datetime "updated_at", null: false
    t.bigint "raw_pending_outgoing_check_transaction_id"
    t.bigint "raw_pending_outgoing_ach_transaction_id"
    t.bigint "raw_pending_donation_transaction_id"
    t.bigint "raw_pending_invoice_transaction_id"
    t.text "hcb_code"
    t.bigint "raw_pending_bank_fee_transaction_id"
    t.bigint "raw_pending_partner_donation_transaction_id"
    t.text "custom_memo"
    t.bigint "raw_pending_incoming_disbursement_transaction_id"
    t.bigint "raw_pending_outgoing_disbursement_transaction_id"
    t.boolean "fronted", default: false
    t.index ["hcb_code"], name: "index_canonical_pending_transactions_on_hcb_code"
    t.index ["raw_pending_bank_fee_transaction_id"], name: "index_canonical_pending_txs_on_raw_pending_bank_fee_tx_id"
    t.index ["raw_pending_donation_transaction_id"], name: "index_canonical_pending_txs_on_raw_pending_donation_tx_id"
    t.index ["raw_pending_incoming_disbursement_transaction_id"], name: "index_cpts_on_raw_pending_incoming_disbursement_transaction_id"
    t.index ["raw_pending_invoice_transaction_id"], name: "index_canonical_pending_txs_on_raw_pending_invoice_tx_id"
    t.index ["raw_pending_outgoing_ach_transaction_id"], name: "index_canonical_pending_txs_on_raw_pending_outgoing_ach_tx_id"
    t.index ["raw_pending_outgoing_check_transaction_id"], name: "index_canonical_pending_txs_on_raw_pending_outgoing_check_tx_id"
    t.index ["raw_pending_outgoing_disbursement_transaction_id"], name: "index_cpts_on_raw_pending_outgoing_disbursement_transaction_id"
    t.index ["raw_pending_partner_donation_transaction_id"], name: "index_canonical_pending_txs_on_raw_pending_partner_dntn_tx_id"
    t.index ["raw_pending_stripe_transaction_id"], name: "index_canonical_pending_txs_on_raw_pending_stripe_tx_id"
    t.check_constraint "fronted IS NOT NULL", name: "canonical_pending_transactions_fronted_null"
  end

  create_table "canonical_transactions", force: :cascade do |t|
    t.date "date", null: false
    t.text "memo", null: false
    t.integer "amount_cents", null: false
    t.datetime "created_at", null: false
    t.datetime "updated_at", null: false
    t.text "friendly_memo"
    t.text "custom_memo"
    t.text "hcb_code"
    t.index ["date"], name: "index_canonical_transactions_on_date"
    t.index ["hcb_code"], name: "index_canonical_transactions_on_hcb_code"
  end

  create_table "checks", force: :cascade do |t|
    t.bigint "creator_id"
    t.bigint "lob_address_id"
    t.string "lob_id"
    t.text "memo"
    t.integer "check_number"
    t.integer "amount"
    t.datetime "expected_delivery_date", precision: nil
    t.datetime "send_date", precision: nil
    t.string "transaction_memo"
    t.datetime "voided_at", precision: nil
    t.datetime "approved_at", precision: nil
    t.datetime "exported_at", precision: nil
    t.datetime "refunded_at", precision: nil
    t.datetime "created_at", precision: nil, null: false
    t.datetime "updated_at", precision: nil, null: false
    t.datetime "rejected_at", precision: nil
    t.text "payment_for"
    t.string "aasm_state"
    t.text "lob_url"
    t.text "description_ciphertext"
    t.index ["creator_id"], name: "index_checks_on_creator_id"
    t.index ["lob_address_id"], name: "index_checks_on_lob_address_id"
  end

  create_table "comments", force: :cascade do |t|
    t.string "commentable_type"
    t.bigint "commentable_id"
    t.bigint "user_id"
    t.datetime "created_at", precision: nil, null: false
    t.datetime "updated_at", precision: nil, null: false
    t.boolean "admin_only", default: false, null: false
    t.boolean "has_untracked_edit", default: false, null: false
    t.text "content_ciphertext"
    t.index ["commentable_id", "commentable_type"], name: "index_comments_on_commentable_id_and_commentable_type"
    t.index ["commentable_type", "commentable_id"], name: "index_comments_on_commentable_type_and_commentable_id"
    t.index ["user_id"], name: "index_comments_on_user_id"
  end

  create_table "disbursements", force: :cascade do |t|
    t.bigint "event_id"
    t.integer "amount"
    t.string "name"
    t.datetime "rejected_at", precision: nil
    t.datetime "created_at", precision: nil, null: false
    t.datetime "updated_at", precision: nil, null: false
    t.bigint "source_event_id"
    t.datetime "errored_at", precision: nil
    t.bigint "requested_by_id"
    t.bigint "fulfilled_by_id"
    t.string "aasm_state"
    t.datetime "pending_at", precision: nil
    t.datetime "in_transit_at", precision: nil
    t.datetime "deposited_at", precision: nil
    t.index ["event_id"], name: "index_disbursements_on_event_id"
    t.index ["fulfilled_by_id"], name: "index_disbursements_on_fulfilled_by_id"
    t.index ["requested_by_id"], name: "index_disbursements_on_requested_by_id"
    t.index ["source_event_id"], name: "index_disbursements_on_source_event_id"
  end

  create_table "document_downloads", force: :cascade do |t|
    t.bigint "document_id"
    t.bigint "user_id"
    t.inet "ip_address"
    t.text "user_agent"
    t.datetime "created_at", precision: nil, null: false
    t.datetime "updated_at", precision: nil, null: false
    t.index ["document_id"], name: "index_document_downloads_on_document_id"
    t.index ["user_id"], name: "index_document_downloads_on_user_id"
  end

  create_table "documents", force: :cascade do |t|
    t.bigint "event_id"
    t.text "name"
    t.bigint "user_id"
    t.datetime "created_at", precision: nil, null: false
    t.datetime "updated_at", precision: nil, null: false
    t.text "slug"
    t.index ["event_id"], name: "index_documents_on_event_id"
    t.index ["slug"], name: "index_documents_on_slug", unique: true
    t.index ["user_id"], name: "index_documents_on_user_id"
  end

  create_table "donation_payouts", force: :cascade do |t|
    t.text "stripe_payout_id"
    t.bigint "amount"
    t.datetime "arrival_date", precision: nil
    t.boolean "automatic"
    t.text "stripe_balance_transaction_id"
    t.datetime "stripe_created_at", precision: nil
    t.text "currency"
    t.text "description"
    t.text "stripe_destination_id"
    t.text "failure_stripe_balance_transaction_id"
    t.text "failure_code"
    t.text "failure_message"
    t.text "method"
    t.text "source_type"
    t.text "statement_descriptor"
    t.text "status"
    t.text "type"
    t.datetime "created_at", precision: nil, null: false
    t.datetime "updated_at", precision: nil, null: false
    t.index ["failure_stripe_balance_transaction_id"], name: "index_donation_payouts_on_failure_stripe_balance_transaction_id", unique: true
    t.index ["stripe_balance_transaction_id"], name: "index_donation_payouts_on_stripe_balance_transaction_id", unique: true
    t.index ["stripe_payout_id"], name: "index_donation_payouts_on_stripe_payout_id", unique: true
  end

  create_table "donations", force: :cascade do |t|
    t.text "email"
    t.text "name"
    t.string "url_hash"
    t.integer "amount"
    t.integer "amount_received"
    t.string "status"
    t.string "stripe_client_secret"
    t.string "stripe_payment_intent_id"
    t.datetime "payout_creation_queued_at", precision: nil
    t.datetime "payout_creation_queued_for", precision: nil
    t.string "payout_creation_queued_job_id"
    t.integer "payout_creation_balance_net"
    t.integer "payout_creation_balance_stripe_fee"
    t.datetime "payout_creation_balance_available_at", precision: nil
    t.bigint "event_id"
    t.bigint "payout_id"
    t.bigint "fee_reimbursement_id"
    t.datetime "created_at", precision: nil, null: false
    t.datetime "updated_at", precision: nil, null: false
    t.text "message"
    t.text "hcb_code"
    t.string "aasm_state"
    t.index ["event_id"], name: "index_donations_on_event_id"
    t.index ["fee_reimbursement_id"], name: "index_donations_on_fee_reimbursement_id"
    t.index ["payout_id"], name: "index_donations_on_payout_id"
  end

  create_table "emburse_card_requests", force: :cascade do |t|
    t.bigint "creator_id"
    t.bigint "event_id"
    t.bigint "fulfilled_by_id"
    t.datetime "fulfilled_at", precision: nil
    t.bigint "daily_limit"
    t.datetime "created_at", precision: nil, null: false
    t.datetime "updated_at", precision: nil, null: false
    t.text "shipping_address"
    t.string "full_name"
    t.datetime "rejected_at", precision: nil
    t.datetime "accepted_at", precision: nil
    t.datetime "canceled_at", precision: nil
    t.text "notes"
    t.bigint "emburse_card_id"
    t.string "shipping_address_street_one"
    t.string "shipping_address_street_two"
    t.string "shipping_address_city"
    t.string "shipping_address_state"
    t.string "shipping_address_zip"
    t.boolean "is_virtual"
    t.index ["creator_id"], name: "index_emburse_card_requests_on_creator_id"
    t.index ["emburse_card_id"], name: "index_emburse_card_requests_on_emburse_card_id"
    t.index ["event_id"], name: "index_emburse_card_requests_on_event_id"
    t.index ["fulfilled_by_id"], name: "index_emburse_card_requests_on_fulfilled_by_id"
  end

  create_table "emburse_cards", force: :cascade do |t|
    t.bigint "user_id"
    t.bigint "event_id"
    t.bigint "daily_limit"
    t.datetime "created_at", precision: nil, null: false
    t.datetime "updated_at", precision: nil, null: false
    t.string "last_four"
    t.string "full_name"
    t.text "address"
    t.integer "expiration_month"
    t.integer "expiration_year"
    t.text "emburse_id"
    t.text "slug"
    t.datetime "deactivated_at", precision: nil
    t.boolean "is_virtual"
    t.string "emburse_state"
    t.index ["event_id"], name: "index_emburse_cards_on_event_id"
    t.index ["slug"], name: "index_emburse_cards_on_slug", unique: true
    t.index ["user_id"], name: "index_emburse_cards_on_user_id"
  end

  create_table "emburse_transactions", force: :cascade do |t|
    t.string "emburse_id"
    t.integer "amount"
    t.integer "state"
    t.string "emburse_department_id"
    t.bigint "event_id"
    t.datetime "created_at", precision: nil, null: false
    t.datetime "updated_at", precision: nil, null: false
    t.datetime "notified_admin_at", precision: nil
    t.string "emburse_card_uuid"
    t.bigint "emburse_card_id"
    t.bigint "merchant_mid"
    t.integer "merchant_mcc"
    t.text "merchant_name"
    t.text "merchant_address"
    t.text "merchant_city"
    t.text "merchant_state"
    t.text "merchant_zip"
    t.text "category_emburse_id"
    t.text "category_url"
    t.text "category_code"
    t.text "category_name"
    t.text "category_parent"
    t.text "label"
    t.text "location"
    t.text "note"
    t.text "receipt_url"
    t.text "receipt_filename"
    t.datetime "transaction_time", precision: nil
    t.datetime "deleted_at", precision: nil
    t.datetime "marked_no_or_lost_receipt_at", precision: nil
    t.index ["deleted_at"], name: "index_emburse_transactions_on_deleted_at"
    t.index ["emburse_card_id"], name: "index_emburse_transactions_on_emburse_card_id"
    t.index ["event_id"], name: "index_emburse_transactions_on_event_id"
  end

  create_table "emburse_transfers", force: :cascade do |t|
    t.bigint "emburse_card_id"
    t.bigint "creator_id"
    t.bigint "fulfilled_by_id"
    t.bigint "load_amount"
    t.datetime "created_at", precision: nil, null: false
    t.datetime "updated_at", precision: nil, null: false
    t.datetime "accepted_at", precision: nil
    t.datetime "rejected_at", precision: nil
    t.datetime "canceled_at", precision: nil
    t.string "emburse_transaction_id"
    t.bigint "event_id"
    t.index ["creator_id"], name: "index_emburse_transfers_on_creator_id"
    t.index ["emburse_card_id"], name: "index_emburse_transfers_on_emburse_card_id"
    t.index ["event_id"], name: "index_emburse_transfers_on_event_id"
    t.index ["fulfilled_by_id"], name: "index_emburse_transfers_on_fulfilled_by_id"
  end

  create_table "events", force: :cascade do |t|
    t.text "name"
    t.datetime "start", precision: nil
    t.datetime "end", precision: nil
    t.text "address"
    t.decimal "sponsorship_fee"
    t.datetime "created_at", precision: nil, null: false
    t.datetime "updated_at", precision: nil, null: false
    t.string "emburse_department_id"
    t.text "slug"
    t.bigint "point_of_contact_id"
    t.integer "expected_budget"
    t.boolean "has_fiscal_sponsorship_document"
    t.text "club_airtable_id"
    t.boolean "beta_features_enabled"
    t.datetime "hidden_at", precision: nil
    t.boolean "donation_page_enabled", default: true
    t.text "donation_page_message"
    t.boolean "is_public", default: true
    t.text "public_message"
    t.boolean "omit_stats", default: false
    t.datetime "transaction_engine_v2_at", precision: nil, default: -> { "CURRENT_TIMESTAMP" }
    t.datetime "last_fee_processed_at", precision: nil
    t.datetime "pending_transaction_engine_at", precision: nil, default: "2021-02-13 22:49:40"
    t.string "aasm_state"
    t.string "organization_identifier", null: false
    t.string "redirect_url"
    t.bigint "partner_id", null: false
    t.string "owner_name"
    t.string "owner_email"
    t.string "owner_phone"
    t.string "owner_address"
    t.date "owner_birthdate"
    t.string "webhook_url"
    t.integer "country"
    t.boolean "holiday_features", default: true, null: false
    t.boolean "organized_by_hack_clubbers"
    t.string "custom_css_url"
    t.integer "category"
    t.boolean "can_front_balance", default: true, null: false
    t.boolean "demo_mode", default: false, null: false
    t.datetime "demo_mode_request_meeting_at", precision: nil
    t.boolean "is_indexable", default: true
    t.datetime "deleted_at", precision: nil
    t.index ["club_airtable_id"], name: "index_events_on_club_airtable_id", unique: true
    t.index ["partner_id", "organization_identifier"], name: "index_events_on_partner_id_and_organization_identifier", unique: true
    t.index ["partner_id"], name: "index_events_on_partner_id"
    t.index ["point_of_contact_id"], name: "index_events_on_point_of_contact_id"
  end

  create_table "exports", force: :cascade do |t|
    t.text "type"
    t.bigint "user_id"
    t.datetime "created_at", precision: nil, null: false
    t.datetime "updated_at", precision: nil, null: false
    t.index ["type"], name: "index_exports_on_type"
    t.index ["user_id"], name: "index_exports_on_user_id"
  end

  create_table "fee_reimbursements", force: :cascade do |t|
    t.bigint "amount"
    t.string "transaction_memo"
    t.datetime "created_at", precision: nil, null: false
    t.datetime "updated_at", precision: nil, null: false
    t.datetime "processed_at", precision: nil
    t.index ["transaction_memo"], name: "index_fee_reimbursements_on_transaction_memo", unique: true
  end

  create_table "fee_relationships", force: :cascade do |t|
    t.bigint "event_id"
    t.boolean "fee_applies"
    t.bigint "fee_amount"
    t.boolean "is_fee_payment"
    t.datetime "created_at", precision: nil, null: false
    t.datetime "updated_at", precision: nil, null: false
    t.index ["event_id"], name: "index_fee_relationships_on_event_id"
  end

  create_table "fee_revenues", force: :cascade do |t|
    t.integer "amount_cents"
    t.date "start"
    t.date "end"
    t.datetime "created_at", null: false
    t.datetime "updated_at", null: false
    t.string "aasm_state"
  end

  create_table "fees", force: :cascade do |t|
    t.bigint "canonical_event_mapping_id", null: false
    t.decimal "amount_cents_as_decimal"
    t.decimal "event_sponsorship_fee"
    t.text "reason"
    t.datetime "created_at", null: false
    t.datetime "updated_at", null: false
    t.index ["canonical_event_mapping_id"], name: "index_fees_on_canonical_event_mapping_id"
  end

  create_table "flipper_features", force: :cascade do |t|
    t.string "key", null: false
    t.datetime "created_at", null: false
    t.datetime "updated_at", null: false
    t.index ["key"], name: "index_flipper_features_on_key", unique: true
  end

  create_table "flipper_gates", force: :cascade do |t|
    t.string "feature_key", null: false
    t.string "key", null: false
    t.string "value"
    t.datetime "created_at", null: false
    t.datetime "updated_at", null: false
    t.index ["feature_key", "key", "value"], name: "index_flipper_gates_on_feature_key_and_key_and_value", unique: true
  end

  create_table "friendly_id_slugs", id: :serial, force: :cascade do |t|
    t.string "slug", null: false
    t.integer "sluggable_id", null: false
    t.string "sluggable_type", limit: 50
    t.string "scope"
    t.datetime "created_at", precision: nil
    t.index ["slug", "sluggable_type", "scope"], name: "index_friendly_id_slugs_on_slug_and_sluggable_type_and_scope", unique: true
    t.index ["slug", "sluggable_type"], name: "index_friendly_id_slugs_on_slug_and_sluggable_type"
    t.index ["sluggable_id"], name: "index_friendly_id_slugs_on_sluggable_id"
    t.index ["sluggable_type"], name: "index_friendly_id_slugs_on_sluggable_type"
  end

  create_table "g_suite_accounts", force: :cascade do |t|
    t.text "address"
    t.datetime "accepted_at", precision: nil
    t.datetime "rejected_at", precision: nil
    t.bigint "g_suite_id"
    t.datetime "created_at", precision: nil, null: false
    t.datetime "updated_at", precision: nil, null: false
    t.datetime "verified_at", precision: nil
    t.bigint "creator_id"
    t.text "backup_email"
    t.string "first_name"
    t.string "last_name"
    t.datetime "suspended_at", precision: nil
    t.text "initial_password_ciphertext"
    t.index ["creator_id"], name: "index_g_suite_accounts_on_creator_id"
    t.index ["g_suite_id"], name: "index_g_suite_accounts_on_g_suite_id"
  end

  create_table "g_suites", force: :cascade do |t|
    t.citext "domain"
    t.bigint "event_id"
    t.text "verification_key"
    t.datetime "deleted_at", precision: nil
    t.datetime "created_at", precision: nil, null: false
    t.datetime "updated_at", precision: nil, null: false
    t.text "dkim_key"
    t.string "aasm_state", default: "creating"
    t.bigint "created_by_id"
    t.text "remote_org_unit_id"
    t.text "remote_org_unit_path"
    t.index ["created_by_id"], name: "index_g_suites_on_created_by_id"
    t.index ["event_id"], name: "index_g_suites_on_event_id"
  end

  create_table "hashed_transactions", force: :cascade do |t|
    t.text "primary_hash"
    t.text "secondary_hash"
    t.bigint "raw_plaid_transaction_id"
    t.datetime "created_at", null: false
    t.datetime "updated_at", null: false
    t.bigint "raw_emburse_transaction_id"
    t.text "primary_hash_input"
    t.bigint "duplicate_of_hashed_transaction_id"
    t.bigint "raw_csv_transaction_id"
    t.bigint "raw_stripe_transaction_id"
    t.text "unique_bank_identifier"
    t.date "date"
    t.index ["duplicate_of_hashed_transaction_id"], name: "index_hashed_transactions_on_duplicate_of_hashed_transaction_id"
    t.index ["raw_csv_transaction_id"], name: "index_hashed_transactions_on_raw_csv_transaction_id"
    t.index ["raw_plaid_transaction_id"], name: "index_hashed_transactions_on_raw_plaid_transaction_id"
    t.index ["raw_stripe_transaction_id"], name: "index_hashed_transactions_on_raw_stripe_transaction_id"
  end

  create_table "hcb_codes", force: :cascade do |t|
    t.text "hcb_code", null: false
    t.datetime "created_at", null: false
    t.datetime "updated_at", null: false
    t.datetime "marked_no_or_lost_receipt_at", precision: nil
    t.text "short_code"
    t.index ["hcb_code"], name: "index_hcb_codes_on_hcb_code", unique: true
    t.check_constraint "short_code = upper(short_code)", name: "constraint_hcb_codes_on_short_code_to_uppercase"
  end

  create_table "hcb_codes_tags", id: false, force: :cascade do |t|
    t.bigint "hcb_code_id", null: false
    t.bigint "tag_id", null: false
    t.datetime "created_at"
    t.datetime "updated_at"
    t.index ["hcb_code_id", "tag_id"], name: "index_hcb_codes_tags_on_hcb_code_id_and_tag_id", unique: true
  end

  create_table "invoice_payouts", force: :cascade do |t|
    t.text "stripe_payout_id"
    t.bigint "amount"
    t.datetime "arrival_date", precision: nil
    t.boolean "automatic"
    t.text "stripe_balance_transaction_id"
    t.datetime "stripe_created_at", precision: nil
    t.text "currency"
    t.text "description"
    t.text "stripe_destination_id"
    t.text "failure_stripe_balance_transaction_id"
    t.text "failure_code"
    t.text "failure_message"
    t.text "method"
    t.text "source_type"
    t.text "statement_descriptor"
    t.text "status"
    t.text "type"
    t.datetime "created_at", precision: nil, null: false
    t.datetime "updated_at", precision: nil, null: false
    t.index ["failure_stripe_balance_transaction_id"], name: "index_invoice_payouts_on_failure_stripe_balance_transaction_id", unique: true
    t.index ["stripe_balance_transaction_id"], name: "index_invoice_payouts_on_stripe_balance_transaction_id", unique: true
    t.index ["stripe_payout_id"], name: "index_invoice_payouts_on_stripe_payout_id", unique: true
  end

  create_table "invoices", force: :cascade do |t|
    t.bigint "sponsor_id"
    t.text "stripe_invoice_id"
    t.bigint "amount_due"
    t.bigint "amount_paid"
    t.bigint "amount_remaining"
    t.bigint "attempt_count"
    t.boolean "attempted"
    t.text "stripe_charge_id"
    t.text "memo"
    t.datetime "due_date", precision: nil
    t.bigint "ending_balance"
    t.bigint "starting_balance"
    t.text "statement_descriptor"
    t.bigint "subtotal"
    t.bigint "tax"
    t.decimal "tax_percent"
    t.bigint "total"
    t.text "item_description"
    t.bigint "item_amount"
    t.text "item_stripe_id"
    t.datetime "created_at", precision: nil, null: false
    t.datetime "updated_at", precision: nil, null: false
    t.boolean "auto_advance"
    t.text "hosted_invoice_url"
    t.text "invoice_pdf"
    t.bigint "creator_id"
    t.datetime "manually_marked_as_paid_at", precision: nil
    t.bigint "manually_marked_as_paid_user_id"
    t.text "manually_marked_as_paid_reason"
    t.bigint "payout_id"
    t.datetime "payout_creation_queued_at", precision: nil
    t.datetime "payout_creation_queued_for", precision: nil
    t.text "payout_creation_queued_job_id"
    t.datetime "payout_creation_balance_available_at", precision: nil
    t.text "slug"
    t.text "number"
    t.datetime "finalized_at", precision: nil
    t.text "status"
    t.integer "payout_creation_balance_net"
    t.integer "payout_creation_balance_stripe_fee"
    t.boolean "reimbursable", default: true
    t.bigint "fee_reimbursement_id"
    t.boolean "livemode"
    t.text "payment_method_type"
    t.text "payment_method_card_brand"
    t.text "payment_method_card_checks_address_line1_check"
    t.text "payment_method_card_checks_address_postal_code_check"
    t.text "payment_method_card_checks_cvc_check"
    t.text "payment_method_card_country"
    t.text "payment_method_card_exp_month"
    t.text "payment_method_card_exp_year"
    t.text "payment_method_card_funding"
    t.text "payment_method_card_last4"
    t.text "payment_method_ach_credit_transfer_bank_name"
    t.text "payment_method_ach_credit_transfer_routing_number"
    t.text "payment_method_ach_credit_transfer_swift_code"
    t.datetime "archived_at", precision: nil
    t.bigint "archived_by_id"
    t.text "hcb_code"
    t.string "aasm_state"
    t.text "payment_method_ach_credit_transfer_account_number_ciphertext"
    t.index ["archived_by_id"], name: "index_invoices_on_archived_by_id"
    t.index ["creator_id"], name: "index_invoices_on_creator_id"
    t.index ["fee_reimbursement_id"], name: "index_invoices_on_fee_reimbursement_id"
    t.index ["item_stripe_id"], name: "index_invoices_on_item_stripe_id", unique: true
    t.index ["manually_marked_as_paid_user_id"], name: "index_invoices_on_manually_marked_as_paid_user_id"
    t.index ["payout_creation_queued_job_id"], name: "index_invoices_on_payout_creation_queued_job_id", unique: true
    t.index ["payout_id"], name: "index_invoices_on_payout_id"
    t.index ["slug"], name: "index_invoices_on_slug", unique: true
    t.index ["sponsor_id"], name: "index_invoices_on_sponsor_id"
    t.index ["status"], name: "index_invoices_on_status"
    t.index ["stripe_invoice_id"], name: "index_invoices_on_stripe_invoice_id", unique: true
  end

  create_table "lab_tech_experiments", force: :cascade do |t|
    t.string "name"
    t.integer "percent_enabled", default: 0, null: false
    t.integer "equivalent_count", default: 0, null: false
    t.integer "timed_out_count", default: 0, null: false
    t.integer "other_error_count", default: 0, null: false
    t.index ["name"], name: "index_lab_tech_experiments_by_name", unique: true
  end

  create_table "lab_tech_observations", force: :cascade do |t|
    t.integer "result_id", null: false
    t.string "name", limit: 100
    t.float "duration"
    t.text "value"
    t.text "sql"
    t.string "exception_class"
    t.text "exception_message"
    t.text "exception_backtrace"
    t.datetime "created_at", precision: nil
    t.text "diff"
    t.index ["result_id"], name: "index_lab_tech_observations_by_result_id"
  end

  create_table "lab_tech_results", force: :cascade do |t|
    t.integer "experiment_id", null: false
    t.text "context"
    t.boolean "equivalent", default: false, null: false
    t.boolean "raised_error", default: false, null: false
    t.float "time_delta"
    t.float "speedup_factor"
    t.datetime "created_at", precision: nil
    t.boolean "timed_out", default: false, null: false
    t.float "control_duration"
    t.float "candidate_duration"
    t.index ["experiment_id", "equivalent"], name: "index_lab_tech_results_by_exp_id_and_equivalent"
    t.index ["experiment_id", "raised_error"], name: "index_lab_tech_results_by_exp_id_and_raised"
  end

  create_table "lob_addresses", force: :cascade do |t|
    t.bigint "event_id"
    t.text "description"
    t.string "name"
    t.string "address1"
    t.string "address2"
    t.string "city"
    t.string "state"
    t.string "zip"
    t.string "country"
    t.string "lob_id"
    t.datetime "created_at", precision: nil, null: false
    t.datetime "updated_at", precision: nil, null: false
    t.index ["event_id"], name: "index_lob_addresses_on_event_id"
  end

  create_table "login_tokens", force: :cascade do |t|
    t.bigint "user_id", null: false
    t.text "token", null: false
    t.datetime "expiration_at", precision: nil, null: false
    t.datetime "created_at", null: false
    t.datetime "updated_at", null: false
    t.string "ip"
    t.string "aasm_state"
    t.bigint "user_session_id"
    t.bigint "partner_id"
    t.decimal "latitude"
    t.decimal "longitude"
    t.index ["partner_id"], name: "index_login_tokens_on_partner_id"
    t.index ["token"], name: "index_login_tokens_on_token", unique: true
    t.index ["user_id"], name: "index_login_tokens_on_user_id"
    t.index ["user_session_id"], name: "index_login_tokens_on_user_session_id"
  end

  create_table "mfa_codes", force: :cascade do |t|
    t.text "message"
    t.string "code"
    t.string "provider"
    t.datetime "created_at", null: false
    t.datetime "updated_at", null: false
  end

  create_table "mfa_requests", force: :cascade do |t|
    t.string "provider"
    t.bigint "mfa_code_id"
    t.string "aasm_state"
    t.datetime "created_at", null: false
    t.datetime "updated_at", null: false
    t.index ["mfa_code_id"], name: "index_mfa_requests_on_mfa_code_id"
  end

  create_table "ops_checkins", force: :cascade do |t|
    t.bigint "point_of_contact_id"
    t.datetime "created_at", precision: nil, null: false
    t.datetime "updated_at", precision: nil, null: false
    t.index ["point_of_contact_id"], name: "index_ops_checkins_on_point_of_contact_id"
  end

  create_table "organizer_position_deletion_requests", force: :cascade do |t|
    t.bigint "organizer_position_id"
    t.bigint "submitted_by_id"
    t.bigint "closed_by_id"
    t.datetime "closed_at", precision: nil
    t.text "reason"
    t.boolean "subject_has_outstanding_expenses_expensify", default: false, null: false
    t.boolean "subject_has_outstanding_transactions_emburse", default: false, null: false
    t.boolean "subject_emails_should_be_forwarded", default: false, null: false
    t.datetime "created_at", precision: nil, null: false
    t.datetime "updated_at", precision: nil, null: false
    t.boolean "subject_has_outstanding_transactions_stripe", default: false, null: false
    t.boolean "subject_has_active_cards", default: false, null: false
    t.index ["closed_by_id"], name: "index_organizer_position_deletion_requests_on_closed_by_id"
    t.index ["organizer_position_id"], name: "index_organizer_deletion_requests_on_organizer_position_id"
    t.index ["submitted_by_id"], name: "index_organizer_position_deletion_requests_on_submitted_by_id"
  end

  create_table "organizer_position_invites", force: :cascade do |t|
    t.bigint "event_id", null: false
    t.bigint "user_id", null: false
    t.bigint "sender_id"
    t.datetime "created_at", precision: nil, null: false
    t.datetime "updated_at", precision: nil, null: false
    t.datetime "accepted_at", precision: nil
    t.datetime "rejected_at", precision: nil
    t.bigint "organizer_position_id"
    t.datetime "cancelled_at", precision: nil
    t.string "slug"
    t.boolean "initial", default: false
    t.boolean "is_signee"
    t.index ["event_id"], name: "index_organizer_position_invites_on_event_id"
    t.index ["organizer_position_id"], name: "index_organizer_position_invites_on_organizer_position_id"
    t.index ["sender_id"], name: "index_organizer_position_invites_on_sender_id"
    t.index ["slug"], name: "index_organizer_position_invites_on_slug", unique: true
    t.index ["user_id"], name: "index_organizer_position_invites_on_user_id"
  end

  create_table "organizer_positions", force: :cascade do |t|
    t.bigint "user_id"
    t.bigint "event_id"
    t.datetime "created_at", precision: nil, null: false
    t.datetime "updated_at", precision: nil, null: false
    t.datetime "deleted_at", precision: nil
    t.integer "sort_index"
    t.boolean "first_time", default: true
    t.boolean "is_signee"
    t.index ["event_id"], name: "index_organizer_positions_on_event_id"
    t.index ["user_id"], name: "index_organizer_positions_on_user_id"
  end

<<<<<<< HEAD
=======
  create_table "outgoing_twilio_messages", force: :cascade do |t|
    t.bigint "twilio_message_id"
    t.bigint "hcb_code_id"
    t.datetime "created_at", null: false
    t.datetime "updated_at", null: false
    t.index ["hcb_code_id"], name: "index_outgoing_twilio_messages_on_hcb_code_id"
    t.index ["twilio_message_id"], name: "index_outgoing_twilio_messages_on_twilio_message_id"
  end

>>>>>>> 8a765e15
  create_table "partner_donations", force: :cascade do |t|
    t.bigint "event_id", null: false
    t.string "hcb_code"
    t.datetime "created_at", null: false
    t.datetime "updated_at", null: false
    t.string "aasm_state"
    t.integer "payout_amount_cents"
    t.string "stripe_charge_id"
    t.datetime "stripe_charge_created_at", precision: nil
    t.index ["event_id"], name: "index_partner_donations_on_event_id"
  end

  create_table "partnered_signups", force: :cascade do |t|
    t.string "owner_phone"
    t.string "owner_email"
    t.string "owner_name"
    t.string "owner_address"
    t.string "redirect_url", null: false
    t.date "owner_birthdate"
    t.integer "country"
    t.string "organization_name", null: false
    t.datetime "accepted_at", precision: nil
    t.datetime "rejected_at", precision: nil
    t.bigint "user_id"
    t.bigint "event_id"
    t.bigint "partner_id", null: false
    t.datetime "created_at", null: false
    t.datetime "updated_at", null: false
    t.datetime "submitted_at", precision: nil
    t.string "docusign_envelope_id"
    t.boolean "signed_contract"
    t.string "owner_address_line1"
    t.string "owner_address_line2"
    t.string "owner_address_city"
    t.string "owner_address_state"
    t.text "owner_address_postal_code"
    t.integer "owner_address_country"
    t.string "aasm_state"
    t.datetime "applicant_signed_at", precision: nil
    t.datetime "completed_at", precision: nil
    t.boolean "legal_acknowledgement"
    t.index ["event_id"], name: "index_partnered_signups_on_event_id"
    t.index ["partner_id"], name: "index_partnered_signups_on_partner_id"
    t.index ["user_id"], name: "index_partnered_signups_on_user_id"
  end

  create_table "partners", force: :cascade do |t|
    t.string "slug", null: false
    t.datetime "created_at", null: false
    t.datetime "updated_at", null: false
    t.boolean "external", default: true, null: false
    t.text "name"
    t.text "logo"
    t.string "public_stripe_api_key"
    t.text "stripe_api_key_ciphertext"
    t.string "webhook_url"
    t.string "docusign_template_id"
    t.bigint "representative_id"
    t.text "api_key_ciphertext"
    t.string "api_key_bidx"
    t.index ["api_key_bidx"], name: "index_partners_on_api_key_bidx", unique: true
    t.index ["representative_id"], name: "index_partners_on_representative_id"
  end

  create_table "raw_csv_transactions", force: :cascade do |t|
    t.integer "amount_cents"
    t.date "date_posted"
    t.text "memo"
    t.jsonb "raw_data"
    t.datetime "created_at", null: false
    t.datetime "updated_at", null: false
    t.string "unique_bank_identifier", null: false
    t.text "csv_transaction_id"
    t.index ["csv_transaction_id"], name: "index_raw_csv_transactions_on_csv_transaction_id", unique: true
  end

  create_table "raw_emburse_transactions", force: :cascade do |t|
    t.text "emburse_transaction_id"
    t.jsonb "emburse_transaction"
    t.integer "amount_cents"
    t.date "date_posted"
    t.string "state"
    t.datetime "created_at", null: false
    t.datetime "updated_at", null: false
    t.string "unique_bank_identifier", null: false
  end

  create_table "raw_pending_bank_fee_transactions", force: :cascade do |t|
    t.string "bank_fee_transaction_id"
    t.integer "amount_cents"
    t.date "date_posted"
    t.string "state"
    t.datetime "created_at", null: false
    t.datetime "updated_at", null: false
  end

  create_table "raw_pending_donation_transactions", force: :cascade do |t|
    t.integer "amount_cents"
    t.date "date_posted"
    t.string "state"
    t.string "donation_transaction_id"
    t.datetime "created_at", null: false
    t.datetime "updated_at", null: false
  end

  create_table "raw_pending_incoming_disbursement_transactions", force: :cascade do |t|
    t.integer "amount_cents"
    t.date "date_posted"
    t.string "state"
    t.bigint "disbursement_id"
    t.datetime "created_at", null: false
    t.datetime "updated_at", null: false
    t.index ["disbursement_id"], name: "index_rpidts_on_disbursement_id"
  end

  create_table "raw_pending_invoice_transactions", force: :cascade do |t|
    t.string "invoice_transaction_id"
    t.integer "amount_cents"
    t.date "date_posted"
    t.string "state"
    t.datetime "created_at", null: false
    t.datetime "updated_at", null: false
  end

  create_table "raw_pending_outgoing_ach_transactions", force: :cascade do |t|
    t.text "ach_transaction_id"
    t.integer "amount_cents"
    t.date "date_posted"
    t.string "state"
    t.datetime "created_at", null: false
    t.datetime "updated_at", null: false
  end

  create_table "raw_pending_outgoing_check_transactions", force: :cascade do |t|
    t.integer "amount_cents"
    t.date "date_posted"
    t.string "state"
    t.datetime "created_at", null: false
    t.datetime "updated_at", null: false
    t.string "check_transaction_id"
  end

  create_table "raw_pending_outgoing_disbursement_transactions", force: :cascade do |t|
    t.integer "amount_cents"
    t.date "date_posted"
    t.string "state"
    t.bigint "disbursement_id"
    t.datetime "created_at", null: false
    t.datetime "updated_at", null: false
    t.index ["disbursement_id"], name: "index_rpodts_on_disbursement_id"
  end

  create_table "raw_pending_partner_donation_transactions", force: :cascade do |t|
    t.text "partner_donation_transaction_id"
    t.integer "amount_cents"
    t.date "date_posted"
    t.string "state"
    t.datetime "created_at", null: false
    t.datetime "updated_at", null: false
  end

  create_table "raw_pending_stripe_transactions", force: :cascade do |t|
    t.text "stripe_transaction_id"
    t.jsonb "stripe_transaction"
    t.integer "amount_cents"
    t.date "date_posted"
    t.datetime "created_at", null: false
    t.datetime "updated_at", null: false
    t.index "(((stripe_transaction -> 'card'::text) ->> 'id'::text))", name: "index_raw_pending_stripe_transactions_on_card_id_text", using: :hash
    t.index "((stripe_transaction ->> 'status'::text))", name: "index_raw_pending_stripe_transactions_on_status_text", using: :hash
  end

  create_table "raw_plaid_transactions", force: :cascade do |t|
    t.text "plaid_account_id"
    t.text "plaid_item_id"
    t.text "plaid_transaction_id"
    t.jsonb "plaid_transaction"
    t.integer "amount_cents"
    t.date "date_posted"
    t.datetime "created_at", null: false
    t.datetime "updated_at", null: false
    t.boolean "pending", default: false
    t.string "unique_bank_identifier", null: false
  end

  create_table "raw_stripe_transactions", force: :cascade do |t|
    t.text "stripe_transaction_id"
    t.jsonb "stripe_transaction"
    t.integer "amount_cents"
    t.date "date_posted"
    t.datetime "created_at", null: false
    t.datetime "updated_at", null: false
    t.text "stripe_authorization_id"
    t.string "unique_bank_identifier", null: false
    t.index "(((stripe_transaction -> 'card'::text) ->> 'id'::text))", name: "index_raw_stripe_transactions_on_card_id_text", using: :hash
  end

  create_table "receipts", force: :cascade do |t|
    t.bigint "user_id"
    t.datetime "attempted_match_at", precision: nil
    t.datetime "created_at", null: false
    t.datetime "updated_at", null: false
    t.string "receiptable_type"
    t.bigint "receiptable_id"
    t.integer "upload_method"
    t.index ["receiptable_type", "receiptable_id"], name: "index_receipts_on_receiptable_type_and_receiptable_id"
    t.index ["user_id"], name: "index_receipts_on_user_id"
  end

  create_table "selenium_sessions", force: :cascade do |t|
    t.string "aasm_state"
    t.jsonb "cookies"
    t.datetime "created_at", null: false
    t.datetime "updated_at", null: false
  end

  create_table "sponsors", force: :cascade do |t|
    t.bigint "event_id"
    t.text "name"
    t.text "contact_email"
    t.text "address_line1"
    t.text "address_line2"
    t.text "address_city"
    t.text "address_state"
    t.text "address_postal_code"
    t.text "stripe_customer_id"
    t.datetime "created_at", precision: nil, null: false
    t.datetime "updated_at", precision: nil, null: false
    t.text "slug"
    t.index ["event_id"], name: "index_sponsors_on_event_id"
    t.index ["slug"], name: "index_sponsors_on_slug", unique: true
  end

  create_table "stripe_authorizations", force: :cascade do |t|
    t.text "stripe_id"
    t.integer "stripe_status"
    t.integer "authorization_method"
    t.boolean "approved", default: false, null: false
    t.bigint "stripe_card_id", null: false
    t.integer "amount"
    t.datetime "created_at", null: false
    t.datetime "updated_at", null: false
    t.string "name"
    t.string "display_name"
    t.datetime "marked_no_or_lost_receipt_at", precision: nil
    t.index ["stripe_card_id"], name: "index_stripe_authorizations_on_stripe_card_id"
  end

  create_table "stripe_cardholders", force: :cascade do |t|
    t.bigint "user_id", null: false
    t.text "stripe_id"
    t.text "stripe_billing_address_line1"
    t.text "stripe_billing_address_line2"
    t.text "stripe_billing_address_city"
    t.text "stripe_billing_address_country"
    t.text "stripe_billing_address_postal_code"
    t.text "stripe_billing_address_state"
    t.text "stripe_name"
    t.text "stripe_email"
    t.text "stripe_phone_number"
    t.integer "cardholder_type", default: 0, null: false
    t.datetime "created_at", null: false
    t.datetime "updated_at", null: false
    t.index ["stripe_id"], name: "index_stripe_cardholders_on_stripe_id"
    t.index ["user_id"], name: "index_stripe_cardholders_on_user_id"
  end

  create_table "stripe_cards", force: :cascade do |t|
    t.bigint "event_id", null: false
    t.bigint "stripe_cardholder_id", null: false
    t.text "stripe_id"
    t.text "stripe_brand"
    t.integer "stripe_exp_month"
    t.integer "stripe_exp_year"
    t.text "last4"
    t.integer "card_type", default: 0, null: false
    t.text "stripe_status"
    t.text "stripe_shipping_address_city"
    t.text "stripe_shipping_address_country"
    t.text "stripe_shipping_address_line1"
    t.text "stripe_shipping_address_postal_code"
    t.text "stripe_shipping_address_line2"
    t.text "stripe_shipping_address_state"
    t.text "stripe_shipping_name"
    t.datetime "created_at", null: false
    t.datetime "updated_at", null: false
    t.datetime "purchased_at", precision: nil
    t.integer "spending_limit_interval"
    t.integer "spending_limit_amount"
    t.boolean "activated", default: false
    t.bigint "replacement_for_id"
    t.string "name"
    t.index ["event_id"], name: "index_stripe_cards_on_event_id"
    t.index ["replacement_for_id"], name: "index_stripe_cards_on_replacement_for_id"
    t.index ["stripe_cardholder_id"], name: "index_stripe_cards_on_stripe_cardholder_id"
  end

  create_table "tags", force: :cascade do |t|
    t.text "label"
    t.text "color"
    t.datetime "created_at", null: false
    t.datetime "updated_at", null: false
    t.bigint "event_id", null: false
    t.index ["event_id"], name: "index_tags_on_event_id"
  end

  create_table "tours", force: :cascade do |t|
    t.string "name"
    t.boolean "active", default: true
    t.string "tourable_type", null: false
    t.bigint "tourable_id", null: false
    t.datetime "created_at", null: false
    t.datetime "updated_at", null: false
    t.integer "step", default: 0
    t.index ["tourable_type", "tourable_id"], name: "index_tours_on_tourable"
  end

  create_table "transaction_csvs", force: :cascade do |t|
    t.string "aasm_state"
    t.datetime "created_at", null: false
    t.datetime "updated_at", null: false
  end

  create_table "transactions", force: :cascade do |t|
    t.text "plaid_id"
    t.text "transaction_type"
    t.text "plaid_category_id"
    t.text "name"
    t.bigint "amount"
    t.date "date"
    t.text "location_address"
    t.text "location_city"
    t.text "location_state"
    t.text "location_zip"
    t.decimal "location_lat"
    t.decimal "location_lng"
    t.text "payment_meta_reference_number"
    t.text "payment_meta_ppd_id"
    t.boolean "pending"
    t.text "pending_transaction_id"
    t.datetime "created_at", precision: nil, null: false
    t.datetime "updated_at", precision: nil, null: false
    t.bigint "bank_account_id"
    t.text "payment_meta_by_order_of"
    t.text "payment_meta_payee"
    t.text "payment_meta_payer"
    t.text "payment_meta_payment_method"
    t.text "payment_meta_payment_processor"
    t.text "payment_meta_reason"
    t.bigint "fee_relationship_id"
    t.datetime "deleted_at", precision: nil
    t.boolean "is_event_related"
    t.bigint "emburse_transfer_id"
    t.bigint "invoice_payout_id"
    t.text "slug"
    t.text "display_name"
    t.bigint "fee_reimbursement_id"
    t.bigint "check_id"
    t.bigint "ach_transfer_id"
    t.bigint "donation_payout_id"
    t.bigint "disbursement_id"
    t.index ["ach_transfer_id"], name: "index_transactions_on_ach_transfer_id"
    t.index ["bank_account_id"], name: "index_transactions_on_bank_account_id"
    t.index ["check_id"], name: "index_transactions_on_check_id"
    t.index ["deleted_at"], name: "index_transactions_on_deleted_at"
    t.index ["disbursement_id"], name: "index_transactions_on_disbursement_id"
    t.index ["donation_payout_id"], name: "index_transactions_on_donation_payout_id"
    t.index ["emburse_transfer_id"], name: "index_transactions_on_emburse_transfer_id"
    t.index ["fee_reimbursement_id"], name: "index_transactions_on_fee_reimbursement_id"
    t.index ["fee_relationship_id"], name: "index_transactions_on_fee_relationship_id"
    t.index ["invoice_payout_id"], name: "index_transactions_on_invoice_payout_id"
    t.index ["plaid_id"], name: "index_transactions_on_plaid_id", unique: true
    t.index ["slug"], name: "index_transactions_on_slug", unique: true
  end

  create_table "twilio_messages", force: :cascade do |t|
    t.text "from"
    t.text "to"
    t.text "body"
    t.text "twilio_sid"
    t.text "twilio_account_sid"
    t.jsonb "raw_data"
<<<<<<< HEAD
    t.datetime "created_at", precision: 6, null: false
    t.datetime "updated_at", precision: 6, null: false
    t.integer "direction", default: 0, null: false
    t.bigint "hcb_code_id"
    t.index ["hcb_code_id"], name: "index_twilio_messages_on_hcb_code_id"
=======
    t.datetime "created_at", null: false
    t.datetime "updated_at", null: false
>>>>>>> 8a765e15
  end

  create_table "user_sessions", force: :cascade do |t|
    t.bigint "user_id"
    t.datetime "created_at", null: false
    t.datetime "updated_at", null: false
    t.string "fingerprint"
    t.string "device_info"
    t.string "os_info"
    t.string "timezone"
    t.string "ip"
    t.datetime "deleted_at", precision: nil
    t.bigint "impersonated_by_id"
    t.boolean "peacefully_expired"
    t.decimal "latitude"
    t.decimal "longitude"
    t.bigint "webauthn_credential_id"
    t.datetime "expiration_at", precision: nil, null: false
    t.text "session_token_ciphertext"
    t.string "session_token_bidx"
    t.index ["impersonated_by_id"], name: "index_user_sessions_on_impersonated_by_id"
    t.index ["session_token_bidx"], name: "index_user_sessions_on_session_token_bidx"
    t.index ["user_id"], name: "index_user_sessions_on_user_id"
    t.index ["webauthn_credential_id"], name: "index_user_sessions_on_webauthn_credential_id"
  end

  create_table "users", force: :cascade do |t|
    t.datetime "created_at", precision: nil, null: false
    t.datetime "updated_at", precision: nil, null: false
    t.text "email"
    t.string "full_name"
    t.text "phone_number"
    t.datetime "admin_at", precision: nil
    t.string "slug"
    t.boolean "pretend_is_not_admin", default: false, null: false
    t.boolean "sessions_reported", default: false, null: false
    t.boolean "phone_number_verified", default: false
    t.boolean "use_sms_auth", default: false
    t.string "webauthn_id"
    t.integer "session_duration_seconds", default: 2592000, null: false
    t.date "birthday"
    t.string "api_access_token_bidx"
    t.text "api_access_token_ciphertext"
    t.boolean "seasonal_themes_enabled", default: true, null: false
    t.datetime "locked_at", precision: nil
    t.index ["api_access_token_bidx"], name: "index_users_on_api_access_token_bidx", unique: true
    t.index ["email"], name: "index_users_on_email", unique: true
    t.index ["slug"], name: "index_users_on_slug", unique: true
  end

  create_table "versions", force: :cascade do |t|
    t.string "item_type", null: false
    t.bigint "item_id", null: false
    t.string "event", null: false
    t.string "whodunnit"
    t.datetime "created_at", precision: nil
    t.jsonb "object"
    t.jsonb "object_changes"
    t.index ["item_type", "item_id"], name: "index_versions_on_item_type_and_item_id"
  end

  create_table "webauthn_credentials", force: :cascade do |t|
    t.bigint "user_id", null: false
    t.string "name"
    t.string "webauthn_id"
    t.string "public_key"
    t.integer "sign_count"
    t.datetime "created_at", null: false
    t.datetime "updated_at", null: false
    t.integer "authenticator_type"
    t.index ["user_id"], name: "index_webauthn_credentials_on_user_id"
  end

  add_foreign_key "ach_transfers", "events"
  add_foreign_key "ach_transfers", "users", column: "creator_id"
  add_foreign_key "active_storage_attachments", "active_storage_blobs", column: "blob_id"
  add_foreign_key "active_storage_variant_records", "active_storage_blobs", column: "blob_id"
  add_foreign_key "bank_fees", "events"
  add_foreign_key "canonical_event_mappings", "canonical_transactions"
  add_foreign_key "canonical_event_mappings", "events"
  add_foreign_key "canonical_hashed_mappings", "canonical_transactions"
  add_foreign_key "canonical_hashed_mappings", "hashed_transactions"
  add_foreign_key "canonical_pending_declined_mappings", "canonical_pending_transactions"
  add_foreign_key "canonical_pending_event_mappings", "canonical_pending_transactions"
  add_foreign_key "canonical_pending_event_mappings", "events"
  add_foreign_key "canonical_pending_settled_mappings", "canonical_pending_transactions"
  add_foreign_key "canonical_pending_settled_mappings", "canonical_transactions"
  add_foreign_key "canonical_pending_transactions", "raw_pending_stripe_transactions"
  add_foreign_key "checks", "lob_addresses"
  add_foreign_key "checks", "users", column: "creator_id"
  add_foreign_key "disbursements", "events"
  add_foreign_key "disbursements", "events", column: "source_event_id"
  add_foreign_key "disbursements", "users", column: "fulfilled_by_id"
  add_foreign_key "disbursements", "users", column: "requested_by_id"
  add_foreign_key "document_downloads", "documents"
  add_foreign_key "document_downloads", "users"
  add_foreign_key "documents", "events"
  add_foreign_key "documents", "users"
  add_foreign_key "donations", "donation_payouts", column: "payout_id"
  add_foreign_key "donations", "events"
  add_foreign_key "donations", "fee_reimbursements"
  add_foreign_key "emburse_card_requests", "emburse_cards"
  add_foreign_key "emburse_card_requests", "events"
  add_foreign_key "emburse_card_requests", "users", column: "creator_id"
  add_foreign_key "emburse_card_requests", "users", column: "fulfilled_by_id"
  add_foreign_key "emburse_cards", "events"
  add_foreign_key "emburse_cards", "users"
  add_foreign_key "emburse_transactions", "emburse_cards"
  add_foreign_key "emburse_transactions", "events"
  add_foreign_key "emburse_transfers", "emburse_cards"
  add_foreign_key "emburse_transfers", "events"
  add_foreign_key "emburse_transfers", "users", column: "creator_id"
  add_foreign_key "emburse_transfers", "users", column: "fulfilled_by_id"
  add_foreign_key "events", "partners"
  add_foreign_key "events", "users", column: "point_of_contact_id"
  add_foreign_key "exports", "users"
  add_foreign_key "fee_relationships", "events"
  add_foreign_key "fees", "canonical_event_mappings"
  add_foreign_key "g_suite_accounts", "g_suites"
  add_foreign_key "g_suite_accounts", "users", column: "creator_id"
  add_foreign_key "g_suites", "events"
  add_foreign_key "g_suites", "users", column: "created_by_id"
  add_foreign_key "hashed_transactions", "raw_plaid_transactions"
  add_foreign_key "invoices", "fee_reimbursements"
  add_foreign_key "invoices", "invoice_payouts", column: "payout_id"
  add_foreign_key "invoices", "sponsors"
  add_foreign_key "invoices", "users", column: "archived_by_id"
  add_foreign_key "invoices", "users", column: "creator_id"
  add_foreign_key "invoices", "users", column: "manually_marked_as_paid_user_id"
  add_foreign_key "lob_addresses", "events"
  add_foreign_key "login_tokens", "user_sessions"
  add_foreign_key "login_tokens", "users"
  add_foreign_key "mfa_requests", "mfa_codes"
  add_foreign_key "ops_checkins", "users", column: "point_of_contact_id"
  add_foreign_key "organizer_position_deletion_requests", "organizer_positions"
  add_foreign_key "organizer_position_deletion_requests", "users", column: "closed_by_id"
  add_foreign_key "organizer_position_deletion_requests", "users", column: "submitted_by_id"
  add_foreign_key "organizer_position_invites", "events"
  add_foreign_key "organizer_position_invites", "organizer_positions"
  add_foreign_key "organizer_position_invites", "users"
  add_foreign_key "organizer_position_invites", "users", column: "sender_id"
  add_foreign_key "organizer_positions", "events"
  add_foreign_key "organizer_positions", "users"
  add_foreign_key "partner_donations", "events"
  add_foreign_key "partnered_signups", "events"
  add_foreign_key "partnered_signups", "partners"
  add_foreign_key "partnered_signups", "users"
  add_foreign_key "partners", "users", column: "representative_id"
  add_foreign_key "raw_pending_incoming_disbursement_transactions", "disbursements"
  add_foreign_key "raw_pending_outgoing_disbursement_transactions", "disbursements"
  add_foreign_key "receipts", "users"
  add_foreign_key "sponsors", "events"
  add_foreign_key "stripe_authorizations", "stripe_cards"
  add_foreign_key "stripe_cardholders", "users"
  add_foreign_key "stripe_cards", "events"
  add_foreign_key "stripe_cards", "stripe_cardholders"
  add_foreign_key "transactions", "ach_transfers"
  add_foreign_key "transactions", "bank_accounts"
  add_foreign_key "transactions", "checks"
  add_foreign_key "transactions", "disbursements"
  add_foreign_key "transactions", "donation_payouts"
  add_foreign_key "transactions", "emburse_transfers"
  add_foreign_key "transactions", "fee_reimbursements"
  add_foreign_key "transactions", "fee_relationships"
  add_foreign_key "transactions", "invoice_payouts"
  add_foreign_key "user_sessions", "users"
  add_foreign_key "user_sessions", "users", column: "impersonated_by_id"
  add_foreign_key "webauthn_credentials", "users"
end<|MERGE_RESOLUTION|>--- conflicted
+++ resolved
@@ -972,18 +972,6 @@
     t.index ["user_id"], name: "index_organizer_positions_on_user_id"
   end
 
-<<<<<<< HEAD
-=======
-  create_table "outgoing_twilio_messages", force: :cascade do |t|
-    t.bigint "twilio_message_id"
-    t.bigint "hcb_code_id"
-    t.datetime "created_at", null: false
-    t.datetime "updated_at", null: false
-    t.index ["hcb_code_id"], name: "index_outgoing_twilio_messages_on_hcb_code_id"
-    t.index ["twilio_message_id"], name: "index_outgoing_twilio_messages_on_twilio_message_id"
-  end
-
->>>>>>> 8a765e15
   create_table "partner_donations", force: :cascade do |t|
     t.bigint "event_id", null: false
     t.string "hcb_code"
@@ -1366,16 +1354,11 @@
     t.text "twilio_sid"
     t.text "twilio_account_sid"
     t.jsonb "raw_data"
-<<<<<<< HEAD
-    t.datetime "created_at", precision: 6, null: false
-    t.datetime "updated_at", precision: 6, null: false
     t.integer "direction", default: 0, null: false
     t.bigint "hcb_code_id"
     t.index ["hcb_code_id"], name: "index_twilio_messages_on_hcb_code_id"
-=======
-    t.datetime "created_at", null: false
-    t.datetime "updated_at", null: false
->>>>>>> 8a765e15
+    t.datetime "created_at", null: false
+    t.datetime "updated_at", null: false
   end
 
   create_table "user_sessions", force: :cascade do |t|

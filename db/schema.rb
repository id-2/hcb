# frozen_string_literal: true

# This file is auto-generated from the current state of the database. Instead
# of editing this file, please use the migrations feature of Active Record to
# incrementally modify your database, and then regenerate this schema definition.
#
# This file is the source Rails uses to define your schema when running `bin/rails
# db:schema:load`. When creating a new database, `bin/rails db:schema:load` tends to
# be faster and is potentially less error prone than running all of your
# migrations from scratch. Old migrations may fail to apply correctly if those
# migrations use external dependencies or application code.
#
# It's strongly recommended that you check this file into your version control system.

<<<<<<< HEAD
ActiveRecord::Schema[7.2].define(version: 2025_07_07_045848) do
=======
ActiveRecord::Schema[7.2].define(version: 2025_07_09_020702) do
>>>>>>> f0d091df
  create_schema "google_sheets"

  # These are extensions that must be enabled in order to support this database
  enable_extension "citext"
  enable_extension "pg_stat_statements"
  enable_extension "plpgsql"

  create_table "ach_transfers", force: :cascade do |t|
    t.bigint "event_id"
    t.bigint "creator_id"
    t.string "bank_name"
    t.string "recipient_name"
    t.integer "amount"
    t.datetime "approved_at", precision: nil
    t.datetime "created_at", precision: nil, null: false
    t.datetime "updated_at", precision: nil, null: false
    t.string "recipient_tel"
    t.datetime "rejected_at", precision: nil
    t.datetime "scheduled_arrival_date", precision: nil
    t.text "payment_for"
    t.string "aasm_state"
    t.text "confirmation_number"
    t.text "account_number_ciphertext"
    t.bigint "processor_id"
    t.text "increase_id"
    t.date "scheduled_on"
    t.text "column_id"
    t.bigint "payment_recipient_id"
    t.string "recipient_email"
    t.boolean "send_email_notification", default: false
    t.string "company_name"
    t.string "company_entry_description"
    t.boolean "same_day", default: false, null: false
    t.text "routing_number_ciphertext"
    t.string "account_number_bidx"
    t.string "routing_number_bidx"
    t.date "invoiced_at"
    t.index ["account_number_bidx"], name: "index_ach_transfers_on_account_number_bidx"
    t.index ["column_id"], name: "index_ach_transfers_on_column_id", unique: true
    t.index ["creator_id"], name: "index_ach_transfers_on_creator_id"
    t.index ["event_id"], name: "index_ach_transfers_on_event_id"
    t.index ["increase_id"], name: "index_ach_transfers_on_increase_id", unique: true
    t.index ["payment_recipient_id"], name: "index_ach_transfers_on_payment_recipient_id"
    t.index ["processor_id"], name: "index_ach_transfers_on_processor_id"
    t.index ["routing_number_bidx"], name: "index_ach_transfers_on_routing_number_bidx"
  end

  create_table "action_mailbox_inbound_emails", force: :cascade do |t|
    t.integer "status", default: 0, null: false
    t.string "message_id", null: false
    t.string "message_checksum", null: false
    t.datetime "created_at", null: false
    t.datetime "updated_at", null: false
    t.index ["message_id", "message_checksum"], name: "index_action_mailbox_inbound_emails_uniqueness", unique: true
  end

  create_table "active_storage_attachments", force: :cascade do |t|
    t.string "name", null: false
    t.string "record_type", null: false
    t.bigint "record_id", null: false
    t.bigint "blob_id", null: false
    t.datetime "created_at", precision: nil, null: false
    t.index ["blob_id"], name: "index_active_storage_attachments_on_blob_id"
    t.index ["record_type", "record_id", "name", "blob_id"], name: "index_active_storage_attachments_uniqueness", unique: true
  end

  create_table "active_storage_blobs", force: :cascade do |t|
    t.string "key", null: false
    t.string "filename", null: false
    t.string "content_type"
    t.text "metadata"
    t.bigint "byte_size", null: false
    t.string "checksum"
    t.datetime "created_at", precision: nil, null: false
    t.string "service_name", null: false
    t.index ["key"], name: "index_active_storage_blobs_on_key", unique: true
  end

  create_table "active_storage_variant_records", force: :cascade do |t|
    t.bigint "blob_id", null: false
    t.string "variation_digest", null: false
    t.index ["blob_id", "variation_digest"], name: "index_active_storage_variant_records_uniqueness", unique: true
  end

  create_table "activities", force: :cascade do |t|
    t.string "trackable_type"
    t.bigint "trackable_id"
    t.string "owner_type"
    t.bigint "owner_id"
    t.string "key"
    t.text "parameters"
    t.string "recipient_type"
    t.bigint "recipient_id"
    t.datetime "created_at", null: false
    t.datetime "updated_at", null: false
    t.bigint "event_id"
    t.index ["event_id"], name: "index_activities_on_event_id"
    t.index ["owner_id", "owner_type"], name: "index_activities_on_owner_id_and_owner_type"
    t.index ["owner_type", "owner_id"], name: "index_activities_on_owner"
    t.index ["recipient_id", "recipient_type"], name: "index_activities_on_recipient_id_and_recipient_type"
    t.index ["recipient_type", "recipient_id"], name: "index_activities_on_recipient"
    t.index ["trackable_id", "trackable_type"], name: "index_activities_on_trackable_id_and_trackable_type"
    t.index ["trackable_type", "trackable_id"], name: "index_activities_on_trackable"
  end

  create_table "admin_ledger_audit_tasks", force: :cascade do |t|
    t.bigint "hcb_code_id"
    t.bigint "admin_ledger_audit_id"
    t.bigint "reviewer_id"
    t.string "status", default: "pending"
    t.datetime "created_at", null: false
    t.datetime "updated_at", null: false
    t.index ["admin_ledger_audit_id"], name: "index_admin_ledger_audit_tasks_on_admin_ledger_audit_id"
    t.index ["hcb_code_id"], name: "index_admin_ledger_audit_tasks_on_hcb_code_id"
    t.index ["reviewer_id"], name: "index_admin_ledger_audit_tasks_on_reviewer_id"
  end

  create_table "admin_ledger_audits", force: :cascade do |t|
    t.date "start"
    t.datetime "created_at", null: false
    t.datetime "updated_at", null: false
  end

  create_table "ahoy_events", force: :cascade do |t|
    t.bigint "visit_id"
    t.bigint "user_id"
    t.string "name"
    t.jsonb "properties"
    t.datetime "time", precision: nil
    t.index ["name", "time"], name: "index_ahoy_events_on_name_and_time"
    t.index ["properties"], name: "index_ahoy_events_on_properties", opclass: :jsonb_path_ops, using: :gin
    t.index ["user_id"], name: "index_ahoy_events_on_user_id"
    t.index ["visit_id"], name: "index_ahoy_events_on_visit_id"
  end

  create_table "ahoy_messages", force: :cascade do |t|
    t.string "user_type"
    t.bigint "user_id"
    t.string "to"
    t.string "mailer"
    t.text "subject"
    t.text "content"
    t.datetime "sent_at"
    t.index ["to"], name: "index_ahoy_messages_on_to"
    t.index ["user_type", "user_id"], name: "index_ahoy_messages_on_user"
  end

  create_table "ahoy_visits", force: :cascade do |t|
    t.string "visit_token"
    t.string "visitor_token"
    t.bigint "user_id"
    t.string "ip"
    t.text "user_agent"
    t.text "referrer"
    t.string "referring_domain"
    t.text "landing_page"
    t.string "browser"
    t.string "os"
    t.string "device_type"
    t.string "country"
    t.string "region"
    t.string "city"
    t.float "latitude"
    t.float "longitude"
    t.string "utm_source"
    t.string "utm_medium"
    t.string "utm_term"
    t.string "utm_content"
    t.string "utm_campaign"
    t.string "app_version"
    t.string "os_version"
    t.string "platform"
    t.datetime "started_at", precision: nil
    t.index ["user_id"], name: "index_ahoy_visits_on_user_id"
    t.index ["visit_token"], name: "index_ahoy_visits_on_visit_token", unique: true
  end

  create_table "announcements", force: :cascade do |t|
    t.string "title", null: false
    t.bigint "author_id", null: false
    t.datetime "deleted_at", precision: nil
    t.datetime "created_at", null: false
    t.datetime "updated_at", null: false
    t.text "content", null: false
    t.bigint "event_id", null: false
    t.datetime "published_at"
    t.index ["author_id"], name: "index_announcements_on_author_id"
    t.index ["event_id"], name: "index_announcements_on_event_id"
  end

  create_table "api_tokens", force: :cascade do |t|
    t.text "token_ciphertext"
    t.string "token_bidx"
    t.bigint "user_id", null: false
    t.datetime "created_at", null: false
    t.datetime "updated_at", null: false
    t.bigint "application_id"
    t.datetime "revoked_at"
    t.string "refresh_token"
    t.integer "expires_in"
    t.string "scopes"
    t.index ["application_id"], name: "index_api_tokens_on_application_id"
    t.index ["token_bidx"], name: "index_api_tokens_on_token_bidx", unique: true
    t.index ["user_id"], name: "index_api_tokens_on_user_id"
  end

  create_table "audits1984_audits", force: :cascade do |t|
    t.integer "status", default: 0, null: false
    t.text "notes"
    t.bigint "session_id", null: false
    t.bigint "auditor_id", null: false
    t.datetime "created_at", null: false
    t.datetime "updated_at", null: false
    t.index ["auditor_id"], name: "index_audits1984_audits_on_auditor_id"
    t.index ["session_id"], name: "index_audits1984_audits_on_session_id"
  end

  create_table "bank_accounts", force: :cascade do |t|
    t.text "plaid_item_id"
    t.text "plaid_account_id"
    t.text "name"
    t.datetime "created_at", precision: nil, null: false
    t.datetime "updated_at", precision: nil, null: false
    t.boolean "should_sync", default: true
    t.boolean "is_positive_pay"
    t.boolean "should_sync_v2", default: false
    t.datetime "failed_at", precision: nil
    t.integer "failure_count", default: 0
    t.text "plaid_access_token_ciphertext"
  end

  create_table "bank_fees", force: :cascade do |t|
    t.bigint "event_id", null: false
    t.string "hcb_code"
    t.string "aasm_state"
    t.integer "amount_cents"
    t.datetime "created_at", null: false
    t.datetime "updated_at", null: false
    t.bigint "fee_revenue_id"
    t.index ["event_id"], name: "index_bank_fees_on_event_id"
    t.index ["fee_revenue_id"], name: "index_bank_fees_on_fee_revenue_id"
  end

  create_table "blazer_audits", force: :cascade do |t|
    t.bigint "user_id"
    t.bigint "query_id"
    t.text "statement"
    t.string "data_source"
    t.datetime "created_at", precision: nil
    t.index ["query_id"], name: "index_blazer_audits_on_query_id"
    t.index ["user_id"], name: "index_blazer_audits_on_user_id"
  end

  create_table "blazer_checks", force: :cascade do |t|
    t.bigint "creator_id"
    t.bigint "query_id"
    t.string "state"
    t.string "schedule"
    t.text "emails"
    t.text "slack_channels"
    t.string "check_type"
    t.text "message"
    t.datetime "last_run_at", precision: nil
    t.datetime "created_at", null: false
    t.datetime "updated_at", null: false
    t.index ["creator_id"], name: "index_blazer_checks_on_creator_id"
    t.index ["query_id"], name: "index_blazer_checks_on_query_id"
  end

  create_table "blazer_dashboard_queries", force: :cascade do |t|
    t.bigint "dashboard_id"
    t.bigint "query_id"
    t.integer "position"
    t.datetime "created_at", null: false
    t.datetime "updated_at", null: false
    t.index ["dashboard_id"], name: "index_blazer_dashboard_queries_on_dashboard_id"
    t.index ["query_id"], name: "index_blazer_dashboard_queries_on_query_id"
  end

  create_table "blazer_dashboards", force: :cascade do |t|
    t.bigint "creator_id"
    t.string "name"
    t.datetime "created_at", null: false
    t.datetime "updated_at", null: false
    t.index ["creator_id"], name: "index_blazer_dashboards_on_creator_id"
  end

  create_table "blazer_queries", force: :cascade do |t|
    t.bigint "creator_id"
    t.string "name"
    t.text "description"
    t.text "statement"
    t.string "data_source"
    t.datetime "created_at", null: false
    t.datetime "updated_at", null: false
    t.index ["creator_id"], name: "index_blazer_queries_on_creator_id"
  end

  create_table "canonical_event_mappings", force: :cascade do |t|
    t.bigint "canonical_transaction_id", null: false
    t.bigint "event_id", null: false
    t.datetime "created_at", null: false
    t.datetime "updated_at", null: false
    t.bigint "user_id"
    t.bigint "subledger_id"
    t.index ["canonical_transaction_id"], name: "index_canonical_event_mappings_on_canonical_transaction_id"
    t.index ["event_id", "canonical_transaction_id"], name: "index_cem_event_id_canonical_transaction_id_uniqueness", unique: true
    t.index ["event_id"], name: "index_canonical_event_mappings_on_event_id"
    t.index ["subledger_id"], name: "index_canonical_event_mappings_on_subledger_id"
    t.index ["user_id"], name: "index_canonical_event_mappings_on_user_id"
  end

  create_table "canonical_hashed_mappings", force: :cascade do |t|
    t.bigint "canonical_transaction_id", null: false
    t.bigint "hashed_transaction_id", null: false
    t.datetime "created_at", null: false
    t.datetime "updated_at", null: false
    t.index ["canonical_transaction_id"], name: "index_canonical_hashed_mappings_on_canonical_transaction_id"
    t.index ["hashed_transaction_id"], name: "index_canonical_hashed_mappings_on_hashed_transaction_id"
  end

  create_table "canonical_pending_declined_mappings", force: :cascade do |t|
    t.bigint "canonical_pending_transaction_id", null: false
    t.datetime "created_at", null: false
    t.datetime "updated_at", null: false
    t.index ["canonical_pending_transaction_id"], name: "index_canonical_pending_declined_mappings_on_cpt_id", unique: true
  end

  create_table "canonical_pending_event_mappings", force: :cascade do |t|
    t.bigint "canonical_pending_transaction_id", null: false
    t.bigint "event_id", null: false
    t.datetime "created_at", null: false
    t.datetime "updated_at", null: false
    t.bigint "subledger_id"
    t.index ["canonical_pending_transaction_id"], name: "index_canonical_pending_event_map_on_canonical_pending_tx_id"
    t.index ["event_id"], name: "index_canonical_pending_event_mappings_on_event_id"
    t.index ["subledger_id"], name: "index_canonical_pending_event_mappings_on_subledger_id"
  end

  create_table "canonical_pending_settled_mappings", force: :cascade do |t|
    t.bigint "canonical_pending_transaction_id", null: false
    t.bigint "canonical_transaction_id", null: false
    t.datetime "created_at", null: false
    t.datetime "updated_at", null: false
    t.index ["canonical_pending_transaction_id"], name: "index_canonical_pending_settled_map_on_canonical_pending_tx_id"
    t.index ["canonical_transaction_id"], name: "index_canonical_pending_settled_mappings_on_canonical_tx_id"
  end

  create_table "canonical_pending_transactions", force: :cascade do |t|
    t.date "date", null: false
    t.text "memo", null: false
    t.integer "amount_cents", null: false
    t.bigint "raw_pending_stripe_transaction_id"
    t.datetime "created_at", null: false
    t.datetime "updated_at", null: false
    t.bigint "raw_pending_outgoing_check_transaction_id"
    t.bigint "raw_pending_outgoing_ach_transaction_id"
    t.bigint "raw_pending_donation_transaction_id"
    t.bigint "raw_pending_invoice_transaction_id"
    t.text "hcb_code"
    t.bigint "raw_pending_bank_fee_transaction_id"
    t.text "custom_memo"
    t.bigint "raw_pending_incoming_disbursement_transaction_id"
    t.bigint "raw_pending_outgoing_disbursement_transaction_id"
    t.boolean "fronted", default: false
    t.boolean "fee_waived", default: false
    t.bigint "increase_check_id"
    t.bigint "check_deposit_id"
    t.bigint "reimbursement_expense_payout_id"
    t.bigint "paypal_transfer_id"
    t.bigint "reimbursement_payout_holding_id"
    t.bigint "wire_id"
    t.index ["check_deposit_id"], name: "index_canonical_pending_transactions_on_check_deposit_id"
    t.index ["hcb_code"], name: "index_canonical_pending_transactions_on_hcb_code"
    t.index ["increase_check_id"], name: "index_canonical_pending_transactions_on_increase_check_id"
    t.index ["paypal_transfer_id"], name: "index_canonical_pending_transactions_on_paypal_transfer_id"
    t.index ["raw_pending_bank_fee_transaction_id"], name: "index_canonical_pending_txs_on_raw_pending_bank_fee_tx_id"
    t.index ["raw_pending_donation_transaction_id"], name: "index_canonical_pending_txs_on_raw_pending_donation_tx_id"
    t.index ["raw_pending_incoming_disbursement_transaction_id"], name: "index_cpts_on_raw_pending_incoming_disbursement_transaction_id"
    t.index ["raw_pending_invoice_transaction_id"], name: "index_canonical_pending_txs_on_raw_pending_invoice_tx_id"
    t.index ["raw_pending_outgoing_ach_transaction_id"], name: "index_canonical_pending_txs_on_raw_pending_outgoing_ach_tx_id"
    t.index ["raw_pending_outgoing_check_transaction_id"], name: "index_canonical_pending_txs_on_raw_pending_outgoing_check_tx_id"
    t.index ["raw_pending_outgoing_disbursement_transaction_id"], name: "index_cpts_on_raw_pending_outgoing_disbursement_transaction_id"
    t.index ["raw_pending_stripe_transaction_id"], name: "index_canonical_pending_txs_on_raw_pending_stripe_tx_id"
    t.index ["reimbursement_expense_payout_id"], name: "index_canonical_pending_txs_on_reimbursement_expense_payout_id"
    t.index ["reimbursement_payout_holding_id"], name: "index_canonical_pending_txs_on_reimbursement_payout_holding_id"
    t.index ["wire_id"], name: "index_canonical_pending_transactions_on_wire_id"
    t.check_constraint "fronted IS NOT NULL", name: "canonical_pending_transactions_fronted_null"
  end

  create_table "canonical_transactions", force: :cascade do |t|
    t.date "date", null: false
    t.text "memo", null: false
    t.integer "amount_cents", null: false
    t.datetime "created_at", null: false
    t.datetime "updated_at", null: false
    t.text "friendly_memo"
    t.text "custom_memo"
    t.text "hcb_code"
    t.string "transaction_source_type"
    t.bigint "transaction_source_id"
    t.index ["date"], name: "index_canonical_transactions_on_date"
    t.index ["hcb_code"], name: "index_canonical_transactions_on_hcb_code"
    t.index ["transaction_source_type", "transaction_source_id"], name: "index_canonical_transactions_on_transaction_source"
  end

  create_table "card_grant_pre_authorizations", force: :cascade do |t|
    t.bigint "card_grant_id", null: false
    t.string "product_url"
    t.string "aasm_state", null: false
    t.datetime "created_at", null: false
    t.datetime "updated_at", null: false
    t.string "extracted_product_name"
    t.text "extracted_product_description"
    t.integer "extracted_product_price_cents"
    t.integer "extracted_total_price_cents"
    t.string "extracted_merchant_name"
    t.text "extracted_validity_reasoning"
    t.boolean "extracted_valid_purchase"
    t.integer "extracted_fraud_rating"
    t.index ["card_grant_id"], name: "index_card_grant_pre_authorizations_on_card_grant_id"
  end

  create_table "card_grant_settings", force: :cascade do |t|
    t.bigint "event_id", null: false
    t.string "merchant_lock"
    t.string "category_lock"
    t.string "invite_message"
    t.integer "expiration_preference", default: 365, null: false
    t.string "keyword_lock"
    t.boolean "reimbursement_conversions_enabled", default: true, null: false
    t.boolean "pre_authorization_required", default: false, null: false
    t.index ["event_id"], name: "index_card_grant_settings_on_event_id"
  end

  create_table "card_grants", force: :cascade do |t|
    t.integer "amount_cents"
    t.bigint "event_id", null: false
    t.bigint "subledger_id"
    t.bigint "stripe_card_id"
    t.bigint "user_id", null: false
    t.bigint "sent_by_id", null: false
    t.datetime "created_at", null: false
    t.datetime "updated_at", null: false
    t.bigint "disbursement_id"
    t.string "email", null: false
    t.string "merchant_lock"
    t.string "category_lock"
    t.integer "status", default: 0, null: false
    t.string "keyword_lock"
    t.string "purpose"
    t.boolean "one_time_use"
    t.boolean "pre_authorization_required", default: false, null: false
    t.text "instructions"
    t.index ["disbursement_id"], name: "index_card_grants_on_disbursement_id"
    t.index ["event_id"], name: "index_card_grants_on_event_id"
    t.index ["sent_by_id"], name: "index_card_grants_on_sent_by_id"
    t.index ["stripe_card_id"], name: "index_card_grants_on_stripe_card_id"
    t.index ["subledger_id"], name: "index_card_grants_on_subledger_id"
    t.index ["user_id"], name: "index_card_grants_on_user_id"
  end

  create_table "check_deposits", force: :cascade do |t|
    t.bigint "event_id", null: false
    t.integer "amount_cents"
    t.datetime "created_at", null: false
    t.datetime "updated_at", null: false
    t.string "front_file_id"
    t.string "back_file_id"
    t.string "increase_id"
    t.bigint "created_by_id", null: false
    t.string "increase_status"
    t.string "rejection_reason"
    t.string "column_id"
    t.index ["created_by_id"], name: "index_check_deposits_on_created_by_id"
    t.index ["event_id"], name: "index_check_deposits_on_event_id"
    t.index ["increase_id"], name: "index_check_deposits_on_increase_id", unique: true
  end

  create_table "checks", force: :cascade do |t|
    t.bigint "creator_id"
    t.bigint "lob_address_id"
    t.string "lob_id"
    t.text "memo"
    t.integer "check_number"
    t.integer "amount"
    t.datetime "expected_delivery_date", precision: nil
    t.datetime "send_date", precision: nil
    t.string "transaction_memo"
    t.datetime "voided_at", precision: nil
    t.datetime "approved_at", precision: nil
    t.datetime "exported_at", precision: nil
    t.datetime "refunded_at", precision: nil
    t.datetime "created_at", precision: nil, null: false
    t.datetime "updated_at", precision: nil, null: false
    t.datetime "rejected_at", precision: nil
    t.text "payment_for"
    t.string "aasm_state"
    t.text "lob_url"
    t.text "description_ciphertext"
    t.index ["creator_id"], name: "index_checks_on_creator_id"
    t.index ["lob_address_id"], name: "index_checks_on_lob_address_id"
  end

  create_table "column_account_numbers", force: :cascade do |t|
    t.text "account_number_ciphertext"
    t.text "routing_number_ciphertext"
    t.text "bic_code_ciphertext"
    t.text "column_id"
    t.bigint "event_id", null: false
    t.datetime "created_at", null: false
    t.datetime "updated_at", null: false
    t.boolean "deposit_only", default: true, null: false
    t.string "account_number_bidx"
    t.index ["account_number_bidx"], name: "index_column_account_numbers_on_account_number_bidx"
    t.index ["event_id"], name: "index_column_account_numbers_on_event_id"
  end

  create_table "column_statements", force: :cascade do |t|
    t.datetime "start_date"
    t.datetime "end_date"
    t.datetime "created_at", null: false
    t.datetime "updated_at", null: false
    t.integer "starting_balance"
    t.integer "closing_balance"
  end

  create_table "comment_reactions", force: :cascade do |t|
    t.string "emoji", null: false
    t.bigint "reactor_id", null: false
    t.bigint "comment_id", null: false
    t.datetime "created_at", null: false
    t.datetime "updated_at", null: false
    t.index ["comment_id"], name: "index_comment_reactions_on_comment_id"
    t.index ["emoji"], name: "index_comment_reactions_on_emoji"
    t.index ["reactor_id"], name: "index_comment_reactions_on_reactor_id"
  end

  create_table "comments", force: :cascade do |t|
    t.string "commentable_type"
    t.bigint "commentable_id"
    t.bigint "user_id"
    t.datetime "created_at", precision: nil, null: false
    t.datetime "updated_at", precision: nil, null: false
    t.boolean "admin_only", default: false, null: false
    t.boolean "has_untracked_edit", default: false, null: false
    t.text "content_ciphertext"
    t.integer "action", default: 0, null: false
    t.datetime "deleted_at"
    t.index ["commentable_id", "commentable_type"], name: "index_comments_on_commentable_id_and_commentable_type"
    t.index ["commentable_type", "commentable_id"], name: "index_comments_on_commentable_type_and_commentable_id"
    t.index ["user_id"], name: "index_comments_on_user_id"
  end

  create_table "console1984_commands", force: :cascade do |t|
    t.text "statements"
    t.bigint "sensitive_access_id"
    t.bigint "session_id", null: false
    t.datetime "created_at", null: false
    t.datetime "updated_at", null: false
    t.index ["sensitive_access_id"], name: "index_console1984_commands_on_sensitive_access_id"
    t.index ["session_id", "created_at", "sensitive_access_id"], name: "on_session_and_sensitive_chronologically"
  end

  create_table "console1984_sensitive_accesses", force: :cascade do |t|
    t.text "justification"
    t.bigint "session_id", null: false
    t.datetime "created_at", null: false
    t.datetime "updated_at", null: false
    t.index ["session_id"], name: "index_console1984_sensitive_accesses_on_session_id"
  end

  create_table "console1984_sessions", force: :cascade do |t|
    t.text "reason"
    t.bigint "user_id", null: false
    t.datetime "created_at", null: false
    t.datetime "updated_at", null: false
    t.index ["created_at"], name: "index_console1984_sessions_on_created_at"
    t.index ["user_id", "created_at"], name: "index_console1984_sessions_on_user_id_and_created_at"
  end

  create_table "console1984_users", force: :cascade do |t|
    t.string "username", null: false
    t.datetime "created_at", null: false
    t.datetime "updated_at", null: false
    t.index ["username"], name: "index_console1984_users_on_username"
  end

  create_table "disbursements", force: :cascade do |t|
    t.bigint "event_id"
    t.integer "amount"
    t.string "name"
    t.datetime "rejected_at", precision: nil
    t.datetime "created_at", precision: nil, null: false
    t.datetime "updated_at", precision: nil, null: false
    t.bigint "source_event_id"
    t.datetime "errored_at", precision: nil
    t.bigint "requested_by_id"
    t.bigint "fulfilled_by_id"
    t.string "aasm_state"
    t.datetime "pending_at", precision: nil
    t.datetime "in_transit_at", precision: nil
    t.datetime "deposited_at", precision: nil
    t.bigint "destination_subledger_id"
    t.bigint "source_subledger_id"
    t.date "scheduled_on"
    t.boolean "should_charge_fee", default: false
    t.index ["destination_subledger_id"], name: "index_disbursements_on_destination_subledger_id"
    t.index ["event_id"], name: "index_disbursements_on_event_id"
    t.index ["fulfilled_by_id"], name: "index_disbursements_on_fulfilled_by_id"
    t.index ["requested_by_id"], name: "index_disbursements_on_requested_by_id"
    t.index ["source_event_id"], name: "index_disbursements_on_source_event_id"
    t.index ["source_subledger_id"], name: "index_disbursements_on_source_subledger_id"
  end

  create_table "document_downloads", force: :cascade do |t|
    t.bigint "document_id"
    t.bigint "user_id"
    t.inet "ip_address"
    t.text "user_agent"
    t.datetime "created_at", precision: nil, null: false
    t.datetime "updated_at", precision: nil, null: false
    t.datetime "deleted_at", precision: nil
    t.index ["document_id"], name: "index_document_downloads_on_document_id"
    t.index ["user_id"], name: "index_document_downloads_on_user_id"
  end

  create_table "documents", force: :cascade do |t|
    t.bigint "event_id"
    t.text "name"
    t.bigint "user_id"
    t.datetime "created_at", precision: nil, null: false
    t.datetime "updated_at", precision: nil, null: false
    t.text "slug"
    t.datetime "archived_at"
    t.bigint "archived_by_id"
    t.string "aasm_state"
    t.datetime "deleted_at", precision: nil
    t.index ["archived_by_id"], name: "index_documents_on_archived_by_id"
    t.index ["event_id"], name: "index_documents_on_event_id"
    t.index ["slug"], name: "index_documents_on_slug", unique: true
    t.index ["user_id"], name: "index_documents_on_user_id"
  end

  create_table "donation_goals", force: :cascade do |t|
    t.bigint "event_id", null: false
    t.integer "amount_cents", null: false
    t.datetime "tracking_since", precision: nil, null: false
    t.datetime "deleted_at", precision: nil
    t.datetime "created_at", null: false
    t.datetime "updated_at", null: false
    t.index ["event_id"], name: "index_donation_goals_on_event_id"
  end

  create_table "donation_payouts", force: :cascade do |t|
    t.text "stripe_payout_id"
    t.bigint "amount"
    t.datetime "arrival_date", precision: nil
    t.boolean "automatic"
    t.text "stripe_balance_transaction_id"
    t.datetime "stripe_created_at", precision: nil
    t.text "currency"
    t.text "description"
    t.text "stripe_destination_id"
    t.text "failure_stripe_balance_transaction_id"
    t.text "failure_code"
    t.text "failure_message"
    t.text "method"
    t.text "source_type"
    t.text "statement_descriptor"
    t.text "status"
    t.text "type"
    t.datetime "created_at", precision: nil, null: false
    t.datetime "updated_at", precision: nil, null: false
    t.index ["failure_stripe_balance_transaction_id"], name: "index_donation_payouts_on_failure_stripe_balance_transaction_id", unique: true
    t.index ["stripe_balance_transaction_id"], name: "index_donation_payouts_on_stripe_balance_transaction_id", unique: true
    t.index ["stripe_payout_id"], name: "index_donation_payouts_on_stripe_payout_id", unique: true
  end

  create_table "donation_tiers", force: :cascade do |t|
    t.bigint "event_id", null: false
    t.integer "amount_cents", null: false
    t.string "name", null: false
    t.text "description"
    t.integer "sort_index"
    t.datetime "deleted_at"
    t.datetime "created_at", null: false
    t.datetime "updated_at", null: false
    t.index ["event_id"], name: "index_donation_tiers_on_event_id"
  end

  create_table "donations", force: :cascade do |t|
    t.text "email"
    t.text "name"
    t.string "url_hash"
    t.integer "amount"
    t.integer "amount_received"
    t.string "status"
    t.string "stripe_client_secret"
    t.string "stripe_payment_intent_id"
    t.datetime "payout_creation_queued_at", precision: nil
    t.datetime "payout_creation_queued_for", precision: nil
    t.string "payout_creation_queued_job_id"
    t.integer "payout_creation_balance_net"
    t.integer "payout_creation_balance_stripe_fee"
    t.datetime "payout_creation_balance_available_at", precision: nil
    t.bigint "event_id"
    t.bigint "payout_id"
    t.bigint "fee_reimbursement_id"
    t.datetime "created_at", precision: nil, null: false
    t.datetime "updated_at", precision: nil, null: false
    t.text "message"
    t.text "hcb_code"
    t.string "aasm_state"
    t.bigint "recurring_donation_id"
    t.text "user_agent"
    t.inet "ip_address"
    t.datetime "in_transit_at"
    t.boolean "anonymous", default: false, null: false
    t.boolean "fee_covered", default: false, null: false
    t.boolean "tax_deductible", default: true, null: false
    t.boolean "in_person", default: false
    t.bigint "collected_by_id"
    t.text "referrer"
    t.text "utm_source"
    t.text "utm_medium"
    t.text "utm_campaign"
    t.text "utm_term"
    t.text "utm_content"
    t.index ["event_id"], name: "index_donations_on_event_id"
    t.index ["fee_reimbursement_id"], name: "index_donations_on_fee_reimbursement_id"
    t.index ["payout_id"], name: "index_donations_on_payout_id"
    t.index ["recurring_donation_id"], name: "index_donations_on_recurring_donation_id"
  end

  create_table "emburse_card_requests", force: :cascade do |t|
    t.bigint "creator_id"
    t.bigint "event_id"
    t.bigint "fulfilled_by_id"
    t.datetime "fulfilled_at", precision: nil
    t.bigint "daily_limit"
    t.datetime "created_at", precision: nil, null: false
    t.datetime "updated_at", precision: nil, null: false
    t.text "shipping_address"
    t.string "full_name"
    t.datetime "rejected_at", precision: nil
    t.datetime "accepted_at", precision: nil
    t.datetime "canceled_at", precision: nil
    t.text "notes"
    t.bigint "emburse_card_id"
    t.string "shipping_address_street_one"
    t.string "shipping_address_street_two"
    t.string "shipping_address_city"
    t.string "shipping_address_state"
    t.string "shipping_address_zip"
    t.boolean "is_virtual"
    t.index ["creator_id"], name: "index_emburse_card_requests_on_creator_id"
    t.index ["emburse_card_id"], name: "index_emburse_card_requests_on_emburse_card_id"
    t.index ["event_id"], name: "index_emburse_card_requests_on_event_id"
    t.index ["fulfilled_by_id"], name: "index_emburse_card_requests_on_fulfilled_by_id"
  end

  create_table "emburse_cards", force: :cascade do |t|
    t.bigint "user_id"
    t.bigint "event_id"
    t.bigint "daily_limit"
    t.datetime "created_at", precision: nil, null: false
    t.datetime "updated_at", precision: nil, null: false
    t.string "last_four"
    t.string "full_name"
    t.text "address"
    t.integer "expiration_month"
    t.integer "expiration_year"
    t.text "emburse_id"
    t.text "slug"
    t.datetime "deactivated_at", precision: nil
    t.boolean "is_virtual"
    t.string "emburse_state"
    t.index ["event_id"], name: "index_emburse_cards_on_event_id"
    t.index ["slug"], name: "index_emburse_cards_on_slug", unique: true
    t.index ["user_id"], name: "index_emburse_cards_on_user_id"
  end

  create_table "emburse_transactions", force: :cascade do |t|
    t.string "emburse_id"
    t.integer "amount"
    t.integer "state"
    t.string "emburse_department_id"
    t.bigint "event_id"
    t.datetime "created_at", precision: nil, null: false
    t.datetime "updated_at", precision: nil, null: false
    t.datetime "notified_admin_at", precision: nil
    t.string "emburse_card_uuid"
    t.bigint "emburse_card_id"
    t.bigint "merchant_mid"
    t.integer "merchant_mcc"
    t.text "merchant_name"
    t.text "merchant_address"
    t.text "merchant_city"
    t.text "merchant_state"
    t.text "merchant_zip"
    t.text "category_emburse_id"
    t.text "category_url"
    t.text "category_code"
    t.text "category_name"
    t.text "category_parent"
    t.text "label"
    t.text "location"
    t.text "note"
    t.text "receipt_url"
    t.text "receipt_filename"
    t.datetime "transaction_time", precision: nil
    t.datetime "deleted_at", precision: nil
    t.datetime "marked_no_or_lost_receipt_at", precision: nil
    t.index ["deleted_at"], name: "index_emburse_transactions_on_deleted_at"
    t.index ["emburse_card_id"], name: "index_emburse_transactions_on_emburse_card_id"
    t.index ["event_id"], name: "index_emburse_transactions_on_event_id"
  end

  create_table "emburse_transfers", force: :cascade do |t|
    t.bigint "emburse_card_id"
    t.bigint "creator_id"
    t.bigint "fulfilled_by_id"
    t.bigint "load_amount"
    t.datetime "created_at", precision: nil, null: false
    t.datetime "updated_at", precision: nil, null: false
    t.datetime "accepted_at", precision: nil
    t.datetime "rejected_at", precision: nil
    t.datetime "canceled_at", precision: nil
    t.string "emburse_transaction_id"
    t.bigint "event_id"
    t.index ["creator_id"], name: "index_emburse_transfers_on_creator_id"
    t.index ["emburse_card_id"], name: "index_emburse_transfers_on_emburse_card_id"
    t.index ["event_id"], name: "index_emburse_transfers_on_event_id"
    t.index ["fulfilled_by_id"], name: "index_emburse_transfers_on_fulfilled_by_id"
  end

  create_table "employee_payments", force: :cascade do |t|
    t.bigint "employee_id", null: false
    t.text "title", null: false
    t.text "description"
    t.integer "amount_cents", default: 0, null: false
    t.string "aasm_state"
    t.datetime "approved_at"
    t.datetime "rejected_at"
    t.datetime "created_at", null: false
    t.datetime "updated_at", null: false
    t.text "review_message"
    t.bigint "reviewed_by_id"
    t.bigint "payout_id"
    t.string "payout_type"
    t.index ["employee_id"], name: "index_employee_payments_on_employee_id"
    t.index ["reviewed_by_id"], name: "index_employee_payments_on_reviewed_by_id"
  end

  create_table "employees", force: :cascade do |t|
    t.bigint "entity_id", null: false
    t.string "entity_type", null: false
    t.bigint "event_id", null: false
    t.string "aasm_state"
    t.datetime "created_at", null: false
    t.datetime "updated_at", null: false
    t.datetime "deleted_at"
    t.string "gusto_id"
    t.index ["event_id"], name: "index_employees_on_event_id"
  end

  create_table "event_configurations", force: :cascade do |t|
    t.bigint "event_id", null: false
    t.boolean "anonymous_donations", default: false
    t.datetime "created_at", null: false
    t.datetime "updated_at", null: false
    t.boolean "cover_donation_fees", default: false
    t.string "contact_email"
    t.index ["event_id"], name: "index_event_configurations_on_event_id"
  end

  create_table "event_follows", force: :cascade do |t|
    t.bigint "user_id", null: false
    t.bigint "event_id", null: false
    t.datetime "created_at", null: false
    t.datetime "updated_at", null: false
    t.index ["event_id"], name: "index_event_follows_on_event_id"
    t.index ["user_id", "event_id"], name: "index_event_follows_on_user_id_and_event_id", unique: true
  end

  create_table "event_plans", force: :cascade do |t|
    t.string "aasm_state"
    t.bigint "event_id", null: false
    t.datetime "created_at", null: false
    t.datetime "updated_at", null: false
    t.datetime "inactive_at"
    t.string "type"
    t.index ["event_id"], name: "index_event_plans_on_event_id"
  end

  create_table "event_tags", force: :cascade do |t|
    t.string "name", null: false
    t.string "description"
    t.datetime "created_at", null: false
    t.datetime "updated_at", null: false
    t.string "purpose"
  end

  create_table "event_tags_events", id: false, force: :cascade do |t|
    t.bigint "event_tag_id", null: false
    t.bigint "event_id", null: false
    t.index ["event_id"], name: "index_event_tags_events_on_event_id"
    t.index ["event_tag_id", "event_id"], name: "index_event_tags_events_on_event_tag_id_and_event_id", unique: true
    t.index ["event_tag_id"], name: "index_event_tags_events_on_event_tag_id"
  end

  create_table "events", force: :cascade do |t|
    t.text "name"
    t.text "address"
    t.datetime "created_at", precision: nil, null: false
    t.datetime "updated_at", precision: nil, null: false
    t.string "emburse_department_id"
    t.text "slug"
    t.bigint "point_of_contact_id"
    t.datetime "hidden_at", precision: nil
    t.boolean "donation_page_enabled", default: true
    t.text "donation_page_message"
    t.boolean "is_public", default: true
    t.text "public_message"
    t.datetime "last_fee_processed_at", precision: nil
    t.string "aasm_state"
    t.integer "country"
    t.boolean "holiday_features", default: true, null: false
    t.boolean "can_front_balance", default: true, null: false
    t.boolean "demo_mode", default: false, null: false
    t.datetime "demo_mode_request_meeting_at", precision: nil
    t.boolean "is_indexable", default: true
    t.datetime "deleted_at", precision: nil
    t.datetime "activated_at"
    t.string "increase_account_id", null: false
    t.string "website"
    t.text "description"
    t.integer "stripe_card_shipping_type", default: 0, null: false
    t.text "donation_thank_you_message"
    t.text "donation_reply_to_email"
    t.boolean "public_reimbursement_page_enabled", default: false, null: false
    t.text "public_reimbursement_page_message"
    t.string "postal_code"
    t.boolean "reimbursements_require_organizer_peer_review", default: false, null: false
    t.string "short_name"
    t.integer "risk_level"
    t.boolean "financially_frozen", default: false, null: false
    t.boolean "donation_tiers_enabled", default: false, null: false
    t.index ["point_of_contact_id"], name: "index_events_on_point_of_contact_id"
  end

  create_table "exports", force: :cascade do |t|
    t.text "type"
    t.jsonb "parameters"
    t.bigint "requested_by_id"
    t.datetime "created_at", null: false
    t.datetime "updated_at", null: false
    t.index ["requested_by_id"], name: "index_exports_on_requested_by_id"
  end

  create_table "fee_reimbursements", force: :cascade do |t|
    t.bigint "amount"
    t.string "transaction_memo"
    t.datetime "created_at", precision: nil, null: false
    t.datetime "updated_at", precision: nil, null: false
    t.datetime "processed_at", precision: nil
    t.bigint "stripe_topup_id"
    t.index ["stripe_topup_id"], name: "index_fee_reimbursements_on_stripe_topup_id"
    t.index ["transaction_memo"], name: "index_fee_reimbursements_on_transaction_memo", unique: true
  end

  create_table "fee_relationships", force: :cascade do |t|
    t.bigint "event_id"
    t.boolean "fee_applies"
    t.bigint "fee_amount"
    t.boolean "is_fee_payment"
    t.datetime "created_at", precision: nil, null: false
    t.datetime "updated_at", precision: nil, null: false
    t.index ["event_id"], name: "index_fee_relationships_on_event_id"
  end

  create_table "fee_revenues", force: :cascade do |t|
    t.integer "amount_cents"
    t.date "start"
    t.date "end"
    t.datetime "created_at", null: false
    t.datetime "updated_at", null: false
    t.string "aasm_state"
  end

  create_table "fees", force: :cascade do |t|
    t.bigint "canonical_event_mapping_id"
    t.decimal "amount_cents_as_decimal"
    t.decimal "event_sponsorship_fee"
    t.text "reason"
    t.datetime "created_at", null: false
    t.datetime "updated_at", null: false
    t.bigint "event_id"
    t.string "memo"
    t.index ["canonical_event_mapping_id"], name: "index_fees_on_canonical_event_mapping_id"
    t.index ["event_id"], name: "index_fees_on_event_id"
  end

  create_table "flipper_features", force: :cascade do |t|
    t.string "key", null: false
    t.datetime "created_at", null: false
    t.datetime "updated_at", null: false
    t.index ["key"], name: "index_flipper_features_on_key", unique: true
  end

  create_table "flipper_gates", force: :cascade do |t|
    t.string "feature_key", null: false
    t.string "key", null: false
    t.string "value"
    t.datetime "created_at", null: false
    t.datetime "updated_at", null: false
    t.index ["feature_key", "key", "value"], name: "index_flipper_gates_on_feature_key_and_key_and_value", unique: true
  end

  create_table "friendly_id_slugs", id: :serial, force: :cascade do |t|
    t.string "slug", null: false
    t.integer "sluggable_id", null: false
    t.string "sluggable_type", limit: 50
    t.string "scope"
    t.datetime "created_at", precision: nil
    t.index ["slug", "sluggable_type", "scope"], name: "index_friendly_id_slugs_on_slug_and_sluggable_type_and_scope", unique: true
    t.index ["slug", "sluggable_type"], name: "index_friendly_id_slugs_on_slug_and_sluggable_type"
    t.index ["sluggable_id"], name: "index_friendly_id_slugs_on_sluggable_id"
    t.index ["sluggable_type"], name: "index_friendly_id_slugs_on_sluggable_type"
  end

  create_table "g_suite_accounts", force: :cascade do |t|
    t.text "address"
    t.datetime "accepted_at", precision: nil
    t.bigint "g_suite_id"
    t.datetime "created_at", precision: nil, null: false
    t.datetime "updated_at", precision: nil, null: false
    t.bigint "creator_id"
    t.text "backup_email"
    t.string "first_name"
    t.string "last_name"
    t.datetime "suspended_at", precision: nil
    t.text "initial_password_ciphertext"
    t.index ["creator_id"], name: "index_g_suite_accounts_on_creator_id"
    t.index ["g_suite_id"], name: "index_g_suite_accounts_on_g_suite_id"
  end

  create_table "g_suite_aliases", force: :cascade do |t|
    t.text "address"
    t.bigint "g_suite_account_id", null: false
    t.datetime "created_at", null: false
    t.datetime "updated_at", null: false
    t.index ["g_suite_account_id"], name: "index_g_suite_aliases_on_g_suite_account_id"
  end

  create_table "g_suite_revocations", force: :cascade do |t|
    t.integer "reason", default: 0, null: false
    t.text "other_reason"
    t.bigint "g_suite_id", null: false
    t.string "aasm_state"
    t.datetime "scheduled_at", null: false
    t.datetime "deleted_at"
    t.boolean "one_week_notice_sent", default: false, null: false
    t.datetime "created_at", null: false
    t.datetime "updated_at", null: false
    t.index ["g_suite_id"], name: "index_g_suite_revocations_on_g_suite_id"
  end

  create_table "g_suites", force: :cascade do |t|
    t.citext "domain"
    t.bigint "event_id"
    t.text "verification_key"
    t.datetime "deleted_at", precision: nil
    t.datetime "created_at", precision: nil, null: false
    t.datetime "updated_at", precision: nil, null: false
    t.text "dkim_key"
    t.string "aasm_state", default: "creating"
    t.bigint "created_by_id"
    t.text "remote_org_unit_id"
    t.text "remote_org_unit_path"
    t.boolean "immune_to_revocation", default: false, null: false
    t.index ["created_by_id"], name: "index_g_suites_on_created_by_id"
    t.index ["event_id"], name: "index_g_suites_on_event_id"
  end

  create_table "hashed_transactions", force: :cascade do |t|
    t.text "primary_hash"
    t.text "secondary_hash"
    t.bigint "raw_plaid_transaction_id"
    t.datetime "created_at", null: false
    t.datetime "updated_at", null: false
    t.bigint "raw_emburse_transaction_id"
    t.text "primary_hash_input"
    t.bigint "duplicate_of_hashed_transaction_id"
    t.bigint "raw_csv_transaction_id"
    t.bigint "raw_stripe_transaction_id"
    t.text "unique_bank_identifier"
    t.date "date"
    t.bigint "raw_increase_transaction_id"
    t.index ["duplicate_of_hashed_transaction_id"], name: "index_hashed_transactions_on_duplicate_of_hashed_transaction_id"
    t.index ["raw_csv_transaction_id"], name: "index_hashed_transactions_on_raw_csv_transaction_id"
    t.index ["raw_increase_transaction_id"], name: "index_hashed_transactions_on_raw_increase_transaction_id"
    t.index ["raw_plaid_transaction_id"], name: "index_hashed_transactions_on_raw_plaid_transaction_id"
    t.index ["raw_stripe_transaction_id"], name: "index_hashed_transactions_on_raw_stripe_transaction_id"
  end

  create_table "hcb_code_personal_transactions", force: :cascade do |t|
    t.bigint "hcb_code_id"
    t.bigint "invoice_id"
    t.bigint "reporter_id"
    t.datetime "created_at", null: false
    t.datetime "updated_at", null: false
    t.index ["hcb_code_id"], name: "index_hcb_code_personal_transactions_on_hcb_code_id", unique: true
    t.index ["invoice_id"], name: "index_hcb_code_personal_transactions_on_invoice_id"
    t.index ["reporter_id"], name: "index_hcb_code_personal_transactions_on_reporter_id"
  end

  create_table "hcb_code_pins", force: :cascade do |t|
    t.bigint "hcb_code_id"
    t.bigint "event_id"
    t.datetime "created_at", null: false
    t.datetime "updated_at", null: false
    t.index ["event_id"], name: "index_hcb_code_pins_on_event_id"
    t.index ["hcb_code_id"], name: "index_hcb_code_pins_on_hcb_code_id"
  end

  create_table "hcb_code_tag_suggestions", force: :cascade do |t|
    t.bigint "hcb_code_id", null: false
    t.bigint "tag_id", null: false
    t.string "aasm_state"
    t.datetime "created_at", null: false
    t.datetime "updated_at", null: false
    t.index ["hcb_code_id"], name: "index_hcb_code_tag_suggestions_on_hcb_code_id"
    t.index ["tag_id"], name: "index_hcb_code_tag_suggestions_on_tag_id"
  end

  create_table "hcb_codes", force: :cascade do |t|
    t.text "hcb_code", null: false
    t.datetime "created_at", null: false
    t.datetime "updated_at", null: false
    t.datetime "marked_no_or_lost_receipt_at", precision: nil
    t.text "short_code"
    t.index ["hcb_code"], name: "index_hcb_codes_on_hcb_code", unique: true
    t.check_constraint "short_code = upper(short_code)", name: "constraint_hcb_codes_on_short_code_to_uppercase"
  end

  create_table "hcb_codes_tags", id: false, force: :cascade do |t|
    t.bigint "hcb_code_id", null: false
    t.bigint "tag_id", null: false
    t.datetime "created_at"
    t.datetime "updated_at"
    t.index ["hcb_code_id", "tag_id"], name: "index_hcb_codes_tags_on_hcb_code_id_and_tag_id", unique: true
  end

  create_table "increase_account_numbers", force: :cascade do |t|
    t.text "account_number_ciphertext"
    t.text "routing_number_ciphertext"
    t.bigint "event_id", null: false
    t.string "increase_account_number_id"
    t.string "increase_limit_id"
    t.datetime "created_at", null: false
    t.datetime "updated_at", null: false
    t.index ["event_id"], name: "index_increase_account_numbers_on_event_id"
  end

  create_table "increase_checks", force: :cascade do |t|
    t.string "memo"
    t.string "payment_for"
    t.integer "amount"
    t.string "address_city"
    t.string "address_line1"
    t.string "address_line2"
    t.string "address_state"
    t.string "address_zip"
    t.string "recipient_name"
    t.string "increase_id"
    t.string "aasm_state"
    t.bigint "event_id", null: false
    t.bigint "user_id"
    t.datetime "created_at", null: false
    t.datetime "updated_at", null: false
    t.datetime "approved_at"
    t.string "increase_status"
    t.string "check_number"
    t.jsonb "increase_object"
    t.string "column_id"
    t.string "column_status"
    t.jsonb "column_object"
    t.string "column_delivery_status"
    t.string "recipient_email"
    t.boolean "send_email_notification", default: false
    t.index "(((increase_object -> 'deposit'::text) ->> 'transaction_id'::text))", name: "index_increase_checks_on_transaction_id"
    t.index ["column_id"], name: "index_increase_checks_on_column_id", unique: true
    t.index ["event_id"], name: "index_increase_checks_on_event_id"
    t.index ["user_id"], name: "index_increase_checks_on_user_id"
  end

  create_table "invoice_payouts", force: :cascade do |t|
    t.text "stripe_payout_id"
    t.bigint "amount"
    t.datetime "arrival_date", precision: nil
    t.boolean "automatic"
    t.text "stripe_balance_transaction_id"
    t.datetime "stripe_created_at", precision: nil
    t.text "currency"
    t.text "description"
    t.text "stripe_destination_id"
    t.text "failure_stripe_balance_transaction_id"
    t.text "failure_code"
    t.text "failure_message"
    t.text "method"
    t.text "source_type"
    t.text "statement_descriptor"
    t.text "status"
    t.text "type"
    t.datetime "created_at", precision: nil, null: false
    t.datetime "updated_at", precision: nil, null: false
    t.index ["failure_stripe_balance_transaction_id"], name: "index_invoice_payouts_on_failure_stripe_balance_transaction_id", unique: true
    t.index ["stripe_balance_transaction_id"], name: "index_invoice_payouts_on_stripe_balance_transaction_id", unique: true
    t.index ["stripe_payout_id"], name: "index_invoice_payouts_on_stripe_payout_id", unique: true
  end

  create_table "invoices", force: :cascade do |t|
    t.bigint "sponsor_id"
    t.text "stripe_invoice_id"
    t.bigint "amount_due"
    t.bigint "amount_paid"
    t.bigint "amount_remaining"
    t.bigint "attempt_count"
    t.boolean "attempted"
    t.text "stripe_charge_id"
    t.text "memo"
    t.datetime "due_date", precision: nil
    t.bigint "ending_balance"
    t.bigint "starting_balance"
    t.text "statement_descriptor"
    t.bigint "subtotal"
    t.bigint "tax"
    t.decimal "tax_percent"
    t.bigint "total"
    t.text "item_description"
    t.bigint "item_amount"
    t.text "item_stripe_id"
    t.datetime "created_at", precision: nil, null: false
    t.datetime "updated_at", precision: nil, null: false
    t.boolean "auto_advance"
    t.text "hosted_invoice_url"
    t.text "invoice_pdf"
    t.bigint "creator_id"
    t.datetime "manually_marked_as_paid_at", precision: nil
    t.bigint "manually_marked_as_paid_user_id"
    t.text "manually_marked_as_paid_reason"
    t.bigint "payout_id"
    t.datetime "payout_creation_queued_at", precision: nil
    t.datetime "payout_creation_queued_for", precision: nil
    t.text "payout_creation_queued_job_id"
    t.datetime "payout_creation_balance_available_at", precision: nil
    t.text "slug"
    t.text "number"
    t.datetime "finalized_at", precision: nil
    t.text "status"
    t.integer "payout_creation_balance_net"
    t.integer "payout_creation_balance_stripe_fee"
    t.boolean "reimbursable", default: true
    t.bigint "fee_reimbursement_id"
    t.boolean "livemode"
    t.text "payment_method_type"
    t.text "payment_method_card_brand"
    t.text "payment_method_card_checks_address_line1_check"
    t.text "payment_method_card_checks_address_postal_code_check"
    t.text "payment_method_card_checks_cvc_check"
    t.text "payment_method_card_country"
    t.text "payment_method_card_exp_month"
    t.text "payment_method_card_exp_year"
    t.text "payment_method_card_funding"
    t.text "payment_method_card_last4"
    t.text "payment_method_ach_credit_transfer_bank_name"
    t.text "payment_method_ach_credit_transfer_routing_number"
    t.text "payment_method_ach_credit_transfer_swift_code"
    t.datetime "archived_at", precision: nil
    t.bigint "archived_by_id"
    t.text "hcb_code"
    t.string "aasm_state"
    t.text "payment_method_ach_credit_transfer_account_number_ciphertext"
    t.bigint "voided_by_id"
    t.datetime "void_v2_at"
    t.index ["archived_by_id"], name: "index_invoices_on_archived_by_id"
    t.index ["creator_id"], name: "index_invoices_on_creator_id"
    t.index ["fee_reimbursement_id"], name: "index_invoices_on_fee_reimbursement_id"
    t.index ["item_stripe_id"], name: "index_invoices_on_item_stripe_id", unique: true
    t.index ["manually_marked_as_paid_user_id"], name: "index_invoices_on_manually_marked_as_paid_user_id"
    t.index ["payout_creation_queued_job_id"], name: "index_invoices_on_payout_creation_queued_job_id", unique: true
    t.index ["payout_id"], name: "index_invoices_on_payout_id"
    t.index ["slug"], name: "index_invoices_on_slug", unique: true
    t.index ["sponsor_id"], name: "index_invoices_on_sponsor_id"
    t.index ["status"], name: "index_invoices_on_status"
    t.index ["stripe_invoice_id"], name: "index_invoices_on_stripe_invoice_id", unique: true
    t.index ["voided_by_id"], name: "index_invoices_on_voided_by_id"
  end

  create_table "lob_addresses", force: :cascade do |t|
    t.bigint "event_id"
    t.text "description"
    t.string "name"
    t.string "address1"
    t.string "address2"
    t.string "city"
    t.string "state"
    t.string "zip"
    t.string "country"
    t.string "lob_id"
    t.datetime "created_at", precision: nil, null: false
    t.datetime "updated_at", precision: nil, null: false
    t.index ["event_id"], name: "index_lob_addresses_on_event_id"
  end

  create_table "login_codes", force: :cascade do |t|
    t.bigint "user_id"
    t.text "code"
    t.inet "ip_address"
    t.text "user_agent"
    t.datetime "used_at"
    t.datetime "created_at", null: false
    t.datetime "updated_at", null: false
    t.index ["code"], name: "index_login_codes_on_code"
    t.index ["user_id"], name: "index_login_codes_on_user_id"
  end

  create_table "logins", force: :cascade do |t|
    t.bigint "user_id", null: false
    t.bigint "user_session_id"
    t.string "aasm_state"
    t.jsonb "authentication_factors"
    t.datetime "created_at", null: false
    t.datetime "updated_at", null: false
    t.text "browser_token_ciphertext"
    t.index ["user_id"], name: "index_logins_on_user_id"
    t.index ["user_session_id"], name: "index_logins_on_user_session_id"
  end

  create_table "mailbox_addresses", force: :cascade do |t|
    t.string "address", null: false
    t.string "aasm_state"
    t.bigint "user_id", null: false
    t.datetime "discarded_at"
    t.datetime "created_at", null: false
    t.datetime "updated_at", null: false
    t.index ["address"], name: "index_mailbox_addresses_on_address", unique: true
    t.index ["user_id"], name: "index_mailbox_addresses_on_user_id"
  end

  create_table "metrics", force: :cascade do |t|
    t.string "type", null: false
    t.jsonb "metric"
    t.datetime "created_at", null: false
    t.datetime "updated_at", null: false
    t.string "subject_type"
    t.bigint "subject_id"
    t.index ["subject_type", "subject_id", "type"], name: "index_metrics_on_subject_type_and_subject_id_and_type", unique: true
    t.index ["subject_type", "subject_id"], name: "index_metrics_on_subject"
  end

  create_table "oauth_access_grants", force: :cascade do |t|
    t.bigint "resource_owner_id", null: false
    t.bigint "application_id", null: false
    t.string "token", null: false
    t.integer "expires_in", null: false
    t.text "redirect_uri", null: false
    t.string "scopes", default: "", null: false
    t.datetime "created_at", null: false
    t.datetime "revoked_at"
    t.string "code_challenge"
    t.string "code_challenge_method"
    t.index ["application_id"], name: "index_oauth_access_grants_on_application_id"
    t.index ["resource_owner_id"], name: "index_oauth_access_grants_on_resource_owner_id"
    t.index ["token"], name: "index_oauth_access_grants_on_token", unique: true
  end

  create_table "oauth_applications", force: :cascade do |t|
    t.string "name", null: false
    t.string "uid", null: false
    t.string "secret", null: false
    t.text "redirect_uri", null: false
    t.string "scopes", default: "", null: false
    t.boolean "confidential", default: true, null: false
    t.datetime "created_at", null: false
    t.datetime "updated_at", null: false
    t.boolean "trusted", default: false, null: false
    t.index ["uid"], name: "index_oauth_applications_on_uid", unique: true
  end

  create_table "organizer_position_contracts", force: :cascade do |t|
    t.bigint "document_id"
    t.bigint "organizer_position_invite_id", null: false
    t.string "aasm_state"
    t.datetime "signed_at"
    t.datetime "void_at"
    t.datetime "deleted_at"
    t.datetime "created_at", null: false
    t.datetime "updated_at", null: false
    t.integer "external_service"
    t.string "external_id"
    t.string "cosigner_email"
    t.integer "purpose", default: 0
    t.boolean "include_videos", default: false, null: false
    t.index ["document_id"], name: "index_organizer_position_contracts_on_document_id"
    t.index ["organizer_position_invite_id"], name: "idx_on_organizer_position_invite_id_ab1516f568"
  end

  create_table "organizer_position_deletion_requests", force: :cascade do |t|
    t.bigint "organizer_position_id"
    t.bigint "submitted_by_id"
    t.bigint "closed_by_id"
    t.datetime "closed_at", precision: nil
    t.text "reason"
    t.boolean "subject_has_outstanding_expenses_expensify", default: false, null: false
    t.boolean "subject_has_outstanding_transactions_emburse", default: false, null: false
    t.boolean "subject_emails_should_be_forwarded", default: false, null: false
    t.datetime "created_at", precision: nil, null: false
    t.datetime "updated_at", precision: nil, null: false
    t.boolean "subject_has_outstanding_transactions_stripe", default: false, null: false
    t.boolean "subject_has_active_cards", default: false, null: false
    t.index ["closed_by_id"], name: "index_organizer_position_deletion_requests_on_closed_by_id"
    t.index ["organizer_position_id"], name: "index_organizer_deletion_requests_on_organizer_position_id"
    t.index ["submitted_by_id"], name: "index_organizer_position_deletion_requests_on_submitted_by_id"
  end

  create_table "organizer_position_invites", force: :cascade do |t|
    t.bigint "event_id", null: false
    t.bigint "user_id", null: false
    t.bigint "sender_id"
    t.datetime "created_at", precision: nil, null: false
    t.datetime "updated_at", precision: nil, null: false
    t.datetime "accepted_at", precision: nil
    t.datetime "rejected_at", precision: nil
    t.bigint "organizer_position_id"
    t.datetime "cancelled_at", precision: nil
    t.string "slug"
    t.boolean "initial", default: false
    t.boolean "is_signee", default: false
    t.integer "role", default: 100, null: false
    t.integer "initial_control_allowance_amount_cents"
    t.index ["event_id"], name: "index_organizer_position_invites_on_event_id"
    t.index ["organizer_position_id"], name: "index_organizer_position_invites_on_organizer_position_id"
    t.index ["sender_id"], name: "index_organizer_position_invites_on_sender_id"
    t.index ["slug"], name: "index_organizer_position_invites_on_slug", unique: true
    t.index ["user_id"], name: "index_organizer_position_invites_on_user_id"
  end

  create_table "organizer_position_spending_control_allowances", force: :cascade do |t|
    t.bigint "authorized_by_id", null: false
    t.integer "amount_cents", null: false
    t.text "memo"
    t.bigint "organizer_position_spending_control_id", null: false
    t.datetime "created_at", null: false
    t.datetime "updated_at", null: false
    t.index ["authorized_by_id"], name: "idx_org_pos_spend_ctrl_allows_on_authed_by_id"
    t.index ["organizer_position_spending_control_id"], name: "idx_org_pos_spend_ctrl_allows_on_org_pos_spend_ctrl_id"
  end

  create_table "organizer_position_spending_controls", force: :cascade do |t|
    t.boolean "active", default: true
    t.datetime "ended_at"
    t.bigint "organizer_position_id", null: false
    t.datetime "created_at", null: false
    t.datetime "updated_at", null: false
    t.index ["organizer_position_id"], name: "idx_org_pos_spend_ctrls_on_org_pos_id"
  end

  create_table "organizer_positions", force: :cascade do |t|
    t.bigint "user_id"
    t.bigint "event_id"
    t.datetime "created_at", precision: nil, null: false
    t.datetime "updated_at", precision: nil, null: false
    t.datetime "deleted_at", precision: nil
    t.integer "sort_index"
    t.boolean "first_time", default: true
    t.boolean "is_signee", default: false
    t.integer "role", default: 100, null: false
    t.index ["event_id"], name: "index_organizer_positions_on_event_id"
    t.index ["user_id"], name: "index_organizer_positions_on_user_id"
  end

  create_table "outgoing_twilio_messages", force: :cascade do |t|
    t.bigint "twilio_message_id"
    t.bigint "hcb_code_id"
    t.datetime "created_at", null: false
    t.datetime "updated_at", null: false
    t.index ["hcb_code_id"], name: "index_outgoing_twilio_messages_on_hcb_code_id"
    t.index ["twilio_message_id"], name: "index_outgoing_twilio_messages_on_twilio_message_id"
  end

  create_table "payment_recipients", force: :cascade do |t|
    t.bigint "event_id", null: false
    t.string "name"
    t.datetime "created_at", null: false
    t.datetime "updated_at", null: false
    t.text "email"
    t.text "information_ciphertext"
    t.string "payment_model"
    t.index ["event_id"], name: "index_payment_recipients_on_event_id"
    t.index ["name"], name: "index_payment_recipients_on_name"
  end

  create_table "paypal_transfers", force: :cascade do |t|
    t.string "memo", null: false
    t.string "payment_for", null: false
    t.integer "amount_cents", null: false
    t.string "recipient_name", null: false
    t.string "recipient_email", null: false
    t.string "aasm_state", null: false
    t.datetime "approved_at"
    t.bigint "event_id", null: false
    t.bigint "user_id", null: false
    t.datetime "created_at", null: false
    t.datetime "updated_at", null: false
    t.index ["event_id"], name: "index_paypal_transfers_on_event_id"
    t.index ["user_id"], name: "index_paypal_transfers_on_user_id"
  end

  create_table "raffles", force: :cascade do |t|
    t.bigint "user_id", null: false
    t.string "program", null: false
    t.datetime "created_at", null: false
    t.datetime "updated_at", null: false
  end

  create_table "raw_column_transactions", force: :cascade do |t|
    t.string "column_report_id"
    t.integer "transaction_index"
    t.jsonb "column_transaction"
    t.text "description"
    t.date "date_posted"
    t.integer "amount_cents"
    t.datetime "created_at", null: false
    t.datetime "updated_at", null: false
  end

  create_table "raw_csv_transactions", force: :cascade do |t|
    t.integer "amount_cents"
    t.date "date_posted"
    t.text "memo"
    t.jsonb "raw_data"
    t.datetime "created_at", null: false
    t.datetime "updated_at", null: false
    t.string "unique_bank_identifier", null: false
    t.text "csv_transaction_id"
    t.index ["csv_transaction_id"], name: "index_raw_csv_transactions_on_csv_transaction_id", unique: true
  end

  create_table "raw_emburse_transactions", force: :cascade do |t|
    t.text "emburse_transaction_id"
    t.jsonb "emburse_transaction"
    t.integer "amount_cents"
    t.date "date_posted"
    t.string "state"
    t.datetime "created_at", null: false
    t.datetime "updated_at", null: false
    t.string "unique_bank_identifier", null: false
  end

  create_table "raw_increase_transactions", force: :cascade do |t|
    t.integer "amount_cents"
    t.date "date_posted"
    t.text "increase_transaction_id"
    t.text "increase_account_id"
    t.text "increase_route_id"
    t.text "increase_route_type"
    t.text "description"
    t.datetime "created_at", null: false
    t.datetime "updated_at", null: false
    t.jsonb "increase_transaction"
    t.index ["increase_transaction_id"], name: "index_raw_increase_transactions_on_increase_transaction_id", unique: true
  end

  create_table "raw_intrafi_transactions", force: :cascade do |t|
    t.string "memo", null: false
    t.integer "amount_cents", null: false
    t.date "date_posted", null: false
    t.datetime "created_at", null: false
    t.datetime "updated_at", null: false
  end

  create_table "raw_pending_bank_fee_transactions", force: :cascade do |t|
    t.string "bank_fee_transaction_id"
    t.integer "amount_cents"
    t.date "date_posted"
    t.string "state"
    t.datetime "created_at", null: false
    t.datetime "updated_at", null: false
  end

  create_table "raw_pending_donation_transactions", force: :cascade do |t|
    t.integer "amount_cents"
    t.date "date_posted"
    t.string "state"
    t.string "donation_transaction_id"
    t.datetime "created_at", null: false
    t.datetime "updated_at", null: false
  end

  create_table "raw_pending_incoming_disbursement_transactions", force: :cascade do |t|
    t.integer "amount_cents"
    t.date "date_posted"
    t.string "state"
    t.bigint "disbursement_id"
    t.datetime "created_at", null: false
    t.datetime "updated_at", null: false
    t.index ["disbursement_id"], name: "index_rpidts_on_disbursement_id"
  end

  create_table "raw_pending_invoice_transactions", force: :cascade do |t|
    t.string "invoice_transaction_id"
    t.integer "amount_cents"
    t.date "date_posted"
    t.string "state"
    t.datetime "created_at", null: false
    t.datetime "updated_at", null: false
  end

  create_table "raw_pending_outgoing_ach_transactions", force: :cascade do |t|
    t.text "ach_transaction_id"
    t.integer "amount_cents"
    t.date "date_posted"
    t.string "state"
    t.datetime "created_at", null: false
    t.datetime "updated_at", null: false
  end

  create_table "raw_pending_outgoing_check_transactions", force: :cascade do |t|
    t.integer "amount_cents"
    t.date "date_posted"
    t.string "state"
    t.datetime "created_at", null: false
    t.datetime "updated_at", null: false
    t.string "check_transaction_id"
  end

  create_table "raw_pending_outgoing_disbursement_transactions", force: :cascade do |t|
    t.integer "amount_cents"
    t.date "date_posted"
    t.string "state"
    t.bigint "disbursement_id"
    t.datetime "created_at", null: false
    t.datetime "updated_at", null: false
    t.index ["disbursement_id"], name: "index_rpodts_on_disbursement_id"
  end

  create_table "raw_pending_stripe_transactions", force: :cascade do |t|
    t.text "stripe_transaction_id"
    t.jsonb "stripe_transaction"
    t.integer "amount_cents"
    t.date "date_posted"
    t.datetime "created_at", null: false
    t.datetime "updated_at", null: false
    t.index "((((stripe_transaction -> 'card'::text) -> 'cardholder'::text) ->> 'id'::text))", name: "index_raw_pending_stripe_transactions_on_cardholder_id"
    t.index "(((stripe_transaction -> 'card'::text) ->> 'id'::text))", name: "index_raw_pending_stripe_transactions_on_card_id_text", using: :hash
    t.index "((stripe_transaction ->> 'status'::text))", name: "index_raw_pending_stripe_transactions_on_status_text", using: :hash
    t.index ["stripe_transaction_id"], name: "index_raw_pending_stripe_transactions_on_stripe_transaction_id", unique: true
  end

  create_table "raw_plaid_transactions", force: :cascade do |t|
    t.text "plaid_account_id"
    t.text "plaid_item_id"
    t.text "plaid_transaction_id"
    t.jsonb "plaid_transaction"
    t.integer "amount_cents"
    t.date "date_posted"
    t.datetime "created_at", null: false
    t.datetime "updated_at", null: false
    t.boolean "pending", default: false
    t.string "unique_bank_identifier", null: false
  end

  create_table "raw_stripe_transactions", force: :cascade do |t|
    t.text "stripe_transaction_id"
    t.jsonb "stripe_transaction"
    t.integer "amount_cents"
    t.date "date_posted"
    t.datetime "created_at", null: false
    t.datetime "updated_at", null: false
    t.text "stripe_authorization_id"
    t.string "unique_bank_identifier", null: false
    t.index "(((stripe_transaction -> 'card'::text) ->> 'id'::text))", name: "index_raw_stripe_transactions_on_card_id_text", using: :hash
  end

  create_table "receipts", force: :cascade do |t|
    t.bigint "user_id"
    t.datetime "created_at", null: false
    t.datetime "updated_at", null: false
    t.string "receiptable_type"
    t.bigint "receiptable_id"
    t.integer "upload_method"
    t.text "textual_content_ciphertext"
    t.string "suggested_memo"
    t.text "extracted_card_last4_ciphertext"
    t.integer "extracted_subtotal_amount_cents"
    t.integer "extracted_total_amount_cents"
    t.datetime "extracted_date"
    t.string "extracted_merchant_name"
    t.string "extracted_merchant_url"
    t.string "extracted_merchant_zip_code"
    t.boolean "data_extracted", default: false, null: false
    t.integer "textual_content_source", default: 0
    t.string "textual_content_bidx"
    t.index ["receiptable_type", "receiptable_id"], name: "index_receipts_on_receiptable_type_and_receiptable_id"
    t.index ["textual_content_bidx"], name: "index_receipts_on_textual_content_bidx"
    t.index ["user_id"], name: "index_receipts_on_user_id"
  end

  create_table "recurring_donations", force: :cascade do |t|
    t.text "email"
    t.text "name"
    t.bigint "event_id", null: false
    t.integer "amount"
    t.datetime "created_at", null: false
    t.datetime "updated_at", null: false
    t.text "stripe_customer_id"
    t.text "stripe_subscription_id"
    t.text "stripe_payment_intent_id"
    t.text "stripe_client_secret"
    t.datetime "stripe_current_period_end"
    t.text "stripe_status"
    t.text "url_hash"
    t.text "last4_ciphertext"
    t.datetime "canceled_at"
    t.boolean "migrated_from_legacy_stripe_account", default: false
    t.text "message"
    t.boolean "anonymous", default: false, null: false
    t.boolean "tax_deductible", default: true, null: false
    t.boolean "fee_covered", default: false, null: false
    t.index ["event_id"], name: "index_recurring_donations_on_event_id"
    t.index ["stripe_subscription_id"], name: "index_recurring_donations_on_stripe_subscription_id", unique: true
    t.index ["url_hash"], name: "index_recurring_donations_on_url_hash", unique: true
  end

  create_table "referral_attributions", force: :cascade do |t|
    t.bigint "referral_program_id", null: false
    t.bigint "user_id", null: false
    t.datetime "created_at", null: false
    t.datetime "updated_at", null: false
    t.bigint "referral_link_id", null: false
    t.index ["referral_link_id"], name: "index_referral_attributions_on_referral_link_id"
    t.index ["referral_program_id"], name: "index_referral_attributions_on_referral_program_id"
    t.index ["user_id"], name: "index_referral_attributions_on_user_id"
  end

  create_table "referral_links", force: :cascade do |t|
    t.string "name"
    t.bigint "referral_program_id", null: false
    t.datetime "created_at", null: false
    t.datetime "updated_at", null: false
    t.index ["referral_program_id"], name: "index_referral_links_on_referral_program_id"
  end

  create_table "referral_programs", force: :cascade do |t|
    t.string "name", null: false
    t.boolean "show_explore_hack_club", default: false, null: false
    t.datetime "created_at", null: false
    t.datetime "updated_at", null: false
  end

  create_table "reimbursement_expense_payouts", force: :cascade do |t|
    t.bigint "event_id", null: false
    t.string "hcb_code"
    t.string "aasm_state"
    t.integer "amount_cents", null: false
    t.bigint "reimbursement_payout_holdings_id"
    t.bigint "reimbursement_expenses_id", null: false
    t.datetime "created_at", null: false
    t.datetime "updated_at", null: false
    t.index ["event_id"], name: "index_reimbursement_expense_payouts_on_event_id"
    t.index ["reimbursement_expenses_id"], name: "index_expense_payouts_on_expenses_id"
    t.index ["reimbursement_payout_holdings_id"], name: "index_expense_payouts_on_expense_payout_holdings_id"
  end

  create_table "reimbursement_expenses", force: :cascade do |t|
    t.bigint "reimbursement_report_id", null: false
    t.bigint "approved_by_id"
    t.text "memo"
    t.integer "amount_cents", default: 0, null: false
    t.text "description"
    t.string "aasm_state"
    t.datetime "approved_at"
    t.datetime "created_at", null: false
    t.datetime "updated_at", null: false
    t.integer "expense_number", null: false
    t.datetime "deleted_at", precision: nil
    t.string "type"
    t.integer "category"
    t.decimal "value", default: "0.0", null: false
    t.index ["approved_by_id"], name: "index_reimbursement_expenses_on_approved_by_id"
    t.index ["reimbursement_report_id"], name: "index_reimbursement_expenses_on_reimbursement_report_id"
  end

  create_table "reimbursement_payout_holdings", force: :cascade do |t|
    t.integer "amount_cents", null: false
    t.string "hcb_code"
    t.bigint "reimbursement_reports_id", null: false
    t.string "aasm_state"
    t.datetime "created_at", null: false
    t.datetime "updated_at", null: false
    t.bigint "paypal_transfer_id"
    t.bigint "increase_check_id"
    t.bigint "ach_transfer_id"
    t.bigint "wire_id"
    t.index ["ach_transfer_id"], name: "index_reimbursement_payout_holdings_on_ach_transfer_id"
    t.index ["increase_check_id"], name: "index_reimbursement_payout_holdings_on_increase_check_id"
    t.index ["paypal_transfer_id"], name: "index_reimbursement_payout_holdings_on_paypal_transfer_id"
    t.index ["reimbursement_reports_id"], name: "index_reimbursement_payout_holdings_on_reimbursement_reports_id"
    t.index ["wire_id"], name: "index_reimbursement_payout_holdings_on_wire_id"
  end

  create_table "reimbursement_reports", force: :cascade do |t|
    t.bigint "user_id", null: false
    t.bigint "event_id"
    t.bigint "invited_by_id"
    t.text "invite_message"
    t.text "name"
    t.integer "maximum_amount_cents"
    t.string "aasm_state"
    t.datetime "submitted_at"
    t.datetime "reimbursement_requested_at"
    t.datetime "reimbursement_approved_at"
    t.datetime "rejected_at"
    t.datetime "reimbursed_at"
    t.datetime "created_at", null: false
    t.datetime "updated_at", null: false
    t.integer "expense_number", default: 0, null: false
    t.datetime "deleted_at", precision: nil
    t.bigint "reviewer_id"
    t.index ["event_id"], name: "index_reimbursement_reports_on_event_id"
    t.index ["invited_by_id"], name: "index_reimbursement_reports_on_invited_by_id"
    t.index ["reviewer_id"], name: "index_reimbursement_reports_on_reviewer_id"
    t.index ["user_id"], name: "index_reimbursement_reports_on_user_id"
  end

  create_table "sponsors", force: :cascade do |t|
    t.bigint "event_id"
    t.text "name"
    t.text "contact_email"
    t.text "address_line1"
    t.text "address_line2"
    t.text "address_city"
    t.text "address_state"
    t.text "address_postal_code"
    t.text "stripe_customer_id"
    t.datetime "created_at", precision: nil, null: false
    t.datetime "updated_at", precision: nil, null: false
    t.text "slug"
    t.text "address_country", default: "US"
    t.index ["event_id"], name: "index_sponsors_on_event_id"
    t.index ["slug"], name: "index_sponsors_on_slug", unique: true
  end

  create_table "stripe_authorizations", force: :cascade do |t|
    t.text "stripe_id"
    t.integer "stripe_status"
    t.integer "authorization_method"
    t.boolean "approved", default: false, null: false
    t.bigint "stripe_card_id", null: false
    t.integer "amount"
    t.datetime "created_at", null: false
    t.datetime "updated_at", null: false
    t.string "name"
    t.string "display_name"
    t.datetime "marked_no_or_lost_receipt_at", precision: nil
    t.index ["stripe_card_id"], name: "index_stripe_authorizations_on_stripe_card_id"
  end

  create_table "stripe_card_personalization_designs", force: :cascade do |t|
    t.string "stripe_id"
    t.string "stripe_status"
    t.string "stripe_name"
    t.jsonb "stripe_carrier_text"
    t.string "stripe_card_logo"
    t.string "stripe_physical_bundle_id"
    t.bigint "event_id"
    t.datetime "created_at", null: false
    t.datetime "updated_at", null: false
    t.boolean "stale", default: false, null: false
    t.boolean "common", default: false, null: false
    t.index ["event_id"], name: "index_stripe_card_personalization_designs_on_event_id"
  end

  create_table "stripe_cardholders", force: :cascade do |t|
    t.bigint "user_id", null: false
    t.text "stripe_id"
    t.text "stripe_billing_address_line1"
    t.text "stripe_billing_address_line2"
    t.text "stripe_billing_address_city"
    t.text "stripe_billing_address_country"
    t.text "stripe_billing_address_postal_code"
    t.text "stripe_billing_address_state"
    t.text "stripe_name"
    t.text "stripe_email"
    t.text "stripe_phone_number"
    t.integer "cardholder_type", default: 0, null: false
    t.datetime "created_at", null: false
    t.datetime "updated_at", null: false
    t.index ["stripe_id"], name: "index_stripe_cardholders_on_stripe_id"
    t.index ["user_id"], name: "index_stripe_cardholders_on_user_id"
  end

  create_table "stripe_cards", force: :cascade do |t|
    t.bigint "event_id", null: false
    t.bigint "stripe_cardholder_id", null: false
    t.text "stripe_id"
    t.text "stripe_brand"
    t.integer "stripe_exp_month"
    t.integer "stripe_exp_year"
    t.text "last4"
    t.integer "card_type", default: 0, null: false
    t.text "stripe_status"
    t.text "stripe_shipping_address_city"
    t.text "stripe_shipping_address_country"
    t.text "stripe_shipping_address_line1"
    t.text "stripe_shipping_address_postal_code"
    t.text "stripe_shipping_address_line2"
    t.text "stripe_shipping_address_state"
    t.text "stripe_shipping_name"
    t.datetime "created_at", null: false
    t.datetime "updated_at", null: false
    t.datetime "purchased_at", precision: nil
    t.integer "spending_limit_interval"
    t.integer "spending_limit_amount"
    t.bigint "replacement_for_id"
    t.string "name"
    t.boolean "is_platinum_april_fools_2023"
    t.bigint "subledger_id"
    t.boolean "lost_in_shipping", default: false
    t.integer "stripe_card_personalization_design_id"
    t.boolean "initially_activated", default: false, null: false
    t.boolean "cash_withdrawal_enabled", default: false
    t.datetime "canceled_at"
    t.index ["event_id"], name: "index_stripe_cards_on_event_id"
    t.index ["replacement_for_id"], name: "index_stripe_cards_on_replacement_for_id"
    t.index ["stripe_cardholder_id"], name: "index_stripe_cards_on_stripe_cardholder_id"
    t.index ["stripe_id"], name: "index_stripe_cards_on_stripe_id", unique: true
    t.index ["subledger_id"], name: "index_stripe_cards_on_subledger_id"
  end

  create_table "stripe_service_fees", force: :cascade do |t|
    t.string "stripe_balance_transaction_id", null: false
    t.integer "amount_cents", null: false
    t.string "stripe_description", null: false
    t.datetime "created_at", null: false
    t.datetime "updated_at", null: false
    t.bigint "stripe_topup_id"
    t.index ["stripe_balance_transaction_id"], name: "index_stripe_service_fees_on_stripe_balance_transaction_id", unique: true
    t.index ["stripe_topup_id"], name: "index_stripe_service_fees_on_stripe_topup_id"
  end

  create_table "stripe_topups", force: :cascade do |t|
    t.datetime "created_at", null: false
    t.datetime "updated_at", null: false
    t.string "stripe_id"
    t.string "statement_descriptor", null: false
    t.jsonb "metadata"
    t.string "description", null: false
    t.integer "amount_cents", null: false
    t.index ["stripe_id"], name: "index_stripe_topups_on_stripe_id", unique: true
  end

  create_table "subledgers", force: :cascade do |t|
    t.bigint "event_id", null: false
    t.datetime "created_at", null: false
    t.datetime "updated_at", null: false
    t.index ["event_id"], name: "index_subledgers_on_event_id"
  end

  create_table "suggested_pairings", force: :cascade do |t|
    t.bigint "receipt_id", null: false
    t.bigint "hcb_code_id", null: false
    t.float "distance"
    t.datetime "ignored_at"
    t.datetime "accepted_at"
    t.string "aasm_state"
    t.datetime "created_at", null: false
    t.datetime "updated_at", null: false
    t.index ["hcb_code_id"], name: "index_suggested_pairings_on_hcb_code_id"
    t.index ["receipt_id", "hcb_code_id"], name: "index_suggested_pairings_on_receipt_id_and_hcb_code_id", unique: true
    t.index ["receipt_id"], name: "index_suggested_pairings_on_receipt_id"
  end

  create_table "tags", force: :cascade do |t|
    t.text "label"
    t.text "color"
    t.datetime "created_at", null: false
    t.datetime "updated_at", null: false
    t.bigint "event_id", null: false
    t.string "emoji"
    t.index ["event_id"], name: "index_tags_on_event_id"
    t.check_constraint "emoji IS NOT NULL", name: "tags_emoji_null"
  end

  create_table "tasks", force: :cascade do |t|
    t.string "type", null: false
    t.boolean "complete", default: false
    t.datetime "completed_at"
    t.datetime "created_at", null: false
    t.datetime "updated_at", null: false
    t.string "assignee_type", null: false
    t.bigint "assignee_id", null: false
    t.string "taskable_type", null: false
    t.bigint "taskable_id", null: false
    t.index ["assignee_type", "assignee_id"], name: "index_tasks_on_assignee"
    t.index ["taskable_type", "taskable_id"], name: "index_tasks_on_taskable"
  end

  create_table "tours", force: :cascade do |t|
    t.string "name"
    t.boolean "active", default: true
    t.string "tourable_type", null: false
    t.bigint "tourable_id", null: false
    t.datetime "created_at", null: false
    t.datetime "updated_at", null: false
    t.integer "step", default: 0
    t.index ["tourable_type", "tourable_id"], name: "index_tours_on_tourable"
  end

  create_table "transaction_csvs", force: :cascade do |t|
    t.string "aasm_state"
    t.datetime "created_at", null: false
    t.datetime "updated_at", null: false
  end

  create_table "transactions", force: :cascade do |t|
    t.text "plaid_id"
    t.text "transaction_type"
    t.text "plaid_category_id"
    t.text "name"
    t.bigint "amount"
    t.date "date"
    t.text "location_address"
    t.text "location_city"
    t.text "location_state"
    t.text "location_zip"
    t.decimal "location_lat"
    t.decimal "location_lng"
    t.text "payment_meta_reference_number"
    t.text "payment_meta_ppd_id"
    t.boolean "pending"
    t.text "pending_transaction_id"
    t.datetime "created_at", precision: nil, null: false
    t.datetime "updated_at", precision: nil, null: false
    t.bigint "bank_account_id"
    t.text "payment_meta_by_order_of"
    t.text "payment_meta_payee"
    t.text "payment_meta_payer"
    t.text "payment_meta_payment_method"
    t.text "payment_meta_payment_processor"
    t.text "payment_meta_reason"
    t.bigint "fee_relationship_id"
    t.datetime "deleted_at", precision: nil
    t.boolean "is_event_related"
    t.bigint "emburse_transfer_id"
    t.bigint "invoice_payout_id"
    t.text "slug"
    t.text "display_name"
    t.bigint "fee_reimbursement_id"
    t.bigint "check_id"
    t.bigint "ach_transfer_id"
    t.bigint "donation_payout_id"
    t.bigint "disbursement_id"
    t.index ["ach_transfer_id"], name: "index_transactions_on_ach_transfer_id"
    t.index ["bank_account_id"], name: "index_transactions_on_bank_account_id"
    t.index ["check_id"], name: "index_transactions_on_check_id"
    t.index ["deleted_at"], name: "index_transactions_on_deleted_at"
    t.index ["disbursement_id"], name: "index_transactions_on_disbursement_id"
    t.index ["donation_payout_id"], name: "index_transactions_on_donation_payout_id"
    t.index ["emburse_transfer_id"], name: "index_transactions_on_emburse_transfer_id"
    t.index ["fee_reimbursement_id"], name: "index_transactions_on_fee_reimbursement_id"
    t.index ["fee_relationship_id"], name: "index_transactions_on_fee_relationship_id"
    t.index ["invoice_payout_id"], name: "index_transactions_on_invoice_payout_id"
    t.index ["plaid_id"], name: "index_transactions_on_plaid_id", unique: true
    t.index ["slug"], name: "index_transactions_on_slug", unique: true
  end

  create_table "twilio_messages", force: :cascade do |t|
    t.text "from"
    t.text "to"
    t.text "body"
    t.text "twilio_sid"
    t.text "twilio_account_sid"
    t.jsonb "raw_data"
    t.datetime "created_at", null: false
    t.datetime "updated_at", null: false
  end

  create_table "user_email_updates", force: :cascade do |t|
    t.bigint "user_id", null: false
    t.string "aasm_state", null: false
    t.string "original", null: false
    t.string "replacement", null: false
    t.boolean "verified", default: false, null: false
    t.boolean "authorized", default: false, null: false
    t.bigint "updated_by_id"
    t.datetime "created_at", null: false
    t.datetime "updated_at", null: false
    t.text "authorization_token_ciphertext"
    t.text "verification_token_ciphertext"
    t.string "authorization_token_bidx"
    t.string "verification_token_bidx"
    t.index ["authorization_token_bidx"], name: "index_user_email_updates_on_authorization_token_bidx"
    t.index ["updated_by_id"], name: "index_user_email_updates_on_updated_by_id"
    t.index ["user_id"], name: "index_user_email_updates_on_user_id"
    t.index ["verification_token_bidx"], name: "index_user_email_updates_on_verification_token_bidx"
  end

  create_table "user_payout_method_ach_transfers", force: :cascade do |t|
    t.text "account_number_ciphertext", null: false
    t.text "routing_number_ciphertext", null: false
    t.datetime "created_at", null: false
    t.datetime "updated_at", null: false
  end

  create_table "user_payout_method_checks", force: :cascade do |t|
    t.text "address_line1", null: false
    t.text "address_line2"
    t.text "address_city", null: false
    t.text "address_country", null: false
    t.text "address_postal_code", null: false
    t.text "address_state", null: false
    t.datetime "created_at", null: false
    t.datetime "updated_at", null: false
  end

  create_table "user_payout_method_paypal_transfers", force: :cascade do |t|
    t.text "recipient_email", null: false
    t.datetime "created_at", null: false
    t.datetime "updated_at", null: false
  end

  create_table "user_payout_method_wires", force: :cascade do |t|
    t.string "account_number_ciphertext", null: false
    t.string "account_number_bidx", null: false
    t.string "bic_code_ciphertext", null: false
    t.string "bic_code_bidx", null: false
    t.integer "recipient_country"
    t.jsonb "recipient_information"
    t.string "address_city"
    t.string "address_line1"
    t.string "address_line2"
    t.string "address_state"
    t.string "address_postal_code"
    t.datetime "created_at", null: false
    t.datetime "updated_at", null: false
  end

  create_table "user_seen_at_histories", force: :cascade do |t|
    t.bigint "user_id"
    t.datetime "period_start_at", null: false
    t.datetime "period_end_at", null: false
    t.datetime "created_at", null: false
    t.datetime "updated_at", null: false
    t.index ["user_id"], name: "index_user_seen_at_histories_on_user_id"
  end

  create_table "user_sessions", force: :cascade do |t|
    t.bigint "user_id"
    t.datetime "created_at", null: false
    t.datetime "updated_at", null: false
    t.string "fingerprint"
    t.string "device_info"
    t.string "os_info"
    t.string "timezone"
    t.string "ip"
    t.bigint "impersonated_by_id"
    t.decimal "latitude"
    t.decimal "longitude"
    t.bigint "webauthn_credential_id"
    t.datetime "expiration_at", precision: nil, null: false
    t.text "session_token_ciphertext"
    t.string "session_token_bidx"
    t.datetime "last_seen_at"
    t.datetime "signed_out_at"
    t.index ["impersonated_by_id"], name: "index_user_sessions_on_impersonated_by_id"
    t.index ["session_token_bidx"], name: "index_user_sessions_on_session_token_bidx"
    t.index ["user_id"], name: "index_user_sessions_on_user_id"
    t.index ["webauthn_credential_id"], name: "index_user_sessions_on_webauthn_credential_id"
  end

  create_table "user_totps", force: :cascade do |t|
    t.bigint "user_id", null: false
    t.text "secret_ciphertext", null: false
    t.datetime "last_used_at"
    t.datetime "created_at", null: false
    t.datetime "updated_at", null: false
    t.datetime "deleted_at"
    t.string "aasm_state"
    t.index ["user_id"], name: "index_user_totps_on_user_id"
  end

  create_table "users", force: :cascade do |t|
    t.datetime "created_at", precision: nil, null: false
    t.datetime "updated_at", precision: nil, null: false
    t.text "email"
    t.string "full_name"
    t.text "phone_number"
    t.string "slug"
    t.boolean "pretend_is_not_admin", default: false, null: false
    t.boolean "sessions_reported", default: false, null: false
    t.boolean "phone_number_verified", default: false
    t.boolean "use_sms_auth", default: false
    t.string "webauthn_id"
    t.integer "session_duration_seconds", default: 2592000, null: false
    t.boolean "seasonal_themes_enabled", default: true, null: false
    t.datetime "locked_at", precision: nil
    t.boolean "running_balance_enabled", default: false, null: false
    t.integer "receipt_report_option", default: 0, null: false
    t.string "preferred_name"
    t.integer "access_level", default: 0, null: false
    t.text "birthday_ciphertext"
    t.string "payout_method_type"
    t.bigint "payout_method_id"
    t.integer "comment_notifications", default: 0, null: false
    t.integer "charge_notifications", default: 0, null: false
    t.boolean "use_two_factor_authentication", default: false
    t.boolean "teenager"
    t.integer "creation_method"
    t.boolean "cards_locked", default: false, null: false
    t.index ["email"], name: "index_users_on_email", unique: true
    t.index ["slug"], name: "index_users_on_slug", unique: true
  end

  create_table "versions", force: :cascade do |t|
    t.string "item_type", null: false
    t.bigint "item_id", null: false
    t.string "event", null: false
    t.string "whodunnit"
    t.datetime "created_at", precision: nil
    t.jsonb "object"
    t.jsonb "object_changes"
    t.index ["item_type", "item_id"], name: "index_versions_on_item_type_and_item_id"
  end

  create_table "w9s", force: :cascade do |t|
    t.bigint "entity_id", null: false
    t.string "entity_type", null: false
    t.bigint "uploaded_by_id"
    t.string "url", null: false
    t.datetime "signed_at", null: false
    t.datetime "created_at", null: false
    t.datetime "updated_at", null: false
    t.index ["uploaded_by_id"], name: "index_w9s_on_uploaded_by_id"
  end

  create_table "webauthn_credentials", force: :cascade do |t|
    t.bigint "user_id", null: false
    t.string "name"
    t.string "webauthn_id"
    t.string "public_key"
    t.integer "sign_count"
    t.datetime "created_at", null: false
    t.datetime "updated_at", null: false
    t.integer "authenticator_type"
    t.index ["user_id"], name: "index_webauthn_credentials_on_user_id"
  end

  create_table "wires", force: :cascade do |t|
    t.string "memo", null: false
    t.string "payment_for", null: false
    t.integer "amount_cents", null: false
    t.string "recipient_name", null: false
    t.string "recipient_email", null: false
    t.string "account_number_ciphertext", null: false
    t.string "account_number_bidx", null: false
    t.string "bic_code_ciphertext", null: false
    t.string "bic_code_bidx", null: false
    t.string "aasm_state", null: false
    t.datetime "approved_at"
    t.bigint "event_id", null: false
    t.bigint "user_id", null: false
    t.datetime "created_at", null: false
    t.datetime "updated_at", null: false
    t.string "currency", default: "USD", null: false
    t.integer "recipient_country"
    t.jsonb "recipient_information"
    t.string "address_city"
    t.string "address_line1"
    t.string "address_line2"
    t.string "address_state"
    t.string "address_postal_code"
    t.text "column_id"
    t.text "return_reason"
    t.index ["column_id"], name: "index_wires_on_column_id", unique: true
    t.index ["event_id"], name: "index_wires_on_event_id"
    t.index ["user_id"], name: "index_wires_on_user_id"
  end

  add_foreign_key "ach_transfers", "events"
  add_foreign_key "ach_transfers", "users", column: "creator_id"
  add_foreign_key "active_storage_attachments", "active_storage_blobs", column: "blob_id"
  add_foreign_key "active_storage_variant_records", "active_storage_blobs", column: "blob_id"
  add_foreign_key "admin_ledger_audit_tasks", "admin_ledger_audits"
  add_foreign_key "admin_ledger_audit_tasks", "hcb_codes"
  add_foreign_key "admin_ledger_audit_tasks", "users", column: "reviewer_id"
  add_foreign_key "announcements", "events"
  add_foreign_key "announcements", "users", column: "author_id"
  add_foreign_key "api_tokens", "users"
  add_foreign_key "bank_fees", "events"
  add_foreign_key "canonical_event_mappings", "canonical_transactions"
  add_foreign_key "canonical_event_mappings", "events"
  add_foreign_key "canonical_hashed_mappings", "canonical_transactions"
  add_foreign_key "canonical_hashed_mappings", "hashed_transactions"
  add_foreign_key "canonical_pending_declined_mappings", "canonical_pending_transactions"
  add_foreign_key "canonical_pending_event_mappings", "canonical_pending_transactions"
  add_foreign_key "canonical_pending_event_mappings", "events"
  add_foreign_key "canonical_pending_settled_mappings", "canonical_pending_transactions"
  add_foreign_key "canonical_pending_settled_mappings", "canonical_transactions"
  add_foreign_key "canonical_pending_transactions", "raw_pending_stripe_transactions"
  add_foreign_key "card_grant_pre_authorizations", "card_grants"
  add_foreign_key "card_grant_settings", "events"
  add_foreign_key "card_grants", "events"
  add_foreign_key "card_grants", "stripe_cards"
  add_foreign_key "card_grants", "subledgers"
  add_foreign_key "card_grants", "users"
  add_foreign_key "card_grants", "users", column: "sent_by_id"
  add_foreign_key "check_deposits", "events"
  add_foreign_key "checks", "lob_addresses"
  add_foreign_key "checks", "users", column: "creator_id"
  add_foreign_key "column_account_numbers", "events"
  add_foreign_key "comment_reactions", "comments"
  add_foreign_key "comment_reactions", "users", column: "reactor_id"
  add_foreign_key "disbursements", "events"
  add_foreign_key "disbursements", "events", column: "source_event_id"
  add_foreign_key "disbursements", "users", column: "fulfilled_by_id"
  add_foreign_key "disbursements", "users", column: "requested_by_id"
  add_foreign_key "document_downloads", "documents"
  add_foreign_key "document_downloads", "users"
  add_foreign_key "documents", "events"
  add_foreign_key "documents", "users"
  add_foreign_key "documents", "users", column: "archived_by_id"
  add_foreign_key "donation_goals", "events"
  add_foreign_key "donation_tiers", "events"
  add_foreign_key "donations", "donation_payouts", column: "payout_id"
  add_foreign_key "donations", "events"
  add_foreign_key "donations", "fee_reimbursements"
  add_foreign_key "emburse_card_requests", "emburse_cards"
  add_foreign_key "emburse_card_requests", "events"
  add_foreign_key "emburse_card_requests", "users", column: "creator_id"
  add_foreign_key "emburse_card_requests", "users", column: "fulfilled_by_id"
  add_foreign_key "emburse_cards", "events"
  add_foreign_key "emburse_cards", "users"
  add_foreign_key "emburse_transactions", "emburse_cards"
  add_foreign_key "emburse_transactions", "events"
  add_foreign_key "emburse_transfers", "emburse_cards"
  add_foreign_key "emburse_transfers", "events"
  add_foreign_key "emburse_transfers", "users", column: "creator_id"
  add_foreign_key "emburse_transfers", "users", column: "fulfilled_by_id"
  add_foreign_key "employee_payments", "employees"
  add_foreign_key "employees", "events"
  add_foreign_key "event_configurations", "events"
  add_foreign_key "event_follows", "events"
  add_foreign_key "event_follows", "users"
  add_foreign_key "event_plans", "events"
  add_foreign_key "events", "users", column: "point_of_contact_id"
  add_foreign_key "exports", "users", column: "requested_by_id"
  add_foreign_key "fee_relationships", "events"
  add_foreign_key "fees", "canonical_event_mappings"
  add_foreign_key "g_suite_accounts", "g_suites"
  add_foreign_key "g_suite_accounts", "users", column: "creator_id"
  add_foreign_key "g_suite_aliases", "g_suite_accounts"
  add_foreign_key "g_suite_revocations", "g_suites"
  add_foreign_key "g_suites", "events"
  add_foreign_key "g_suites", "users", column: "created_by_id"
  add_foreign_key "hashed_transactions", "raw_plaid_transactions"
  add_foreign_key "hcb_code_personal_transactions", "hcb_codes"
  add_foreign_key "hcb_code_personal_transactions", "invoices"
  add_foreign_key "hcb_code_personal_transactions", "users", column: "reporter_id"
  add_foreign_key "hcb_code_pins", "events"
  add_foreign_key "hcb_code_pins", "hcb_codes"
  add_foreign_key "hcb_code_tag_suggestions", "hcb_codes"
  add_foreign_key "hcb_code_tag_suggestions", "tags"
  add_foreign_key "increase_account_numbers", "events"
  add_foreign_key "increase_checks", "events"
  add_foreign_key "increase_checks", "users"
  add_foreign_key "invoices", "fee_reimbursements"
  add_foreign_key "invoices", "invoice_payouts", column: "payout_id"
  add_foreign_key "invoices", "sponsors"
  add_foreign_key "invoices", "users", column: "archived_by_id"
  add_foreign_key "invoices", "users", column: "creator_id"
  add_foreign_key "invoices", "users", column: "manually_marked_as_paid_user_id"
  add_foreign_key "invoices", "users", column: "voided_by_id"
  add_foreign_key "lob_addresses", "events"
  add_foreign_key "login_codes", "users"
  add_foreign_key "mailbox_addresses", "users"
  add_foreign_key "organizer_position_deletion_requests", "organizer_positions"
  add_foreign_key "organizer_position_deletion_requests", "users", column: "closed_by_id"
  add_foreign_key "organizer_position_deletion_requests", "users", column: "submitted_by_id"
  add_foreign_key "organizer_position_invites", "events"
  add_foreign_key "organizer_position_invites", "organizer_positions"
  add_foreign_key "organizer_position_invites", "users"
  add_foreign_key "organizer_position_invites", "users", column: "sender_id"
  add_foreign_key "organizer_position_spending_control_allowances", "organizer_position_spending_controls"
  add_foreign_key "organizer_position_spending_control_allowances", "users", column: "authorized_by_id"
  add_foreign_key "organizer_position_spending_controls", "organizer_positions"
  add_foreign_key "organizer_positions", "events"
  add_foreign_key "organizer_positions", "users"
  add_foreign_key "payment_recipients", "events"
  add_foreign_key "paypal_transfers", "events"
  add_foreign_key "paypal_transfers", "users"
  add_foreign_key "raffles", "users"
  add_foreign_key "raw_pending_incoming_disbursement_transactions", "disbursements"
  add_foreign_key "raw_pending_outgoing_disbursement_transactions", "disbursements"
  add_foreign_key "receipts", "users"
  add_foreign_key "recurring_donations", "events"
  add_foreign_key "referral_attributions", "referral_programs"
  add_foreign_key "referral_attributions", "users"
  add_foreign_key "referral_links", "referral_programs"
  add_foreign_key "reimbursement_expense_payouts", "events"
  add_foreign_key "reimbursement_expenses", "reimbursement_reports"
  add_foreign_key "reimbursement_expenses", "users", column: "approved_by_id"
  add_foreign_key "reimbursement_reports", "events"
  add_foreign_key "reimbursement_reports", "users"
  add_foreign_key "reimbursement_reports", "users", column: "invited_by_id"
  add_foreign_key "sponsors", "events"
  add_foreign_key "stripe_authorizations", "stripe_cards"
  add_foreign_key "stripe_card_personalization_designs", "events"
  add_foreign_key "stripe_cardholders", "users"
  add_foreign_key "stripe_cards", "events"
  add_foreign_key "stripe_cards", "stripe_cardholders"
  add_foreign_key "subledgers", "events"
  add_foreign_key "transactions", "ach_transfers"
  add_foreign_key "transactions", "bank_accounts"
  add_foreign_key "transactions", "checks"
  add_foreign_key "transactions", "disbursements"
  add_foreign_key "transactions", "donation_payouts"
  add_foreign_key "transactions", "emburse_transfers"
  add_foreign_key "transactions", "fee_reimbursements"
  add_foreign_key "transactions", "fee_relationships"
  add_foreign_key "transactions", "invoice_payouts"
  add_foreign_key "user_email_updates", "users"
  add_foreign_key "user_email_updates", "users", column: "updated_by_id"
  add_foreign_key "user_seen_at_histories", "users"
  add_foreign_key "user_sessions", "users"
  add_foreign_key "user_sessions", "users", column: "impersonated_by_id"
  add_foreign_key "w9s", "users", column: "uploaded_by_id"
  add_foreign_key "webauthn_credentials", "users"
  add_foreign_key "wires", "events"
  add_foreign_key "wires", "users"
end<|MERGE_RESOLUTION|>--- conflicted
+++ resolved
@@ -12,11 +12,7 @@
 #
 # It's strongly recommended that you check this file into your version control system.
 
-<<<<<<< HEAD
 ActiveRecord::Schema[7.2].define(version: 2025_07_07_045848) do
-=======
-ActiveRecord::Schema[7.2].define(version: 2025_07_09_020702) do
->>>>>>> f0d091df
   create_schema "google_sheets"
 
   # These are extensions that must be enabled in order to support this database

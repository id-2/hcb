# frozen_string_literal: true

# This file is auto-generated from the current state of the database. Instead
# of editing this file, please use the migrations feature of Active Record to
# incrementally modify your database, and then regenerate this schema definition.
#
# This file is the source Rails uses to define your schema when running `rails
# db:schema:load`. When creating a new database, `rails db:schema:load` tends to
# be faster and is potentially less error prone than running all of your
# migrations from scratch. Old migrations may fail to apply correctly if those
# migrations use external dependencies or application code.
#
# It's strongly recommended that you check this file into your version control system.

ActiveRecord::Schema.define(version: 2022_02_10_192908) do

  # These are extensions that must be enabled in order to support this database
  enable_extension "citext"
  enable_extension "pg_stat_statements"
  enable_extension "plpgsql"

  create_table "ach_transfers", force: :cascade do |t|
    t.bigint "event_id"
    t.bigint "creator_id"
    t.string "routing_number"
    t.string "account_number"
    t.string "bank_name"
    t.string "recipient_name"
    t.integer "amount"
    t.datetime "approved_at"
    t.datetime "created_at", null: false
    t.datetime "updated_at", null: false
    t.string "recipient_tel"
    t.datetime "rejected_at"
    t.datetime "scheduled_arrival_date"
    t.text "payment_for"
    t.string "aasm_state"
    t.text "confirmation_number"
    t.index ["creator_id"], name: "index_ach_transfers_on_creator_id"
    t.index ["event_id"], name: "index_ach_transfers_on_event_id"
  end

  create_table "active_storage_attachments", force: :cascade do |t|
    t.string "name", null: false
    t.string "record_type", null: false
    t.bigint "record_id", null: false
    t.bigint "blob_id", null: false
    t.datetime "created_at", null: false
    t.index ["blob_id"], name: "index_active_storage_attachments_on_blob_id"
    t.index ["record_type", "record_id", "name", "blob_id"], name: "index_active_storage_attachments_uniqueness", unique: true
  end

  create_table "active_storage_blobs", force: :cascade do |t|
    t.string "key", null: false
    t.string "filename", null: false
    t.string "content_type"
    t.text "metadata"
    t.bigint "byte_size", null: false
    t.string "checksum", null: false
    t.datetime "created_at", null: false
    t.index ["key"], name: "index_active_storage_blobs_on_key", unique: true
  end

  create_table "ahoy_events", force: :cascade do |t|
    t.bigint "visit_id"
    t.bigint "user_id"
    t.string "name"
    t.jsonb "properties"
    t.datetime "time"
    t.index ["name", "time"], name: "index_ahoy_events_on_name_and_time"
    t.index ["properties"], name: "index_ahoy_events_on_properties", opclass: :jsonb_path_ops, using: :gin
    t.index ["user_id"], name: "index_ahoy_events_on_user_id"
    t.index ["visit_id"], name: "index_ahoy_events_on_visit_id"
  end

  create_table "ahoy_visits", force: :cascade do |t|
    t.string "visit_token"
    t.string "visitor_token"
    t.bigint "user_id"
    t.string "ip"
    t.text "user_agent"
    t.text "referrer"
    t.string "referring_domain"
    t.text "landing_page"
    t.string "browser"
    t.string "os"
    t.string "device_type"
    t.string "country"
    t.string "region"
    t.string "city"
    t.float "latitude"
    t.float "longitude"
    t.string "utm_source"
    t.string "utm_medium"
    t.string "utm_term"
    t.string "utm_content"
    t.string "utm_campaign"
    t.string "app_version"
    t.string "os_version"
    t.string "platform"
    t.datetime "started_at"
    t.index ["user_id"], name: "index_ahoy_visits_on_user_id"
    t.index ["visit_token"], name: "index_ahoy_visits_on_visit_token", unique: true
  end

  create_table "bank_accounts", force: :cascade do |t|
    t.text "plaid_access_token"
    t.text "plaid_item_id"
    t.text "plaid_account_id"
    t.text "name"
    t.datetime "created_at", null: false
    t.datetime "updated_at", null: false
    t.boolean "should_sync", default: true
    t.boolean "is_positive_pay"
    t.boolean "should_sync_v2", default: false
    t.datetime "failed_at"
    t.integer "failure_count", default: 0
  end

  create_table "bank_fees", force: :cascade do |t|
    t.bigint "event_id", null: false
    t.string "hcb_code"
    t.string "aasm_state"
    t.integer "amount_cents"
    t.datetime "created_at", precision: 6, null: false
    t.datetime "updated_at", precision: 6, null: false
    t.index ["event_id"], name: "index_bank_fees_on_event_id"
  end

  create_table "blazer_audits", force: :cascade do |t|
    t.bigint "user_id"
    t.bigint "query_id"
    t.text "statement"
    t.string "data_source"
    t.datetime "created_at"
    t.index ["query_id"], name: "index_blazer_audits_on_query_id"
    t.index ["user_id"], name: "index_blazer_audits_on_user_id"
  end

  create_table "blazer_checks", force: :cascade do |t|
    t.bigint "creator_id"
    t.bigint "query_id"
    t.string "state"
    t.string "schedule"
    t.text "emails"
    t.text "slack_channels"
    t.string "check_type"
    t.text "message"
    t.datetime "last_run_at"
    t.datetime "created_at", precision: 6, null: false
    t.datetime "updated_at", precision: 6, null: false
    t.index ["creator_id"], name: "index_blazer_checks_on_creator_id"
    t.index ["query_id"], name: "index_blazer_checks_on_query_id"
  end

  create_table "blazer_dashboard_queries", force: :cascade do |t|
    t.bigint "dashboard_id"
    t.bigint "query_id"
    t.integer "position"
    t.datetime "created_at", precision: 6, null: false
    t.datetime "updated_at", precision: 6, null: false
    t.index ["dashboard_id"], name: "index_blazer_dashboard_queries_on_dashboard_id"
    t.index ["query_id"], name: "index_blazer_dashboard_queries_on_query_id"
  end

  create_table "blazer_dashboards", force: :cascade do |t|
    t.bigint "creator_id"
    t.string "name"
    t.datetime "created_at", precision: 6, null: false
    t.datetime "updated_at", precision: 6, null: false
    t.index ["creator_id"], name: "index_blazer_dashboards_on_creator_id"
  end

  create_table "blazer_queries", force: :cascade do |t|
    t.bigint "creator_id"
    t.string "name"
    t.text "description"
    t.text "statement"
    t.string "data_source"
    t.datetime "created_at", precision: 6, null: false
    t.datetime "updated_at", precision: 6, null: false
    t.index ["creator_id"], name: "index_blazer_queries_on_creator_id"
  end

  create_table "canonical_event_mappings", force: :cascade do |t|
    t.bigint "canonical_transaction_id", null: false
    t.bigint "event_id", null: false
    t.datetime "created_at", precision: 6, null: false
    t.datetime "updated_at", precision: 6, null: false
    t.bigint "user_id"
    t.index ["canonical_transaction_id"], name: "index_canonical_event_mappings_on_canonical_transaction_id"
    t.index ["event_id", "canonical_transaction_id"], name: "index_cem_event_id_canonical_transaction_id_uniqueness", unique: true
    t.index ["event_id"], name: "index_canonical_event_mappings_on_event_id"
    t.index ["user_id"], name: "index_canonical_event_mappings_on_user_id"
  end

  create_table "canonical_hashed_mappings", force: :cascade do |t|
    t.bigint "canonical_transaction_id", null: false
    t.bigint "hashed_transaction_id", null: false
    t.datetime "created_at", precision: 6, null: false
    t.datetime "updated_at", precision: 6, null: false
    t.index ["canonical_transaction_id"], name: "index_canonical_hashed_mappings_on_canonical_transaction_id"
    t.index ["hashed_transaction_id"], name: "index_canonical_hashed_mappings_on_hashed_transaction_id"
  end

  create_table "canonical_pending_declined_mappings", force: :cascade do |t|
    t.bigint "canonical_pending_transaction_id", null: false
    t.datetime "created_at", precision: 6, null: false
    t.datetime "updated_at", precision: 6, null: false
    t.index ["canonical_pending_transaction_id"], name: "index_canonical_pending_declined_map_on_canonical_pending_tx_id"
  end

  create_table "canonical_pending_event_mappings", force: :cascade do |t|
    t.bigint "canonical_pending_transaction_id", null: false
    t.bigint "event_id", null: false
    t.datetime "created_at", precision: 6, null: false
    t.datetime "updated_at", precision: 6, null: false
    t.index ["canonical_pending_transaction_id"], name: "index_canonical_pending_event_map_on_canonical_pending_tx_id"
    t.index ["event_id"], name: "index_canonical_pending_event_mappings_on_event_id"
  end

  create_table "canonical_pending_settled_mappings", force: :cascade do |t|
    t.bigint "canonical_pending_transaction_id", null: false
    t.bigint "canonical_transaction_id", null: false
    t.datetime "created_at", precision: 6, null: false
    t.datetime "updated_at", precision: 6, null: false
    t.index ["canonical_pending_transaction_id"], name: "index_canonical_pending_settled_map_on_canonical_pending_tx_id"
    t.index ["canonical_transaction_id"], name: "index_canonical_pending_settled_mappings_on_canonical_tx_id"
  end

  create_table "canonical_pending_transactions", force: :cascade do |t|
    t.date "date", null: false
    t.text "memo", null: false
    t.integer "amount_cents", null: false
    t.bigint "raw_pending_stripe_transaction_id"
    t.datetime "created_at", precision: 6, null: false
    t.datetime "updated_at", precision: 6, null: false
    t.bigint "raw_pending_outgoing_check_transaction_id"
    t.bigint "raw_pending_outgoing_ach_transaction_id"
    t.bigint "raw_pending_donation_transaction_id"
    t.bigint "raw_pending_invoice_transaction_id"
    t.text "hcb_code"
    t.bigint "raw_pending_bank_fee_transaction_id"
    t.bigint "raw_pending_partner_donation_transaction_id"
    t.text "custom_memo"
    t.index ["raw_pending_bank_fee_transaction_id"], name: "index_canonical_pending_txs_on_raw_pending_bank_fee_tx_id"
    t.index ["raw_pending_donation_transaction_id"], name: "index_canonical_pending_txs_on_raw_pending_donation_tx_id"
    t.index ["raw_pending_outgoing_ach_transaction_id"], name: "index_canonical_pending_txs_on_raw_pending_outgoing_ach_tx_id"
    t.index ["raw_pending_outgoing_check_transaction_id"], name: "index_canonical_pending_txs_on_raw_pending_outgoing_check_tx_id"
    t.index ["raw_pending_stripe_transaction_id"], name: "index_canonical_pending_txs_on_raw_pending_stripe_tx_id"
  end

  create_table "canonical_transactions", force: :cascade do |t|
    t.date "date", null: false
    t.text "memo", null: false
    t.integer "amount_cents", null: false
    t.datetime "created_at", precision: 6, null: false
    t.datetime "updated_at", precision: 6, null: false
    t.text "friendly_memo"
    t.text "custom_memo"
    t.text "hcb_code"
  end

  create_table "checks", force: :cascade do |t|
    t.bigint "creator_id"
    t.bigint "lob_address_id"
    t.string "lob_id"
    t.text "description"
    t.text "memo"
    t.integer "check_number"
    t.integer "amount"
    t.datetime "expected_delivery_date"
    t.datetime "send_date"
    t.string "transaction_memo"
    t.datetime "voided_at"
    t.datetime "approved_at"
    t.datetime "exported_at"
    t.datetime "refunded_at"
    t.datetime "created_at", null: false
    t.datetime "updated_at", null: false
    t.datetime "rejected_at"
    t.text "payment_for"
    t.string "aasm_state"
    t.text "lob_url"
    t.index ["creator_id"], name: "index_checks_on_creator_id"
    t.index ["lob_address_id"], name: "index_checks_on_lob_address_id"
  end

  create_table "comments", force: :cascade do |t|
    t.text "content"
    t.string "commentable_type"
    t.bigint "commentable_id"
    t.bigint "user_id"
    t.datetime "created_at", null: false
    t.datetime "updated_at", null: false
    t.boolean "admin_only", default: false, null: false
    t.boolean "has_untracked_edit", default: false, null: false
    t.index ["commentable_id", "commentable_type"], name: "index_comments_on_commentable_id_and_commentable_type"
    t.index ["commentable_type", "commentable_id"], name: "index_comments_on_commentable_type_and_commentable_id"
    t.index ["user_id"], name: "index_comments_on_user_id"
  end

  create_table "disbursements", force: :cascade do |t|
    t.bigint "event_id"
    t.integer "amount"
    t.string "name"
    t.datetime "fulfilled_at"
    t.datetime "rejected_at"
    t.datetime "created_at", null: false
    t.datetime "updated_at", null: false
    t.bigint "source_event_id"
    t.datetime "errored_at"
    t.index ["event_id"], name: "index_disbursements_on_event_id"
    t.index ["source_event_id"], name: "index_disbursements_on_source_event_id"
  end

  create_table "document_downloads", force: :cascade do |t|
    t.bigint "document_id"
    t.bigint "user_id"
    t.inet "ip_address"
    t.text "user_agent"
    t.datetime "created_at", null: false
    t.datetime "updated_at", null: false
    t.index ["document_id"], name: "index_document_downloads_on_document_id"
    t.index ["user_id"], name: "index_document_downloads_on_user_id"
  end

  create_table "documents", force: :cascade do |t|
    t.bigint "event_id"
    t.text "name"
    t.bigint "user_id"
    t.datetime "created_at", null: false
    t.datetime "updated_at", null: false
    t.text "slug"
    t.index ["event_id"], name: "index_documents_on_event_id"
    t.index ["slug"], name: "index_documents_on_slug", unique: true
    t.index ["user_id"], name: "index_documents_on_user_id"
  end

  create_table "donation_payouts", force: :cascade do |t|
    t.text "stripe_payout_id"
    t.bigint "amount"
    t.datetime "arrival_date"
    t.boolean "automatic"
    t.text "stripe_balance_transaction_id"
    t.datetime "stripe_created_at"
    t.text "currency"
    t.text "description"
    t.text "stripe_destination_id"
    t.text "failure_stripe_balance_transaction_id"
    t.text "failure_code"
    t.text "failure_message"
    t.text "method"
    t.text "source_type"
    t.text "statement_descriptor"
    t.text "status"
    t.text "type"
    t.datetime "created_at", null: false
    t.datetime "updated_at", null: false
    t.index ["failure_stripe_balance_transaction_id"], name: "index_donation_payouts_on_failure_stripe_balance_transaction_id", unique: true
    t.index ["stripe_balance_transaction_id"], name: "index_donation_payouts_on_stripe_balance_transaction_id", unique: true
    t.index ["stripe_payout_id"], name: "index_donation_payouts_on_stripe_payout_id", unique: true
  end

  create_table "donations", force: :cascade do |t|
    t.text "email"
    t.text "name"
    t.string "url_hash"
    t.integer "amount"
    t.integer "amount_received"
    t.string "status"
    t.string "stripe_client_secret"
    t.string "stripe_payment_intent_id"
    t.datetime "payout_creation_queued_at"
    t.datetime "payout_creation_queued_for"
    t.string "payout_creation_queued_job_id"
    t.integer "payout_creation_balance_net"
    t.integer "payout_creation_balance_stripe_fee"
    t.datetime "payout_creation_balance_available_at"
    t.bigint "event_id"
    t.bigint "payout_id"
    t.bigint "fee_reimbursement_id"
    t.datetime "created_at", null: false
    t.datetime "updated_at", null: false
    t.text "message"
    t.text "hcb_code"
    t.string "aasm_state"
    t.index ["event_id"], name: "index_donations_on_event_id"
    t.index ["fee_reimbursement_id"], name: "index_donations_on_fee_reimbursement_id"
    t.index ["payout_id"], name: "index_donations_on_payout_id"
  end

  create_table "emburse_card_requests", force: :cascade do |t|
    t.bigint "creator_id"
    t.bigint "event_id"
    t.bigint "fulfilled_by_id"
    t.datetime "fulfilled_at"
    t.bigint "daily_limit"
    t.datetime "created_at", null: false
    t.datetime "updated_at", null: false
    t.text "shipping_address"
    t.string "full_name"
    t.datetime "rejected_at"
    t.datetime "accepted_at"
    t.datetime "canceled_at"
    t.text "notes"
    t.bigint "emburse_card_id"
    t.string "shipping_address_street_one"
    t.string "shipping_address_street_two"
    t.string "shipping_address_city"
    t.string "shipping_address_state"
    t.string "shipping_address_zip"
    t.boolean "is_virtual"
    t.index ["creator_id"], name: "index_emburse_card_requests_on_creator_id"
    t.index ["emburse_card_id"], name: "index_emburse_card_requests_on_emburse_card_id"
    t.index ["event_id"], name: "index_emburse_card_requests_on_event_id"
    t.index ["fulfilled_by_id"], name: "index_emburse_card_requests_on_fulfilled_by_id"
  end

  create_table "emburse_cards", force: :cascade do |t|
    t.bigint "user_id"
    t.bigint "event_id"
    t.bigint "daily_limit"
    t.datetime "created_at", null: false
    t.datetime "updated_at", null: false
    t.string "last_four"
    t.string "full_name"
    t.text "address"
    t.integer "expiration_month"
    t.integer "expiration_year"
    t.text "emburse_id"
    t.text "slug"
    t.datetime "deactivated_at"
    t.boolean "is_virtual"
    t.string "emburse_state"
    t.index ["event_id"], name: "index_emburse_cards_on_event_id"
    t.index ["slug"], name: "index_emburse_cards_on_slug", unique: true
    t.index ["user_id"], name: "index_emburse_cards_on_user_id"
  end

  create_table "emburse_transactions", force: :cascade do |t|
    t.string "emburse_id"
    t.integer "amount"
    t.integer "state"
    t.string "emburse_department_id"
    t.bigint "event_id"
    t.datetime "created_at", null: false
    t.datetime "updated_at", null: false
    t.datetime "notified_admin_at"
    t.string "emburse_card_uuid"
    t.bigint "emburse_card_id"
    t.bigint "merchant_mid"
    t.integer "merchant_mcc"
    t.text "merchant_name"
    t.text "merchant_address"
    t.text "merchant_city"
    t.text "merchant_state"
    t.text "merchant_zip"
    t.text "category_emburse_id"
    t.text "category_url"
    t.text "category_code"
    t.text "category_name"
    t.text "category_parent"
    t.text "label"
    t.text "location"
    t.text "note"
    t.text "receipt_url"
    t.text "receipt_filename"
    t.datetime "transaction_time"
    t.datetime "deleted_at"
    t.datetime "marked_no_or_lost_receipt_at"
    t.index ["deleted_at"], name: "index_emburse_transactions_on_deleted_at"
    t.index ["emburse_card_id"], name: "index_emburse_transactions_on_emburse_card_id"
    t.index ["event_id"], name: "index_emburse_transactions_on_event_id"
  end

  create_table "emburse_transfers", force: :cascade do |t|
    t.bigint "emburse_card_id"
    t.bigint "creator_id"
    t.bigint "fulfilled_by_id"
    t.bigint "load_amount"
    t.datetime "created_at", null: false
    t.datetime "updated_at", null: false
    t.datetime "accepted_at"
    t.datetime "rejected_at"
    t.datetime "canceled_at"
    t.string "emburse_transaction_id"
    t.bigint "event_id"
    t.index ["creator_id"], name: "index_emburse_transfers_on_creator_id"
    t.index ["emburse_card_id"], name: "index_emburse_transfers_on_emburse_card_id"
    t.index ["event_id"], name: "index_emburse_transfers_on_event_id"
    t.index ["fulfilled_by_id"], name: "index_emburse_transfers_on_fulfilled_by_id"
  end

  create_table "events", force: :cascade do |t|
    t.text "name"
    t.datetime "start"
    t.datetime "end"
    t.text "address"
    t.decimal "sponsorship_fee"
    t.datetime "created_at", null: false
    t.datetime "updated_at", null: false
    t.string "emburse_department_id"
    t.text "slug"
    t.bigint "point_of_contact_id"
    t.integer "expected_budget"
    t.boolean "has_fiscal_sponsorship_document"
    t.text "club_airtable_id"
    t.boolean "beta_features_enabled"
    t.datetime "hidden_at"
    t.boolean "donation_page_enabled", default: true
    t.text "donation_page_message"
    t.boolean "is_public", default: false
    t.text "public_message"
    t.boolean "omit_stats", default: false
    t.datetime "transaction_engine_v2_at", default: -> { "CURRENT_TIMESTAMP" }
    t.datetime "last_fee_processed_at"
    t.datetime "pending_transaction_engine_at", default: "2021-02-13 22:49:40"
    t.string "aasm_state"
    t.string "organization_identifier", null: false
    t.string "redirect_url"
    t.bigint "partner_id", null: false
    t.string "owner_name"
    t.string "owner_email"
    t.string "owner_phone"
    t.string "owner_address"
    t.date "owner_birthdate"
    t.string "webhook_url"
    t.integer "country"
    t.boolean "holiday_features", default: true, null: false
    t.index ["club_airtable_id"], name: "index_events_on_club_airtable_id", unique: true
    t.index ["partner_id", "organization_identifier"], name: "index_events_on_partner_id_and_organization_identifier", unique: true
    t.index ["partner_id"], name: "index_events_on_partner_id"
    t.index ["point_of_contact_id"], name: "index_events_on_point_of_contact_id"
  end

  create_table "exports", force: :cascade do |t|
    t.text "type"
    t.bigint "user_id"
    t.datetime "created_at", null: false
    t.datetime "updated_at", null: false
    t.index ["type"], name: "index_exports_on_type"
    t.index ["user_id"], name: "index_exports_on_user_id"
  end

  create_table "fee_reimbursements", force: :cascade do |t|
    t.bigint "amount"
    t.string "transaction_memo"
    t.datetime "created_at", null: false
    t.datetime "updated_at", null: false
    t.datetime "processed_at"
    t.index ["transaction_memo"], name: "index_fee_reimbursements_on_transaction_memo", unique: true
  end

  create_table "fee_relationships", force: :cascade do |t|
    t.bigint "event_id"
    t.boolean "fee_applies"
    t.bigint "fee_amount"
    t.boolean "is_fee_payment"
    t.datetime "created_at", null: false
    t.datetime "updated_at", null: false
    t.index ["event_id"], name: "index_fee_relationships_on_event_id"
  end

  create_table "fees", force: :cascade do |t|
    t.bigint "canonical_event_mapping_id", null: false
    t.decimal "amount_cents_as_decimal"
    t.decimal "event_sponsorship_fee"
    t.text "reason"
    t.datetime "created_at", precision: 6, null: false
    t.datetime "updated_at", precision: 6, null: false
    t.index ["canonical_event_mapping_id"], name: "index_fees_on_canonical_event_mapping_id"
  end

  create_table "friendly_id_slugs", id: :serial, force: :cascade do |t|
    t.string "slug", null: false
    t.integer "sluggable_id", null: false
    t.string "sluggable_type", limit: 50
    t.string "scope"
    t.datetime "created_at"
    t.index ["slug", "sluggable_type", "scope"], name: "index_friendly_id_slugs_on_slug_and_sluggable_type_and_scope", unique: true
    t.index ["slug", "sluggable_type"], name: "index_friendly_id_slugs_on_slug_and_sluggable_type"
    t.index ["sluggable_id"], name: "index_friendly_id_slugs_on_sluggable_id"
    t.index ["sluggable_type"], name: "index_friendly_id_slugs_on_sluggable_type"
  end

  create_table "g_suite_accounts", force: :cascade do |t|
    t.text "address"
    t.datetime "accepted_at"
    t.datetime "rejected_at"
    t.bigint "g_suite_id"
    t.datetime "created_at", null: false
    t.datetime "updated_at", null: false
    t.datetime "verified_at"
    t.bigint "creator_id"
    t.text "backup_email"
    t.string "initial_password"
    t.string "first_name"
    t.string "last_name"
    t.datetime "suspended_at"
    t.index ["creator_id"], name: "index_g_suite_accounts_on_creator_id"
    t.index ["g_suite_id"], name: "index_g_suite_accounts_on_g_suite_id"
  end

  create_table "g_suites", force: :cascade do |t|
    t.citext "domain"
    t.bigint "event_id"
    t.text "verification_key"
    t.datetime "deleted_at"
    t.datetime "created_at", null: false
    t.datetime "updated_at", null: false
    t.text "dkim_key"
    t.string "aasm_state", default: "creating"
    t.bigint "created_by_id"
    t.text "remote_org_unit_id"
    t.text "remote_org_unit_path"
    t.index ["created_by_id"], name: "index_g_suites_on_created_by_id"
    t.index ["event_id"], name: "index_g_suites_on_event_id"
  end

  create_table "hashed_transactions", force: :cascade do |t|
    t.text "primary_hash"
    t.text "secondary_hash"
    t.bigint "raw_plaid_transaction_id"
    t.datetime "created_at", precision: 6, null: false
    t.datetime "updated_at", precision: 6, null: false
    t.bigint "raw_emburse_transaction_id"
    t.text "primary_hash_input"
    t.bigint "duplicate_of_hashed_transaction_id"
    t.bigint "raw_csv_transaction_id"
    t.bigint "raw_stripe_transaction_id"
    t.text "unique_bank_identifier"
    t.date "date"
    t.index ["duplicate_of_hashed_transaction_id"], name: "index_hashed_transactions_on_duplicate_of_hashed_transaction_id"
    t.index ["raw_csv_transaction_id"], name: "index_hashed_transactions_on_raw_csv_transaction_id"
    t.index ["raw_plaid_transaction_id"], name: "index_hashed_transactions_on_raw_plaid_transaction_id"
    t.index ["raw_stripe_transaction_id"], name: "index_hashed_transactions_on_raw_stripe_transaction_id"
  end

  create_table "hcb_codes", force: :cascade do |t|
    t.text "hcb_code", null: false
    t.datetime "created_at", precision: 6, null: false
    t.datetime "updated_at", precision: 6, null: false
    t.datetime "marked_no_or_lost_receipt_at"
    t.text "short_code"
    t.index ["hcb_code"], name: "index_hcb_codes_on_hcb_code", unique: true
  end

  create_table "invoice_payouts", force: :cascade do |t|
    t.text "stripe_payout_id"
    t.bigint "amount"
    t.datetime "arrival_date"
    t.boolean "automatic"
    t.text "stripe_balance_transaction_id"
    t.datetime "stripe_created_at"
    t.text "currency"
    t.text "description"
    t.text "stripe_destination_id"
    t.text "failure_stripe_balance_transaction_id"
    t.text "failure_code"
    t.text "failure_message"
    t.text "method"
    t.text "source_type"
    t.text "statement_descriptor"
    t.text "status"
    t.text "type"
    t.datetime "created_at", null: false
    t.datetime "updated_at", null: false
    t.index ["failure_stripe_balance_transaction_id"], name: "index_invoice_payouts_on_failure_stripe_balance_transaction_id", unique: true
    t.index ["stripe_balance_transaction_id"], name: "index_invoice_payouts_on_stripe_balance_transaction_id", unique: true
    t.index ["stripe_payout_id"], name: "index_invoice_payouts_on_stripe_payout_id", unique: true
  end

  create_table "invoices", force: :cascade do |t|
    t.bigint "sponsor_id"
    t.text "stripe_invoice_id"
    t.bigint "amount_due"
    t.bigint "amount_paid"
    t.bigint "amount_remaining"
    t.bigint "attempt_count"
    t.boolean "attempted"
    t.text "stripe_charge_id"
    t.text "memo"
    t.datetime "due_date"
    t.bigint "ending_balance"
    t.bigint "starting_balance"
    t.text "statement_descriptor"
    t.bigint "subtotal"
    t.bigint "tax"
    t.decimal "tax_percent"
    t.bigint "total"
    t.text "item_description"
    t.bigint "item_amount"
    t.text "item_stripe_id"
    t.datetime "created_at", null: false
    t.datetime "updated_at", null: false
    t.boolean "auto_advance"
    t.text "hosted_invoice_url"
    t.text "invoice_pdf"
    t.bigint "creator_id"
    t.datetime "manually_marked_as_paid_at"
    t.bigint "manually_marked_as_paid_user_id"
    t.text "manually_marked_as_paid_reason"
    t.bigint "payout_id"
    t.datetime "payout_creation_queued_at"
    t.datetime "payout_creation_queued_for"
    t.text "payout_creation_queued_job_id"
    t.datetime "payout_creation_balance_available_at"
    t.text "slug"
    t.text "number"
    t.datetime "finalized_at"
    t.text "status"
    t.integer "payout_creation_balance_net"
    t.integer "payout_creation_balance_stripe_fee"
    t.boolean "reimbursable", default: true
    t.bigint "fee_reimbursement_id"
    t.boolean "livemode"
    t.text "payment_method_type"
    t.text "payment_method_card_brand"
    t.text "payment_method_card_checks_address_line1_check"
    t.text "payment_method_card_checks_address_postal_code_check"
    t.text "payment_method_card_checks_cvc_check"
    t.text "payment_method_card_country"
    t.text "payment_method_card_exp_month"
    t.text "payment_method_card_exp_year"
    t.text "payment_method_card_funding"
    t.text "payment_method_card_last4"
    t.text "payment_method_ach_credit_transfer_bank_name"
    t.text "payment_method_ach_credit_transfer_routing_number"
    t.text "payment_method_ach_credit_transfer_account_number"
    t.text "payment_method_ach_credit_transfer_swift_code"
    t.datetime "archived_at"
    t.bigint "archived_by_id"
    t.text "hcb_code"
    t.string "aasm_state"
    t.index ["archived_by_id"], name: "index_invoices_on_archived_by_id"
    t.index ["creator_id"], name: "index_invoices_on_creator_id"
    t.index ["fee_reimbursement_id"], name: "index_invoices_on_fee_reimbursement_id"
    t.index ["item_stripe_id"], name: "index_invoices_on_item_stripe_id", unique: true
    t.index ["manually_marked_as_paid_user_id"], name: "index_invoices_on_manually_marked_as_paid_user_id"
    t.index ["payout_creation_queued_job_id"], name: "index_invoices_on_payout_creation_queued_job_id", unique: true
    t.index ["payout_id"], name: "index_invoices_on_payout_id"
    t.index ["slug"], name: "index_invoices_on_slug", unique: true
    t.index ["sponsor_id"], name: "index_invoices_on_sponsor_id"
    t.index ["status"], name: "index_invoices_on_status"
    t.index ["stripe_invoice_id"], name: "index_invoices_on_stripe_invoice_id", unique: true
  end

  create_table "lob_addresses", force: :cascade do |t|
    t.bigint "event_id"
    t.text "description"
    t.string "name"
    t.string "address1"
    t.string "address2"
    t.string "city"
    t.string "state"
    t.string "zip"
    t.string "country"
    t.string "lob_id"
    t.datetime "created_at", null: false
    t.datetime "updated_at", null: false
    t.index ["event_id"], name: "index_lob_addresses_on_event_id"
  end

  create_table "login_tokens", force: :cascade do |t|
    t.bigint "user_id", null: false
    t.text "token", null: false
    t.datetime "expiration_at", null: false
    t.datetime "created_at", precision: 6, null: false
    t.datetime "updated_at", precision: 6, null: false
    t.index ["token"], name: "index_login_tokens_on_token", unique: true
    t.index ["user_id"], name: "index_login_tokens_on_user_id"
  end

  create_table "mfa_codes", force: :cascade do |t|
    t.text "message"
    t.string "code"
    t.string "provider"
    t.datetime "created_at", precision: 6, null: false
    t.datetime "updated_at", precision: 6, null: false
  end

  create_table "mfa_requests", force: :cascade do |t|
    t.string "provider"
    t.bigint "mfa_code_id"
    t.string "aasm_state"
    t.datetime "created_at", precision: 6, null: false
    t.datetime "updated_at", precision: 6, null: false
    t.index ["mfa_code_id"], name: "index_mfa_requests_on_mfa_code_id"
  end

  create_table "ops_checkins", force: :cascade do |t|
    t.bigint "point_of_contact_id"
    t.datetime "created_at", null: false
    t.datetime "updated_at", null: false
    t.index ["point_of_contact_id"], name: "index_ops_checkins_on_point_of_contact_id"
  end

  create_table "organizer_position_deletion_requests", force: :cascade do |t|
    t.bigint "organizer_position_id"
    t.bigint "submitted_by_id"
    t.bigint "closed_by_id"
    t.datetime "closed_at"
    t.text "reason"
    t.boolean "subject_has_outstanding_expenses_expensify", default: false, null: false
    t.boolean "subject_has_outstanding_transactions_emburse", default: false, null: false
    t.boolean "subject_emails_should_be_forwarded", default: false, null: false
    t.datetime "created_at", null: false
    t.datetime "updated_at", null: false
    t.boolean "subject_has_outstanding_transactions_stripe", default: false, null: false
    t.boolean "subject_has_active_cards", default: false, null: false
    t.index ["closed_by_id"], name: "index_organizer_position_deletion_requests_on_closed_by_id"
    t.index ["organizer_position_id"], name: "index_organizer_deletion_requests_on_organizer_position_id"
    t.index ["submitted_by_id"], name: "index_organizer_position_deletion_requests_on_submitted_by_id"
  end

  create_table "organizer_position_invites", force: :cascade do |t|
    t.bigint "event_id"
    t.text "email"
    t.bigint "user_id"
    t.bigint "sender_id"
    t.datetime "created_at", null: false
    t.datetime "updated_at", null: false
    t.datetime "accepted_at"
    t.datetime "rejected_at"
    t.bigint "organizer_position_id"
    t.datetime "cancelled_at"
    t.string "slug"
    t.index ["event_id"], name: "index_organizer_position_invites_on_event_id"
    t.index ["organizer_position_id"], name: "index_organizer_position_invites_on_organizer_position_id"
    t.index ["sender_id"], name: "index_organizer_position_invites_on_sender_id"
    t.index ["slug"], name: "index_organizer_position_invites_on_slug", unique: true
    t.index ["user_id"], name: "index_organizer_position_invites_on_user_id"
  end

  create_table "organizer_positions", force: :cascade do |t|
    t.bigint "user_id"
    t.bigint "event_id"
    t.datetime "created_at", null: false
    t.datetime "updated_at", null: false
    t.datetime "deleted_at"
    t.index ["event_id"], name: "index_organizer_positions_on_event_id"
    t.index ["user_id"], name: "index_organizer_positions_on_user_id"
  end

  create_table "partner_donations", force: :cascade do |t|
    t.bigint "event_id", null: false
    t.string "hcb_code"
    t.datetime "created_at", precision: 6, null: false
    t.datetime "updated_at", precision: 6, null: false
    t.string "aasm_state"
    t.integer "payout_amount_cents"
    t.string "stripe_charge_id"
    t.datetime "stripe_charge_created_at"
    t.index ["event_id"], name: "index_partner_donations_on_event_id"
  end

  create_table "partnered_signups", force: :cascade do |t|
    t.string "owner_phone"
    t.string "owner_email"
    t.string "owner_name"
    t.string "owner_address"
    t.string "redirect_url", null: false
    t.date "owner_birthdate"
    t.integer "country"
    t.string "organization_name", null: false
    t.datetime "accepted_at"
    t.datetime "rejected_at"
    t.bigint "user_id"
    t.bigint "event_id"
    t.bigint "partner_id", null: false
    t.datetime "created_at", precision: 6, null: false
    t.datetime "updated_at", precision: 6, null: false
    t.datetime "submitted_at"
    t.string "docusign_envelope_id"
    t.boolean "signed_contract"
    t.string "owner_address_line1"
    t.string "owner_address_line2"
    t.string "owner_address_city"
    t.string "owner_address_state"
    t.text "owner_address_postal_code"
    t.integer "owner_address_country"
    t.string "aasm_state"
    t.datetime "applicant_signed_at"
    t.datetime "completed_at"
<<<<<<< HEAD
    t.text "organization_url"
    t.text "organization_description"
=======
    t.boolean "legal_acknowledgement"
>>>>>>> eac40c37
    t.index ["event_id"], name: "index_partnered_signups_on_event_id"
    t.index ["partner_id"], name: "index_partnered_signups_on_partner_id"
    t.index ["user_id"], name: "index_partnered_signups_on_user_id"
  end

  create_table "partners", force: :cascade do |t|
    t.string "slug", null: false
    t.text "api_key"
    t.datetime "created_at", precision: 6, null: false
    t.datetime "updated_at", precision: 6, null: false
    t.boolean "external", default: true, null: false
    t.text "name"
    t.text "logo"
    t.string "public_stripe_api_key"
    t.text "stripe_api_key_ciphertext"
    t.string "webhook_url"
    t.string "docusign_template_id"
    t.bigint "representative_id"
    t.index ["representative_id"], name: "index_partners_on_representative_id"
  end

  create_table "raw_csv_transactions", force: :cascade do |t|
    t.integer "amount_cents"
    t.date "date_posted"
    t.text "memo"
    t.jsonb "raw_data"
    t.datetime "created_at", precision: 6, null: false
    t.datetime "updated_at", precision: 6, null: false
    t.string "unique_bank_identifier", null: false
    t.text "csv_transaction_id"
    t.index ["csv_transaction_id"], name: "index_raw_csv_transactions_on_csv_transaction_id", unique: true
  end

  create_table "raw_emburse_transactions", force: :cascade do |t|
    t.text "emburse_transaction_id"
    t.jsonb "emburse_transaction"
    t.integer "amount_cents"
    t.date "date_posted"
    t.string "state"
    t.datetime "created_at", precision: 6, null: false
    t.datetime "updated_at", precision: 6, null: false
    t.string "unique_bank_identifier", null: false
  end

  create_table "raw_pending_bank_fee_transactions", force: :cascade do |t|
    t.string "bank_fee_transaction_id"
    t.integer "amount_cents"
    t.date "date_posted"
    t.string "state"
    t.datetime "created_at", precision: 6, null: false
    t.datetime "updated_at", precision: 6, null: false
  end

  create_table "raw_pending_donation_transactions", force: :cascade do |t|
    t.integer "amount_cents"
    t.date "date_posted"
    t.string "state"
    t.string "donation_transaction_id"
    t.datetime "created_at", precision: 6, null: false
    t.datetime "updated_at", precision: 6, null: false
  end

  create_table "raw_pending_invoice_transactions", force: :cascade do |t|
    t.string "invoice_transaction_id"
    t.integer "amount_cents"
    t.date "date_posted"
    t.string "state"
    t.datetime "created_at", precision: 6, null: false
    t.datetime "updated_at", precision: 6, null: false
  end

  create_table "raw_pending_outgoing_ach_transactions", force: :cascade do |t|
    t.text "ach_transaction_id"
    t.integer "amount_cents"
    t.date "date_posted"
    t.string "state"
    t.datetime "created_at", precision: 6, null: false
    t.datetime "updated_at", precision: 6, null: false
  end

  create_table "raw_pending_outgoing_check_transactions", force: :cascade do |t|
    t.integer "amount_cents"
    t.date "date_posted"
    t.string "state"
    t.datetime "created_at", precision: 6, null: false
    t.datetime "updated_at", precision: 6, null: false
    t.string "check_transaction_id"
  end

  create_table "raw_pending_partner_donation_transactions", force: :cascade do |t|
    t.text "partner_donation_transaction_id"
    t.integer "amount_cents"
    t.date "date_posted"
    t.string "state"
    t.datetime "created_at", precision: 6, null: false
    t.datetime "updated_at", precision: 6, null: false
  end

  create_table "raw_pending_stripe_transactions", force: :cascade do |t|
    t.text "stripe_transaction_id"
    t.jsonb "stripe_transaction"
    t.integer "amount_cents"
    t.date "date_posted"
    t.datetime "created_at", precision: 6, null: false
    t.datetime "updated_at", precision: 6, null: false
  end

  create_table "raw_plaid_transactions", force: :cascade do |t|
    t.text "plaid_account_id"
    t.text "plaid_item_id"
    t.text "plaid_transaction_id"
    t.jsonb "plaid_transaction"
    t.integer "amount_cents"
    t.date "date_posted"
    t.datetime "created_at", precision: 6, null: false
    t.datetime "updated_at", precision: 6, null: false
    t.boolean "pending", default: false
    t.string "unique_bank_identifier", null: false
  end

  create_table "raw_stripe_transactions", force: :cascade do |t|
    t.text "stripe_transaction_id"
    t.jsonb "stripe_transaction"
    t.integer "amount_cents"
    t.date "date_posted"
    t.datetime "created_at", precision: 6, null: false
    t.datetime "updated_at", precision: 6, null: false
    t.text "stripe_authorization_id"
    t.string "unique_bank_identifier", null: false
  end

  create_table "receipts", force: :cascade do |t|
    t.bigint "user_id"
    t.datetime "attempted_match_at"
    t.datetime "created_at", precision: 6, null: false
    t.datetime "updated_at", precision: 6, null: false
    t.string "receiptable_type"
    t.bigint "receiptable_id"
    t.index ["receiptable_type", "receiptable_id"], name: "index_receipts_on_receiptable_type_and_receiptable_id"
    t.index ["user_id"], name: "index_receipts_on_user_id"
  end

  create_table "selenium_sessions", force: :cascade do |t|
    t.string "aasm_state"
    t.jsonb "cookies"
    t.datetime "created_at", precision: 6, null: false
    t.datetime "updated_at", precision: 6, null: false
  end

  create_table "sponsors", force: :cascade do |t|
    t.bigint "event_id"
    t.text "name"
    t.text "contact_email"
    t.text "address_line1"
    t.text "address_line2"
    t.text "address_city"
    t.text "address_state"
    t.text "address_postal_code"
    t.text "stripe_customer_id"
    t.datetime "created_at", null: false
    t.datetime "updated_at", null: false
    t.text "slug"
    t.index ["event_id"], name: "index_sponsors_on_event_id"
    t.index ["slug"], name: "index_sponsors_on_slug", unique: true
  end

  create_table "stripe_authorizations", force: :cascade do |t|
    t.text "stripe_id"
    t.integer "stripe_status"
    t.integer "authorization_method"
    t.boolean "approved", default: false, null: false
    t.bigint "stripe_card_id", null: false
    t.integer "amount"
    t.datetime "created_at", precision: 6, null: false
    t.datetime "updated_at", precision: 6, null: false
    t.string "name"
    t.string "display_name"
    t.datetime "marked_no_or_lost_receipt_at"
    t.index ["stripe_card_id"], name: "index_stripe_authorizations_on_stripe_card_id"
  end

  create_table "stripe_cardholders", force: :cascade do |t|
    t.bigint "user_id", null: false
    t.text "stripe_id"
    t.text "stripe_billing_address_line1"
    t.text "stripe_billing_address_line2"
    t.text "stripe_billing_address_city"
    t.text "stripe_billing_address_country"
    t.text "stripe_billing_address_postal_code"
    t.text "stripe_billing_address_state"
    t.text "stripe_name"
    t.text "stripe_email"
    t.text "stripe_phone_number"
    t.integer "cardholder_type", default: 0, null: false
    t.datetime "created_at", precision: 6, null: false
    t.datetime "updated_at", precision: 6, null: false
    t.index ["user_id"], name: "index_stripe_cardholders_on_user_id"
  end

  create_table "stripe_cards", force: :cascade do |t|
    t.bigint "event_id", null: false
    t.bigint "stripe_cardholder_id", null: false
    t.text "stripe_id"
    t.text "stripe_brand"
    t.integer "stripe_exp_month"
    t.integer "stripe_exp_year"
    t.text "last4"
    t.integer "card_type", default: 0, null: false
    t.text "stripe_status"
    t.text "stripe_shipping_address_city"
    t.text "stripe_shipping_address_country"
    t.text "stripe_shipping_address_line1"
    t.text "stripe_shipping_address_postal_code"
    t.text "stripe_shipping_address_line2"
    t.text "stripe_shipping_address_state"
    t.text "stripe_shipping_name"
    t.datetime "created_at", precision: 6, null: false
    t.datetime "updated_at", precision: 6, null: false
    t.datetime "purchased_at"
    t.integer "spending_limit_interval"
    t.integer "spending_limit_amount"
    t.index ["event_id"], name: "index_stripe_cards_on_event_id"
    t.index ["stripe_cardholder_id"], name: "index_stripe_cards_on_stripe_cardholder_id"
  end

  create_table "transaction_csvs", force: :cascade do |t|
    t.string "aasm_state"
    t.datetime "created_at", precision: 6, null: false
    t.datetime "updated_at", precision: 6, null: false
  end

  create_table "transactions", force: :cascade do |t|
    t.text "plaid_id"
    t.text "transaction_type"
    t.text "plaid_category_id"
    t.text "name"
    t.bigint "amount"
    t.date "date"
    t.text "location_address"
    t.text "location_city"
    t.text "location_state"
    t.text "location_zip"
    t.decimal "location_lat"
    t.decimal "location_lng"
    t.text "payment_meta_reference_number"
    t.text "payment_meta_ppd_id"
    t.boolean "pending"
    t.text "pending_transaction_id"
    t.datetime "created_at", null: false
    t.datetime "updated_at", null: false
    t.bigint "bank_account_id"
    t.text "payment_meta_by_order_of"
    t.text "payment_meta_payee"
    t.text "payment_meta_payer"
    t.text "payment_meta_payment_method"
    t.text "payment_meta_payment_processor"
    t.text "payment_meta_reason"
    t.bigint "fee_relationship_id"
    t.datetime "deleted_at"
    t.boolean "is_event_related"
    t.bigint "emburse_transfer_id"
    t.bigint "invoice_payout_id"
    t.text "slug"
    t.text "display_name"
    t.bigint "fee_reimbursement_id"
    t.bigint "check_id"
    t.bigint "ach_transfer_id"
    t.bigint "donation_payout_id"
    t.bigint "disbursement_id"
    t.index ["ach_transfer_id"], name: "index_transactions_on_ach_transfer_id"
    t.index ["bank_account_id"], name: "index_transactions_on_bank_account_id"
    t.index ["check_id"], name: "index_transactions_on_check_id"
    t.index ["deleted_at"], name: "index_transactions_on_deleted_at"
    t.index ["disbursement_id"], name: "index_transactions_on_disbursement_id"
    t.index ["donation_payout_id"], name: "index_transactions_on_donation_payout_id"
    t.index ["emburse_transfer_id"], name: "index_transactions_on_emburse_transfer_id"
    t.index ["fee_reimbursement_id"], name: "index_transactions_on_fee_reimbursement_id"
    t.index ["fee_relationship_id"], name: "index_transactions_on_fee_relationship_id"
    t.index ["invoice_payout_id"], name: "index_transactions_on_invoice_payout_id"
    t.index ["plaid_id"], name: "index_transactions_on_plaid_id", unique: true
    t.index ["slug"], name: "index_transactions_on_slug", unique: true
  end

  create_table "user_sessions", force: :cascade do |t|
    t.bigint "user_id"
    t.text "session_token"
    t.datetime "created_at", precision: 6, null: false
    t.datetime "updated_at", precision: 6, null: false
    t.string "fingerprint"
    t.string "device_info"
    t.string "os_info"
    t.string "timezone"
    t.string "ip"
    t.datetime "deleted_at"
    t.bigint "impersonated_by_id"
    t.index ["impersonated_by_id"], name: "index_user_sessions_on_impersonated_by_id"
    t.index ["user_id"], name: "index_user_sessions_on_user_id"
  end

  create_table "users", force: :cascade do |t|
    t.text "api_access_token"
    t.datetime "created_at", null: false
    t.datetime "updated_at", null: false
    t.text "session_token"
    t.text "email"
    t.string "full_name"
    t.text "phone_number"
    t.datetime "admin_at"
    t.string "slug"
    t.boolean "pretend_is_not_admin", default: false, null: false
    t.boolean "sessions_reported", default: false, null: false
    t.boolean "phone_number_verified", default: false
    t.boolean "use_sms_auth", default: false
    t.index ["api_access_token"], name: "index_users_on_api_access_token", unique: true
    t.index ["email"], name: "index_users_on_email", unique: true
    t.index ["slug"], name: "index_users_on_slug", unique: true
  end

  create_table "versions", force: :cascade do |t|
    t.string "item_type", null: false
    t.bigint "item_id", null: false
    t.string "event", null: false
    t.string "whodunnit"
    t.text "object"
    t.datetime "created_at"
    t.text "object_changes"
    t.index ["item_type", "item_id"], name: "index_versions_on_item_type_and_item_id"
  end

  add_foreign_key "ach_transfers", "events"
  add_foreign_key "ach_transfers", "users", column: "creator_id"
  add_foreign_key "active_storage_attachments", "active_storage_blobs", column: "blob_id"
  add_foreign_key "bank_fees", "events"
  add_foreign_key "canonical_event_mappings", "canonical_transactions"
  add_foreign_key "canonical_event_mappings", "events"
  add_foreign_key "canonical_hashed_mappings", "canonical_transactions"
  add_foreign_key "canonical_hashed_mappings", "hashed_transactions"
  add_foreign_key "canonical_pending_declined_mappings", "canonical_pending_transactions"
  add_foreign_key "canonical_pending_event_mappings", "canonical_pending_transactions"
  add_foreign_key "canonical_pending_event_mappings", "events"
  add_foreign_key "canonical_pending_settled_mappings", "canonical_pending_transactions"
  add_foreign_key "canonical_pending_settled_mappings", "canonical_transactions"
  add_foreign_key "canonical_pending_transactions", "raw_pending_stripe_transactions"
  add_foreign_key "checks", "lob_addresses"
  add_foreign_key "checks", "users", column: "creator_id"
  add_foreign_key "disbursements", "events"
  add_foreign_key "disbursements", "events", column: "source_event_id"
  add_foreign_key "document_downloads", "documents"
  add_foreign_key "document_downloads", "users"
  add_foreign_key "documents", "events"
  add_foreign_key "documents", "users"
  add_foreign_key "donations", "donation_payouts", column: "payout_id"
  add_foreign_key "donations", "events"
  add_foreign_key "donations", "fee_reimbursements"
  add_foreign_key "emburse_card_requests", "emburse_cards"
  add_foreign_key "emburse_card_requests", "events"
  add_foreign_key "emburse_card_requests", "users", column: "creator_id"
  add_foreign_key "emburse_card_requests", "users", column: "fulfilled_by_id"
  add_foreign_key "emburse_cards", "events"
  add_foreign_key "emburse_cards", "users"
  add_foreign_key "emburse_transactions", "emburse_cards"
  add_foreign_key "emburse_transactions", "events"
  add_foreign_key "emburse_transfers", "emburse_cards"
  add_foreign_key "emburse_transfers", "events"
  add_foreign_key "emburse_transfers", "users", column: "creator_id"
  add_foreign_key "emburse_transfers", "users", column: "fulfilled_by_id"
  add_foreign_key "events", "partners"
  add_foreign_key "events", "users", column: "point_of_contact_id"
  add_foreign_key "exports", "users"
  add_foreign_key "fee_relationships", "events"
  add_foreign_key "fees", "canonical_event_mappings"
  add_foreign_key "g_suite_accounts", "g_suites"
  add_foreign_key "g_suite_accounts", "users", column: "creator_id"
  add_foreign_key "g_suites", "events"
  add_foreign_key "g_suites", "users", column: "created_by_id"
  add_foreign_key "hashed_transactions", "raw_plaid_transactions"
  add_foreign_key "invoices", "fee_reimbursements"
  add_foreign_key "invoices", "invoice_payouts", column: "payout_id"
  add_foreign_key "invoices", "sponsors"
  add_foreign_key "invoices", "users", column: "archived_by_id"
  add_foreign_key "invoices", "users", column: "creator_id"
  add_foreign_key "invoices", "users", column: "manually_marked_as_paid_user_id"
  add_foreign_key "lob_addresses", "events"
  add_foreign_key "login_tokens", "users"
  add_foreign_key "mfa_requests", "mfa_codes"
  add_foreign_key "ops_checkins", "users", column: "point_of_contact_id"
  add_foreign_key "organizer_position_deletion_requests", "organizer_positions"
  add_foreign_key "organizer_position_deletion_requests", "users", column: "closed_by_id"
  add_foreign_key "organizer_position_deletion_requests", "users", column: "submitted_by_id"
  add_foreign_key "organizer_position_invites", "events"
  add_foreign_key "organizer_position_invites", "organizer_positions"
  add_foreign_key "organizer_position_invites", "users"
  add_foreign_key "organizer_position_invites", "users", column: "sender_id"
  add_foreign_key "organizer_positions", "events"
  add_foreign_key "organizer_positions", "users"
  add_foreign_key "partner_donations", "events"
  add_foreign_key "partnered_signups", "events"
  add_foreign_key "partnered_signups", "partners"
  add_foreign_key "partnered_signups", "users"
  add_foreign_key "partners", "users", column: "representative_id"
  add_foreign_key "receipts", "users"
  add_foreign_key "sponsors", "events"
  add_foreign_key "stripe_authorizations", "stripe_cards"
  add_foreign_key "stripe_cardholders", "users"
  add_foreign_key "stripe_cards", "events"
  add_foreign_key "stripe_cards", "stripe_cardholders"
  add_foreign_key "transactions", "ach_transfers"
  add_foreign_key "transactions", "bank_accounts"
  add_foreign_key "transactions", "checks"
  add_foreign_key "transactions", "disbursements"
  add_foreign_key "transactions", "donation_payouts"
  add_foreign_key "transactions", "emburse_transfers"
  add_foreign_key "transactions", "fee_reimbursements"
  add_foreign_key "transactions", "fee_relationships"
  add_foreign_key "transactions", "invoice_payouts"
  add_foreign_key "user_sessions", "users"
  add_foreign_key "user_sessions", "users", column: "impersonated_by_id"
end<|MERGE_RESOLUTION|>--- conflicted
+++ resolved
@@ -883,12 +883,9 @@
     t.string "aasm_state"
     t.datetime "applicant_signed_at"
     t.datetime "completed_at"
-<<<<<<< HEAD
     t.text "organization_url"
     t.text "organization_description"
-=======
     t.boolean "legal_acknowledgement"
->>>>>>> eac40c37
     t.index ["event_id"], name: "index_partnered_signups_on_event_id"
     t.index ["partner_id"], name: "index_partnered_signups_on_partner_id"
     t.index ["user_id"], name: "index_partnered_signups_on_user_id"

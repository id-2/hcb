# frozen_string_literal: true

# This file is auto-generated from the current state of the database. Instead
# of editing this file, please use the migrations feature of Active Record to
# incrementally modify your database, and then regenerate this schema definition.
#
# This file is the source Rails uses to define your schema when running `bin/rails
# db:schema:load`. When creating a new database, `bin/rails db:schema:load` tends to
# be faster and is potentially less error prone than running all of your
# migrations from scratch. Old migrations may fail to apply correctly if those
# migrations use external dependencies or application code.
#
# It's strongly recommended that you check this file into your version control system.

<<<<<<< HEAD
ActiveRecord::Schema[7.2].define(version: 2025_06_10_000245) do
=======
ActiveRecord::Schema[7.2].define(version: 2025_06_08_034034) do
>>>>>>> a9d5a723
  # These are extensions that must be enabled in order to support this database
  enable_extension "citext"
  enable_extension "pg_stat_statements"
  enable_extension "plpgsql"

  create_table "ach_transfers", force: :cascade do |t|
    t.bigint "event_id"
    t.bigint "creator_id"
    t.string "bank_name"
    t.string "recipient_name"
    t.integer "amount"
    t.datetime "approved_at", precision: nil
    t.datetime "created_at", precision: nil, null: false
    t.datetime "updated_at", precision: nil, null: false
    t.string "recipient_tel"
    t.datetime "rejected_at", precision: nil
    t.datetime "scheduled_arrival_date", precision: nil
    t.text "payment_for"
    t.string "aasm_state"
    t.text "confirmation_number"
    t.text "account_number_ciphertext"
    t.bigint "processor_id"
    t.text "increase_id"
    t.date "scheduled_on"
    t.text "column_id"
    t.bigint "payment_recipient_id"
    t.string "recipient_email"
    t.boolean "send_email_notification", default: false
    t.string "company_name"
    t.string "company_entry_description"
    t.boolean "same_day", default: false, null: false
    t.text "routing_number_ciphertext"
    t.string "account_number_bidx"
    t.string "routing_number_bidx"
    t.index ["account_number_bidx"], name: "index_ach_transfers_on_account_number_bidx"
    t.index ["column_id"], name: "index_ach_transfers_on_column_id", unique: true
    t.index ["creator_id"], name: "index_ach_transfers_on_creator_id"
    t.index ["event_id"], name: "index_ach_transfers_on_event_id"
    t.index ["increase_id"], name: "index_ach_transfers_on_increase_id", unique: true
    t.index ["payment_recipient_id"], name: "index_ach_transfers_on_payment_recipient_id"
    t.index ["processor_id"], name: "index_ach_transfers_on_processor_id"
    t.index ["routing_number_bidx"], name: "index_ach_transfers_on_routing_number_bidx"
  end

  create_table "action_mailbox_inbound_emails", force: :cascade do |t|
    t.integer "status", default: 0, null: false
    t.string "message_id", null: false
    t.string "message_checksum", null: false
    t.datetime "created_at", null: false
    t.datetime "updated_at", null: false
    t.index ["message_id", "message_checksum"], name: "index_action_mailbox_inbound_emails_uniqueness", unique: true
  end

  create_table "active_storage_attachments", force: :cascade do |t|
    t.string "name", null: false
    t.string "record_type", null: false
    t.bigint "record_id", null: false
    t.bigint "blob_id", null: false
    t.datetime "created_at", precision: nil, null: false
    t.index ["blob_id"], name: "index_active_storage_attachments_on_blob_id"
    t.index ["record_type", "record_id", "name", "blob_id"], name: "index_active_storage_attachments_uniqueness", unique: true
  end

  create_table "active_storage_blobs", force: :cascade do |t|
    t.string "key", null: false
    t.string "filename", null: false
    t.string "content_type"
    t.text "metadata"
    t.bigint "byte_size", null: false
    t.string "checksum"
    t.datetime "created_at", precision: nil, null: false
    t.string "service_name", null: false
    t.index ["key"], name: "index_active_storage_blobs_on_key", unique: true
  end

  create_table "active_storage_variant_records", force: :cascade do |t|
    t.bigint "blob_id", null: false
    t.string "variation_digest", null: false
    t.index ["blob_id", "variation_digest"], name: "index_active_storage_variant_records_uniqueness", unique: true
  end

  create_table "activities", force: :cascade do |t|
    t.string "trackable_type"
    t.bigint "trackable_id"
    t.string "owner_type"
    t.bigint "owner_id"
    t.string "key"
    t.text "parameters"
    t.string "recipient_type"
    t.bigint "recipient_id"
    t.datetime "created_at", null: false
    t.datetime "updated_at", null: false
    t.bigint "event_id"
    t.index ["event_id"], name: "index_activities_on_event_id"
    t.index ["owner_id", "owner_type"], name: "index_activities_on_owner_id_and_owner_type"
    t.index ["owner_type", "owner_id"], name: "index_activities_on_owner"
    t.index ["recipient_id", "recipient_type"], name: "index_activities_on_recipient_id_and_recipient_type"
    t.index ["recipient_type", "recipient_id"], name: "index_activities_on_recipient"
    t.index ["trackable_id", "trackable_type"], name: "index_activities_on_trackable_id_and_trackable_type"
    t.index ["trackable_type", "trackable_id"], name: "index_activities_on_trackable"
  end

  create_table "admin_ledger_audit_tasks", force: :cascade do |t|
    t.bigint "hcb_code_id"
    t.bigint "admin_ledger_audit_id"
    t.bigint "reviewer_id"
    t.string "status", default: "pending"
    t.datetime "created_at", null: false
    t.datetime "updated_at", null: false
    t.index ["admin_ledger_audit_id"], name: "index_admin_ledger_audit_tasks_on_admin_ledger_audit_id"
    t.index ["hcb_code_id"], name: "index_admin_ledger_audit_tasks_on_hcb_code_id"
    t.index ["reviewer_id"], name: "index_admin_ledger_audit_tasks_on_reviewer_id"
  end

  create_table "admin_ledger_audits", force: :cascade do |t|
    t.date "start"
    t.datetime "created_at", null: false
    t.datetime "updated_at", null: false
  end

  create_table "ahoy_events", force: :cascade do |t|
    t.bigint "visit_id"
    t.bigint "user_id"
    t.string "name"
    t.jsonb "properties"
    t.datetime "time", precision: nil
    t.index ["name", "time"], name: "index_ahoy_events_on_name_and_time"
    t.index ["properties"], name: "index_ahoy_events_on_properties", opclass: :jsonb_path_ops, using: :gin
    t.index ["user_id"], name: "index_ahoy_events_on_user_id"
    t.index ["visit_id"], name: "index_ahoy_events_on_visit_id"
  end

  create_table "ahoy_messages", force: :cascade do |t|
    t.string "user_type"
    t.bigint "user_id"
    t.string "to"
    t.string "mailer"
    t.text "subject"
    t.text "content"
    t.datetime "sent_at"
    t.index ["to"], name: "index_ahoy_messages_on_to"
    t.index ["user_type", "user_id"], name: "index_ahoy_messages_on_user"
  end

  create_table "ahoy_visits", force: :cascade do |t|
    t.string "visit_token"
    t.string "visitor_token"
    t.bigint "user_id"
    t.string "ip"
    t.text "user_agent"
    t.text "referrer"
    t.string "referring_domain"
    t.text "landing_page"
    t.string "browser"
    t.string "os"
    t.string "device_type"
    t.string "country"
    t.string "region"
    t.string "city"
    t.float "latitude"
    t.float "longitude"
    t.string "utm_source"
    t.string "utm_medium"
    t.string "utm_term"
    t.string "utm_content"
    t.string "utm_campaign"
    t.string "app_version"
    t.string "os_version"
    t.string "platform"
    t.datetime "started_at", precision: nil
    t.index ["user_id"], name: "index_ahoy_visits_on_user_id"
    t.index ["visit_token"], name: "index_ahoy_visits_on_visit_token", unique: true
  end

  create_table "api_tokens", force: :cascade do |t|
    t.text "token_ciphertext"
    t.string "token_bidx"
    t.bigint "user_id", null: false
    t.datetime "created_at", null: false
    t.datetime "updated_at", null: false
    t.bigint "application_id"
    t.datetime "revoked_at"
    t.string "refresh_token"
    t.integer "expires_in"
    t.string "scopes"
    t.index ["application_id"], name: "index_api_tokens_on_application_id"
    t.index ["token_bidx"], name: "index_api_tokens_on_token_bidx", unique: true
    t.index ["user_id"], name: "index_api_tokens_on_user_id"
  end

  create_table "audits1984_audits", force: :cascade do |t|
    t.integer "status", default: 0, null: false
    t.text "notes"
    t.bigint "session_id", null: false
    t.bigint "auditor_id", null: false
    t.datetime "created_at", null: false
    t.datetime "updated_at", null: false
    t.index ["auditor_id"], name: "index_audits1984_audits_on_auditor_id"
    t.index ["session_id"], name: "index_audits1984_audits_on_session_id"
  end

  create_table "bank_accounts", force: :cascade do |t|
    t.text "plaid_item_id"
    t.text "plaid_account_id"
    t.text "name"
    t.datetime "created_at", precision: nil, null: false
    t.datetime "updated_at", precision: nil, null: false
    t.boolean "should_sync", default: true
    t.boolean "is_positive_pay"
    t.boolean "should_sync_v2", default: false
    t.datetime "failed_at", precision: nil
    t.integer "failure_count", default: 0
    t.text "plaid_access_token_ciphertext"
  end

  create_table "bank_fees", force: :cascade do |t|
    t.bigint "event_id", null: false
    t.string "hcb_code"
    t.string "aasm_state"
    t.integer "amount_cents"
    t.datetime "created_at", null: false
    t.datetime "updated_at", null: false
    t.bigint "fee_revenue_id"
    t.index ["event_id"], name: "index_bank_fees_on_event_id"
    t.index ["fee_revenue_id"], name: "index_bank_fees_on_fee_revenue_id"
  end

  create_table "blazer_audits", force: :cascade do |t|
    t.bigint "user_id"
    t.bigint "query_id"
    t.text "statement"
    t.string "data_source"
    t.datetime "created_at", precision: nil
    t.index ["query_id"], name: "index_blazer_audits_on_query_id"
    t.index ["user_id"], name: "index_blazer_audits_on_user_id"
  end

  create_table "blazer_checks", force: :cascade do |t|
    t.bigint "creator_id"
    t.bigint "query_id"
    t.string "state"
    t.string "schedule"
    t.text "emails"
    t.text "slack_channels"
    t.string "check_type"
    t.text "message"
    t.datetime "last_run_at", precision: nil
    t.datetime "created_at", null: false
    t.datetime "updated_at", null: false
    t.index ["creator_id"], name: "index_blazer_checks_on_creator_id"
    t.index ["query_id"], name: "index_blazer_checks_on_query_id"
  end

  create_table "blazer_dashboard_queries", force: :cascade do |t|
    t.bigint "dashboard_id"
    t.bigint "query_id"
    t.integer "position"
    t.datetime "created_at", null: false
    t.datetime "updated_at", null: false
    t.index ["dashboard_id"], name: "index_blazer_dashboard_queries_on_dashboard_id"
    t.index ["query_id"], name: "index_blazer_dashboard_queries_on_query_id"
  end

  create_table "blazer_dashboards", force: :cascade do |t|
    t.bigint "creator_id"
    t.string "name"
    t.datetime "created_at", null: false
    t.datetime "updated_at", null: false
    t.index ["creator_id"], name: "index_blazer_dashboards_on_creator_id"
  end

  create_table "blazer_queries", force: :cascade do |t|
    t.bigint "creator_id"
    t.string "name"
    t.text "description"
    t.text "statement"
    t.string "data_source"
    t.datetime "created_at", null: false
    t.datetime "updated_at", null: false
    t.index ["creator_id"], name: "index_blazer_queries_on_creator_id"
  end

  create_table "canonical_event_mappings", force: :cascade do |t|
    t.bigint "canonical_transaction_id", null: false
    t.bigint "event_id", null: false
    t.datetime "created_at", null: false
    t.datetime "updated_at", null: false
    t.bigint "user_id"
    t.bigint "subledger_id"
    t.index ["canonical_transaction_id"], name: "index_canonical_event_mappings_on_canonical_transaction_id"
    t.index ["event_id", "canonical_transaction_id"], name: "index_cem_event_id_canonical_transaction_id_uniqueness", unique: true
    t.index ["event_id"], name: "index_canonical_event_mappings_on_event_id"
    t.index ["subledger_id"], name: "index_canonical_event_mappings_on_subledger_id"
    t.index ["user_id"], name: "index_canonical_event_mappings_on_user_id"
  end

  create_table "canonical_hashed_mappings", force: :cascade do |t|
    t.bigint "canonical_transaction_id", null: false
    t.bigint "hashed_transaction_id", null: false
    t.datetime "created_at", null: false
    t.datetime "updated_at", null: false
    t.index ["canonical_transaction_id"], name: "index_canonical_hashed_mappings_on_canonical_transaction_id"
    t.index ["hashed_transaction_id"], name: "index_canonical_hashed_mappings_on_hashed_transaction_id"
  end

  create_table "canonical_pending_declined_mappings", force: :cascade do |t|
    t.bigint "canonical_pending_transaction_id", null: false
    t.datetime "created_at", null: false
    t.datetime "updated_at", null: false
    t.index ["canonical_pending_transaction_id"], name: "index_canonical_pending_declined_mappings_on_cpt_id", unique: true
  end

  create_table "canonical_pending_event_mappings", force: :cascade do |t|
    t.bigint "canonical_pending_transaction_id", null: false
    t.bigint "event_id", null: false
    t.datetime "created_at", null: false
    t.datetime "updated_at", null: false
    t.bigint "subledger_id"
    t.index ["canonical_pending_transaction_id"], name: "index_canonical_pending_event_map_on_canonical_pending_tx_id"
    t.index ["event_id"], name: "index_canonical_pending_event_mappings_on_event_id"
    t.index ["subledger_id"], name: "index_canonical_pending_event_mappings_on_subledger_id"
  end

  create_table "canonical_pending_settled_mappings", force: :cascade do |t|
    t.bigint "canonical_pending_transaction_id", null: false
    t.bigint "canonical_transaction_id", null: false
    t.datetime "created_at", null: false
    t.datetime "updated_at", null: false
    t.index ["canonical_pending_transaction_id"], name: "index_canonical_pending_settled_map_on_canonical_pending_tx_id"
    t.index ["canonical_transaction_id"], name: "index_canonical_pending_settled_mappings_on_canonical_tx_id"
  end

  create_table "canonical_pending_transactions", force: :cascade do |t|
    t.date "date", null: false
    t.text "memo", null: false
    t.integer "amount_cents", null: false
    t.bigint "raw_pending_stripe_transaction_id"
    t.datetime "created_at", null: false
    t.datetime "updated_at", null: false
    t.bigint "raw_pending_outgoing_check_transaction_id"
    t.bigint "raw_pending_outgoing_ach_transaction_id"
    t.bigint "raw_pending_donation_transaction_id"
    t.bigint "raw_pending_invoice_transaction_id"
    t.text "hcb_code"
    t.bigint "raw_pending_bank_fee_transaction_id"
    t.text "custom_memo"
    t.bigint "raw_pending_incoming_disbursement_transaction_id"
    t.bigint "raw_pending_outgoing_disbursement_transaction_id"
    t.boolean "fronted", default: false
    t.boolean "fee_waived", default: false
    t.bigint "increase_check_id"
    t.bigint "check_deposit_id"
    t.bigint "reimbursement_expense_payout_id"
    t.bigint "paypal_transfer_id"
    t.bigint "reimbursement_payout_holding_id"
    t.bigint "wire_id"
    t.index ["check_deposit_id"], name: "index_canonical_pending_transactions_on_check_deposit_id"
    t.index ["hcb_code"], name: "index_canonical_pending_transactions_on_hcb_code"
    t.index ["increase_check_id"], name: "index_canonical_pending_transactions_on_increase_check_id"
    t.index ["paypal_transfer_id"], name: "index_canonical_pending_transactions_on_paypal_transfer_id"
    t.index ["raw_pending_bank_fee_transaction_id"], name: "index_canonical_pending_txs_on_raw_pending_bank_fee_tx_id"
    t.index ["raw_pending_donation_transaction_id"], name: "index_canonical_pending_txs_on_raw_pending_donation_tx_id"
    t.index ["raw_pending_incoming_disbursement_transaction_id"], name: "index_cpts_on_raw_pending_incoming_disbursement_transaction_id"
    t.index ["raw_pending_invoice_transaction_id"], name: "index_canonical_pending_txs_on_raw_pending_invoice_tx_id"
    t.index ["raw_pending_outgoing_ach_transaction_id"], name: "index_canonical_pending_txs_on_raw_pending_outgoing_ach_tx_id"
    t.index ["raw_pending_outgoing_check_transaction_id"], name: "index_canonical_pending_txs_on_raw_pending_outgoing_check_tx_id"
    t.index ["raw_pending_outgoing_disbursement_transaction_id"], name: "index_cpts_on_raw_pending_outgoing_disbursement_transaction_id"
    t.index ["raw_pending_stripe_transaction_id"], name: "index_canonical_pending_txs_on_raw_pending_stripe_tx_id"
    t.index ["reimbursement_expense_payout_id"], name: "index_canonical_pending_txs_on_reimbursement_expense_payout_id"
    t.index ["reimbursement_payout_holding_id"], name: "index_canonical_pending_txs_on_reimbursement_payout_holding_id"
    t.index ["wire_id"], name: "index_canonical_pending_transactions_on_wire_id"
    t.check_constraint "fronted IS NOT NULL", name: "canonical_pending_transactions_fronted_null"
  end

  create_table "canonical_transactions", force: :cascade do |t|
    t.date "date", null: false
    t.text "memo", null: false
    t.integer "amount_cents", null: false
    t.datetime "created_at", null: false
    t.datetime "updated_at", null: false
    t.text "friendly_memo"
    t.text "custom_memo"
    t.text "hcb_code"
    t.string "transaction_source_type"
    t.bigint "transaction_source_id"
    t.index ["date"], name: "index_canonical_transactions_on_date"
    t.index ["hcb_code"], name: "index_canonical_transactions_on_hcb_code"
    t.index ["transaction_source_type", "transaction_source_id"], name: "index_canonical_transactions_on_transaction_source"
  end

  create_table "card_grant_settings", force: :cascade do |t|
    t.bigint "event_id", null: false
    t.string "merchant_lock"
    t.string "category_lock"
    t.string "invite_message"
    t.integer "expiration_preference", default: 365, null: false
    t.string "keyword_lock"
    t.boolean "reimbursement_conversions_enabled", default: true, null: false
    t.index ["event_id"], name: "index_card_grant_settings_on_event_id"
  end

  create_table "card_grants", force: :cascade do |t|
    t.integer "amount_cents"
    t.bigint "event_id", null: false
    t.bigint "subledger_id"
    t.bigint "stripe_card_id"
    t.bigint "user_id", null: false
    t.bigint "sent_by_id", null: false
    t.datetime "created_at", null: false
    t.datetime "updated_at", null: false
    t.bigint "disbursement_id"
    t.string "email", null: false
    t.string "merchant_lock"
    t.string "category_lock"
    t.integer "status", default: 0, null: false
    t.string "keyword_lock"
    t.string "purpose"
    t.boolean "one_time_use"
    t.index ["disbursement_id"], name: "index_card_grants_on_disbursement_id"
    t.index ["event_id"], name: "index_card_grants_on_event_id"
    t.index ["sent_by_id"], name: "index_card_grants_on_sent_by_id"
    t.index ["stripe_card_id"], name: "index_card_grants_on_stripe_card_id"
    t.index ["subledger_id"], name: "index_card_grants_on_subledger_id"
    t.index ["user_id"], name: "index_card_grants_on_user_id"
  end

  create_table "changelog_posts", force: :cascade do |t|
    t.string "title"
    t.integer "headway_id"
    t.string "markdown"
    t.datetime "published_at"
    t.datetime "created_at", null: false
    t.datetime "updated_at", null: false
  end

  create_table "changelog_posts_users", force: :cascade do |t|
    t.bigint "changelog_post_id", null: false
    t.bigint "user_id", null: false
    t.datetime "created_at", null: false
    t.datetime "updated_at", null: false
    t.index ["changelog_post_id", "user_id"], name: "index_changelog_posts_users_on_changelog_post_id_and_user_id", unique: true
    t.index ["changelog_post_id"], name: "index_changelog_posts_users_on_changelog_post_id"
    t.index ["user_id"], name: "index_changelog_posts_users_on_user_id"
  end

  create_table "check_deposits", force: :cascade do |t|
    t.bigint "event_id", null: false
    t.integer "amount_cents"
    t.datetime "created_at", null: false
    t.datetime "updated_at", null: false
    t.string "front_file_id"
    t.string "back_file_id"
    t.string "increase_id"
    t.bigint "created_by_id", null: false
    t.string "increase_status"
    t.string "rejection_reason"
    t.string "column_id"
    t.index ["created_by_id"], name: "index_check_deposits_on_created_by_id"
    t.index ["event_id"], name: "index_check_deposits_on_event_id"
    t.index ["increase_id"], name: "index_check_deposits_on_increase_id", unique: true
  end

  create_table "checks", force: :cascade do |t|
    t.bigint "creator_id"
    t.bigint "lob_address_id"
    t.string "lob_id"
    t.text "memo"
    t.integer "check_number"
    t.integer "amount"
    t.datetime "expected_delivery_date", precision: nil
    t.datetime "send_date", precision: nil
    t.string "transaction_memo"
    t.datetime "voided_at", precision: nil
    t.datetime "approved_at", precision: nil
    t.datetime "exported_at", precision: nil
    t.datetime "refunded_at", precision: nil
    t.datetime "created_at", precision: nil, null: false
    t.datetime "updated_at", precision: nil, null: false
    t.datetime "rejected_at", precision: nil
    t.text "payment_for"
    t.string "aasm_state"
    t.text "lob_url"
    t.text "description_ciphertext"
    t.index ["creator_id"], name: "index_checks_on_creator_id"
    t.index ["lob_address_id"], name: "index_checks_on_lob_address_id"
  end

  create_table "column_account_numbers", force: :cascade do |t|
    t.text "account_number_ciphertext"
    t.text "routing_number_ciphertext"
    t.text "bic_code_ciphertext"
    t.text "column_id"
    t.bigint "event_id", null: false
    t.datetime "created_at", null: false
    t.datetime "updated_at", null: false
    t.boolean "deposit_only", default: true, null: false
    t.string "account_number_bidx"
    t.index ["account_number_bidx"], name: "index_column_account_numbers_on_account_number_bidx"
    t.index ["event_id"], name: "index_column_account_numbers_on_event_id"
  end

  create_table "column_statements", force: :cascade do |t|
    t.datetime "start_date"
    t.datetime "end_date"
    t.datetime "created_at", null: false
    t.datetime "updated_at", null: false
    t.integer "starting_balance"
    t.integer "closing_balance"
  end

  create_table "comment_reactions", force: :cascade do |t|
    t.string "emoji", null: false
    t.bigint "reactor_id", null: false
    t.bigint "comment_id", null: false
    t.datetime "created_at", null: false
    t.datetime "updated_at", null: false
    t.index ["comment_id"], name: "index_comment_reactions_on_comment_id"
    t.index ["emoji"], name: "index_comment_reactions_on_emoji"
    t.index ["reactor_id"], name: "index_comment_reactions_on_reactor_id"
  end

  create_table "comments", force: :cascade do |t|
    t.string "commentable_type"
    t.bigint "commentable_id"
    t.bigint "user_id"
    t.datetime "created_at", precision: nil, null: false
    t.datetime "updated_at", precision: nil, null: false
    t.boolean "admin_only", default: false, null: false
    t.boolean "has_untracked_edit", default: false, null: false
    t.text "content_ciphertext"
    t.integer "action", default: 0, null: false
    t.datetime "deleted_at"
    t.index ["commentable_id", "commentable_type"], name: "index_comments_on_commentable_id_and_commentable_type"
    t.index ["commentable_type", "commentable_id"], name: "index_comments_on_commentable_type_and_commentable_id"
    t.index ["user_id"], name: "index_comments_on_user_id"
  end

  create_table "console1984_commands", force: :cascade do |t|
    t.text "statements"
    t.bigint "sensitive_access_id"
    t.bigint "session_id", null: false
    t.datetime "created_at", null: false
    t.datetime "updated_at", null: false
    t.index ["sensitive_access_id"], name: "index_console1984_commands_on_sensitive_access_id"
    t.index ["session_id", "created_at", "sensitive_access_id"], name: "on_session_and_sensitive_chronologically"
  end

  create_table "console1984_sensitive_accesses", force: :cascade do |t|
    t.text "justification"
    t.bigint "session_id", null: false
    t.datetime "created_at", null: false
    t.datetime "updated_at", null: false
    t.index ["session_id"], name: "index_console1984_sensitive_accesses_on_session_id"
  end

  create_table "console1984_sessions", force: :cascade do |t|
    t.text "reason"
    t.bigint "user_id", null: false
    t.datetime "created_at", null: false
    t.datetime "updated_at", null: false
    t.index ["created_at"], name: "index_console1984_sessions_on_created_at"
    t.index ["user_id", "created_at"], name: "index_console1984_sessions_on_user_id_and_created_at"
  end

  create_table "console1984_users", force: :cascade do |t|
    t.string "username", null: false
    t.datetime "created_at", null: false
    t.datetime "updated_at", null: false
    t.index ["username"], name: "index_console1984_users_on_username"
  end

  create_table "disbursements", force: :cascade do |t|
    t.bigint "event_id"
    t.integer "amount"
    t.string "name"
    t.datetime "rejected_at", precision: nil
    t.datetime "created_at", precision: nil, null: false
    t.datetime "updated_at", precision: nil, null: false
    t.bigint "source_event_id"
    t.datetime "errored_at", precision: nil
    t.bigint "requested_by_id"
    t.bigint "fulfilled_by_id"
    t.string "aasm_state"
    t.datetime "pending_at", precision: nil
    t.datetime "in_transit_at", precision: nil
    t.datetime "deposited_at", precision: nil
    t.bigint "destination_subledger_id"
    t.bigint "source_subledger_id"
    t.date "scheduled_on"
    t.boolean "should_charge_fee", default: false
    t.index ["destination_subledger_id"], name: "index_disbursements_on_destination_subledger_id"
    t.index ["event_id"], name: "index_disbursements_on_event_id"
    t.index ["fulfilled_by_id"], name: "index_disbursements_on_fulfilled_by_id"
    t.index ["requested_by_id"], name: "index_disbursements_on_requested_by_id"
    t.index ["source_event_id"], name: "index_disbursements_on_source_event_id"
    t.index ["source_subledger_id"], name: "index_disbursements_on_source_subledger_id"
  end

  create_table "document_downloads", force: :cascade do |t|
    t.bigint "document_id"
    t.bigint "user_id"
    t.inet "ip_address"
    t.text "user_agent"
    t.datetime "created_at", precision: nil, null: false
    t.datetime "updated_at", precision: nil, null: false
    t.datetime "deleted_at", precision: nil
    t.index ["document_id"], name: "index_document_downloads_on_document_id"
    t.index ["user_id"], name: "index_document_downloads_on_user_id"
  end

  create_table "documents", force: :cascade do |t|
    t.bigint "event_id"
    t.text "name"
    t.bigint "user_id"
    t.datetime "created_at", precision: nil, null: false
    t.datetime "updated_at", precision: nil, null: false
    t.text "slug"
    t.datetime "archived_at"
    t.bigint "archived_by_id"
    t.string "aasm_state"
    t.datetime "deleted_at", precision: nil
    t.index ["archived_by_id"], name: "index_documents_on_archived_by_id"
    t.index ["event_id"], name: "index_documents_on_event_id"
    t.index ["slug"], name: "index_documents_on_slug", unique: true
    t.index ["user_id"], name: "index_documents_on_user_id"
  end

  create_table "donation_goals", force: :cascade do |t|
    t.bigint "event_id", null: false
    t.integer "amount_cents", null: false
    t.datetime "tracking_since", precision: nil, null: false
    t.datetime "deleted_at", precision: nil
    t.datetime "created_at", null: false
    t.datetime "updated_at", null: false
    t.index ["event_id"], name: "index_donation_goals_on_event_id"
  end

  create_table "donation_payouts", force: :cascade do |t|
    t.text "stripe_payout_id"
    t.bigint "amount"
    t.datetime "arrival_date", precision: nil
    t.boolean "automatic"
    t.text "stripe_balance_transaction_id"
    t.datetime "stripe_created_at", precision: nil
    t.text "currency"
    t.text "description"
    t.text "stripe_destination_id"
    t.text "failure_stripe_balance_transaction_id"
    t.text "failure_code"
    t.text "failure_message"
    t.text "method"
    t.text "source_type"
    t.text "statement_descriptor"
    t.text "status"
    t.text "type"
    t.datetime "created_at", precision: nil, null: false
    t.datetime "updated_at", precision: nil, null: false
    t.index ["failure_stripe_balance_transaction_id"], name: "index_donation_payouts_on_failure_stripe_balance_transaction_id", unique: true
    t.index ["stripe_balance_transaction_id"], name: "index_donation_payouts_on_stripe_balance_transaction_id", unique: true
    t.index ["stripe_payout_id"], name: "index_donation_payouts_on_stripe_payout_id", unique: true
  end

  create_table "donations", force: :cascade do |t|
    t.text "email"
    t.text "name"
    t.string "url_hash"
    t.integer "amount"
    t.integer "amount_received"
    t.string "status"
    t.string "stripe_client_secret"
    t.string "stripe_payment_intent_id"
    t.datetime "payout_creation_queued_at", precision: nil
    t.datetime "payout_creation_queued_for", precision: nil
    t.string "payout_creation_queued_job_id"
    t.integer "payout_creation_balance_net"
    t.integer "payout_creation_balance_stripe_fee"
    t.datetime "payout_creation_balance_available_at", precision: nil
    t.bigint "event_id"
    t.bigint "payout_id"
    t.bigint "fee_reimbursement_id"
    t.datetime "created_at", precision: nil, null: false
    t.datetime "updated_at", precision: nil, null: false
    t.text "message"
    t.text "hcb_code"
    t.string "aasm_state"
    t.bigint "recurring_donation_id"
    t.text "user_agent"
    t.inet "ip_address"
    t.datetime "in_transit_at"
    t.boolean "anonymous", default: false, null: false
    t.boolean "fee_covered", default: false, null: false
    t.boolean "tax_deductible", default: true, null: false
    t.boolean "in_person", default: false
    t.bigint "collected_by_id"
    t.text "referrer"
    t.text "utm_source"
    t.text "utm_medium"
    t.text "utm_campaign"
    t.text "utm_term"
    t.text "utm_content"
    t.index ["event_id"], name: "index_donations_on_event_id"
    t.index ["fee_reimbursement_id"], name: "index_donations_on_fee_reimbursement_id"
    t.index ["payout_id"], name: "index_donations_on_payout_id"
    t.index ["recurring_donation_id"], name: "index_donations_on_recurring_donation_id"
  end

  create_table "emburse_card_requests", force: :cascade do |t|
    t.bigint "creator_id"
    t.bigint "event_id"
    t.bigint "fulfilled_by_id"
    t.datetime "fulfilled_at", precision: nil
    t.bigint "daily_limit"
    t.datetime "created_at", precision: nil, null: false
    t.datetime "updated_at", precision: nil, null: false
    t.text "shipping_address"
    t.string "full_name"
    t.datetime "rejected_at", precision: nil
    t.datetime "accepted_at", precision: nil
    t.datetime "canceled_at", precision: nil
    t.text "notes"
    t.bigint "emburse_card_id"
    t.string "shipping_address_street_one"
    t.string "shipping_address_street_two"
    t.string "shipping_address_city"
    t.string "shipping_address_state"
    t.string "shipping_address_zip"
    t.boolean "is_virtual"
    t.index ["creator_id"], name: "index_emburse_card_requests_on_creator_id"
    t.index ["emburse_card_id"], name: "index_emburse_card_requests_on_emburse_card_id"
    t.index ["event_id"], name: "index_emburse_card_requests_on_event_id"
    t.index ["fulfilled_by_id"], name: "index_emburse_card_requests_on_fulfilled_by_id"
  end

  create_table "emburse_cards", force: :cascade do |t|
    t.bigint "user_id"
    t.bigint "event_id"
    t.bigint "daily_limit"
    t.datetime "created_at", precision: nil, null: false
    t.datetime "updated_at", precision: nil, null: false
    t.string "last_four"
    t.string "full_name"
    t.text "address"
    t.integer "expiration_month"
    t.integer "expiration_year"
    t.text "emburse_id"
    t.text "slug"
    t.datetime "deactivated_at", precision: nil
    t.boolean "is_virtual"
    t.string "emburse_state"
    t.index ["event_id"], name: "index_emburse_cards_on_event_id"
    t.index ["slug"], name: "index_emburse_cards_on_slug", unique: true
    t.index ["user_id"], name: "index_emburse_cards_on_user_id"
  end

  create_table "emburse_transactions", force: :cascade do |t|
    t.string "emburse_id"
    t.integer "amount"
    t.integer "state"
    t.string "emburse_department_id"
    t.bigint "event_id"
    t.datetime "created_at", precision: nil, null: false
    t.datetime "updated_at", precision: nil, null: false
    t.datetime "notified_admin_at", precision: nil
    t.string "emburse_card_uuid"
    t.bigint "emburse_card_id"
    t.bigint "merchant_mid"
    t.integer "merchant_mcc"
    t.text "merchant_name"
    t.text "merchant_address"
    t.text "merchant_city"
    t.text "merchant_state"
    t.text "merchant_zip"
    t.text "category_emburse_id"
    t.text "category_url"
    t.text "category_code"
    t.text "category_name"
    t.text "category_parent"
    t.text "label"
    t.text "location"
    t.text "note"
    t.text "receipt_url"
    t.text "receipt_filename"
    t.datetime "transaction_time", precision: nil
    t.datetime "deleted_at", precision: nil
    t.datetime "marked_no_or_lost_receipt_at", precision: nil
    t.index ["deleted_at"], name: "index_emburse_transactions_on_deleted_at"
    t.index ["emburse_card_id"], name: "index_emburse_transactions_on_emburse_card_id"
    t.index ["event_id"], name: "index_emburse_transactions_on_event_id"
  end

  create_table "emburse_transfers", force: :cascade do |t|
    t.bigint "emburse_card_id"
    t.bigint "creator_id"
    t.bigint "fulfilled_by_id"
    t.bigint "load_amount"
    t.datetime "created_at", precision: nil, null: false
    t.datetime "updated_at", precision: nil, null: false
    t.datetime "accepted_at", precision: nil
    t.datetime "rejected_at", precision: nil
    t.datetime "canceled_at", precision: nil
    t.string "emburse_transaction_id"
    t.bigint "event_id"
    t.index ["creator_id"], name: "index_emburse_transfers_on_creator_id"
    t.index ["emburse_card_id"], name: "index_emburse_transfers_on_emburse_card_id"
    t.index ["event_id"], name: "index_emburse_transfers_on_event_id"
    t.index ["fulfilled_by_id"], name: "index_emburse_transfers_on_fulfilled_by_id"
  end

  create_table "employee_payments", force: :cascade do |t|
    t.bigint "employee_id", null: false
    t.text "title", null: false
    t.text "description"
    t.integer "amount_cents", default: 0, null: false
    t.string "aasm_state"
    t.datetime "approved_at"
    t.datetime "rejected_at"
    t.datetime "created_at", null: false
    t.datetime "updated_at", null: false
    t.text "review_message"
    t.bigint "reviewed_by_id"
    t.bigint "payout_id"
    t.string "payout_type"
    t.index ["employee_id"], name: "index_employee_payments_on_employee_id"
    t.index ["reviewed_by_id"], name: "index_employee_payments_on_reviewed_by_id"
  end

  create_table "employees", force: :cascade do |t|
    t.bigint "entity_id", null: false
    t.string "entity_type", null: false
    t.bigint "event_id", null: false
    t.string "aasm_state"
    t.datetime "created_at", null: false
    t.datetime "updated_at", null: false
    t.datetime "deleted_at"
    t.string "gusto_id"
    t.index ["event_id"], name: "index_employees_on_event_id"
  end

  create_table "event_configurations", force: :cascade do |t|
    t.bigint "event_id", null: false
    t.boolean "anonymous_donations", default: false
    t.datetime "created_at", null: false
    t.datetime "updated_at", null: false
    t.boolean "cover_donation_fees", default: false
    t.string "contact_email"
    t.index ["event_id"], name: "index_event_configurations_on_event_id"
  end

  create_table "event_plans", force: :cascade do |t|
    t.string "aasm_state"
    t.bigint "event_id", null: false
    t.datetime "created_at", null: false
    t.datetime "updated_at", null: false
    t.datetime "inactive_at"
    t.string "type"
    t.index ["event_id"], name: "index_event_plans_on_event_id"
  end

  create_table "event_tags", force: :cascade do |t|
    t.string "name", null: false
    t.string "description"
    t.datetime "created_at", null: false
    t.datetime "updated_at", null: false
    t.string "purpose"
  end

  create_table "event_tags_events", id: false, force: :cascade do |t|
    t.bigint "event_tag_id", null: false
    t.bigint "event_id", null: false
    t.index ["event_id"], name: "index_event_tags_events_on_event_id"
    t.index ["event_tag_id", "event_id"], name: "index_event_tags_events_on_event_tag_id_and_event_id", unique: true
    t.index ["event_tag_id"], name: "index_event_tags_events_on_event_tag_id"
  end

  create_table "events", force: :cascade do |t|
    t.text "name"
    t.text "address"
    t.datetime "created_at", precision: nil, null: false
    t.datetime "updated_at", precision: nil, null: false
    t.string "emburse_department_id"
    t.text "slug"
    t.bigint "point_of_contact_id"
    t.datetime "hidden_at", precision: nil
    t.boolean "donation_page_enabled", default: true
    t.text "donation_page_message"
    t.boolean "is_public", default: true
    t.text "public_message"
    t.datetime "last_fee_processed_at", precision: nil
    t.string "aasm_state"
    t.integer "country"
    t.boolean "holiday_features", default: true, null: false
    t.boolean "can_front_balance", default: true, null: false
    t.boolean "demo_mode", default: false, null: false
    t.datetime "demo_mode_request_meeting_at", precision: nil
    t.boolean "is_indexable", default: true
    t.datetime "deleted_at", precision: nil
    t.datetime "activated_at"
    t.string "increase_account_id", null: false
    t.string "website"
    t.text "description"
    t.integer "stripe_card_shipping_type", default: 0, null: false
    t.text "donation_thank_you_message"
    t.text "donation_reply_to_email"
    t.boolean "public_reimbursement_page_enabled", default: false, null: false
    t.text "public_reimbursement_page_message"
    t.string "postal_code"
    t.boolean "reimbursements_require_organizer_peer_review", default: false, null: false
    t.string "short_name"
    t.integer "risk_level"
    t.boolean "financially_frozen", default: false, null: false
    t.index ["point_of_contact_id"], name: "index_events_on_point_of_contact_id"
  end

  create_table "exports", force: :cascade do |t|
    t.text "type"
    t.jsonb "parameters"
    t.bigint "requested_by_id"
    t.datetime "created_at", null: false
    t.datetime "updated_at", null: false
    t.index ["requested_by_id"], name: "index_exports_on_requested_by_id"
  end

  create_table "fee_reimbursements", force: :cascade do |t|
    t.bigint "amount"
    t.string "transaction_memo"
    t.datetime "created_at", precision: nil, null: false
    t.datetime "updated_at", precision: nil, null: false
    t.datetime "processed_at", precision: nil
    t.bigint "stripe_topup_id"
    t.index ["stripe_topup_id"], name: "index_fee_reimbursements_on_stripe_topup_id"
    t.index ["transaction_memo"], name: "index_fee_reimbursements_on_transaction_memo", unique: true
  end

  create_table "fee_relationships", force: :cascade do |t|
    t.bigint "event_id"
    t.boolean "fee_applies"
    t.bigint "fee_amount"
    t.boolean "is_fee_payment"
    t.datetime "created_at", precision: nil, null: false
    t.datetime "updated_at", precision: nil, null: false
    t.index ["event_id"], name: "index_fee_relationships_on_event_id"
  end

  create_table "fee_revenues", force: :cascade do |t|
    t.integer "amount_cents"
    t.date "start"
    t.date "end"
    t.datetime "created_at", null: false
    t.datetime "updated_at", null: false
    t.string "aasm_state"
  end

  create_table "fees", force: :cascade do |t|
    t.bigint "canonical_event_mapping_id"
    t.decimal "amount_cents_as_decimal"
    t.decimal "event_sponsorship_fee"
    t.text "reason"
    t.datetime "created_at", null: false
    t.datetime "updated_at", null: false
    t.bigint "event_id"
    t.string "memo"
    t.index ["canonical_event_mapping_id"], name: "index_fees_on_canonical_event_mapping_id"
    t.index ["event_id"], name: "index_fees_on_event_id"
  end

  create_table "flipper_features", force: :cascade do |t|
    t.string "key", null: false
    t.datetime "created_at", null: false
    t.datetime "updated_at", null: false
    t.index ["key"], name: "index_flipper_features_on_key", unique: true
  end

  create_table "flipper_gates", force: :cascade do |t|
    t.string "feature_key", null: false
    t.string "key", null: false
    t.string "value"
    t.datetime "created_at", null: false
    t.datetime "updated_at", null: false
    t.index ["feature_key", "key", "value"], name: "index_flipper_gates_on_feature_key_and_key_and_value", unique: true
  end

  create_table "friendly_id_slugs", id: :serial, force: :cascade do |t|
    t.string "slug", null: false
    t.integer "sluggable_id", null: false
    t.string "sluggable_type", limit: 50
    t.string "scope"
    t.datetime "created_at", precision: nil
    t.index ["slug", "sluggable_type", "scope"], name: "index_friendly_id_slugs_on_slug_and_sluggable_type_and_scope", unique: true
    t.index ["slug", "sluggable_type"], name: "index_friendly_id_slugs_on_slug_and_sluggable_type"
    t.index ["sluggable_id"], name: "index_friendly_id_slugs_on_sluggable_id"
    t.index ["sluggable_type"], name: "index_friendly_id_slugs_on_sluggable_type"
  end

  create_table "g_suite_accounts", force: :cascade do |t|
    t.text "address"
    t.datetime "accepted_at", precision: nil
    t.bigint "g_suite_id"
    t.datetime "created_at", precision: nil, null: false
    t.datetime "updated_at", precision: nil, null: false
    t.bigint "creator_id"
    t.text "backup_email"
    t.string "first_name"
    t.string "last_name"
    t.datetime "suspended_at", precision: nil
    t.text "initial_password_ciphertext"
    t.index ["creator_id"], name: "index_g_suite_accounts_on_creator_id"
    t.index ["g_suite_id"], name: "index_g_suite_accounts_on_g_suite_id"
  end

  create_table "g_suite_aliases", force: :cascade do |t|
    t.text "address"
    t.bigint "g_suite_account_id", null: false
    t.datetime "created_at", null: false
    t.datetime "updated_at", null: false
    t.index ["g_suite_account_id"], name: "index_g_suite_aliases_on_g_suite_account_id"
  end

  create_table "g_suite_revocations", force: :cascade do |t|
    t.integer "reason", default: 0, null: false
    t.text "other_reason"
    t.bigint "g_suite_id", null: false
    t.string "aasm_state"
    t.datetime "scheduled_at", null: false
    t.datetime "deleted_at"
    t.boolean "one_week_notice_sent", default: false, null: false
    t.datetime "created_at", null: false
    t.datetime "updated_at", null: false
    t.index ["g_suite_id"], name: "index_g_suite_revocations_on_g_suite_id"
  end

  create_table "g_suites", force: :cascade do |t|
    t.citext "domain"
    t.bigint "event_id"
    t.text "verification_key"
    t.datetime "deleted_at", precision: nil
    t.datetime "created_at", precision: nil, null: false
    t.datetime "updated_at", precision: nil, null: false
    t.text "dkim_key"
    t.string "aasm_state", default: "creating"
    t.bigint "created_by_id"
    t.text "remote_org_unit_id"
    t.text "remote_org_unit_path"
    t.boolean "immune_to_revocation", default: false, null: false
    t.index ["created_by_id"], name: "index_g_suites_on_created_by_id"
    t.index ["event_id"], name: "index_g_suites_on_event_id"
  end

  create_table "hashed_transactions", force: :cascade do |t|
    t.text "primary_hash"
    t.text "secondary_hash"
    t.bigint "raw_plaid_transaction_id"
    t.datetime "created_at", null: false
    t.datetime "updated_at", null: false
    t.bigint "raw_emburse_transaction_id"
    t.text "primary_hash_input"
    t.bigint "duplicate_of_hashed_transaction_id"
    t.bigint "raw_csv_transaction_id"
    t.bigint "raw_stripe_transaction_id"
    t.text "unique_bank_identifier"
    t.date "date"
    t.bigint "raw_increase_transaction_id"
    t.index ["duplicate_of_hashed_transaction_id"], name: "index_hashed_transactions_on_duplicate_of_hashed_transaction_id"
    t.index ["raw_csv_transaction_id"], name: "index_hashed_transactions_on_raw_csv_transaction_id"
    t.index ["raw_increase_transaction_id"], name: "index_hashed_transactions_on_raw_increase_transaction_id"
    t.index ["raw_plaid_transaction_id"], name: "index_hashed_transactions_on_raw_plaid_transaction_id"
    t.index ["raw_stripe_transaction_id"], name: "index_hashed_transactions_on_raw_stripe_transaction_id"
  end

  create_table "hcb_code_personal_transactions", force: :cascade do |t|
    t.bigint "hcb_code_id"
    t.bigint "invoice_id"
    t.bigint "reporter_id"
    t.datetime "created_at", null: false
    t.datetime "updated_at", null: false
    t.index ["hcb_code_id"], name: "index_hcb_code_personal_transactions_on_hcb_code_id", unique: true
    t.index ["invoice_id"], name: "index_hcb_code_personal_transactions_on_invoice_id"
    t.index ["reporter_id"], name: "index_hcb_code_personal_transactions_on_reporter_id"
  end

  create_table "hcb_code_pins", force: :cascade do |t|
    t.bigint "hcb_code_id"
    t.bigint "event_id"
    t.datetime "created_at", null: false
    t.datetime "updated_at", null: false
    t.index ["event_id"], name: "index_hcb_code_pins_on_event_id"
    t.index ["hcb_code_id"], name: "index_hcb_code_pins_on_hcb_code_id"
  end

  create_table "hcb_code_tag_suggestions", force: :cascade do |t|
    t.bigint "hcb_code_id", null: false
    t.bigint "tag_id", null: false
    t.string "aasm_state"
    t.datetime "created_at", null: false
    t.datetime "updated_at", null: false
    t.index ["hcb_code_id"], name: "index_hcb_code_tag_suggestions_on_hcb_code_id"
    t.index ["tag_id"], name: "index_hcb_code_tag_suggestions_on_tag_id"
  end

  create_table "hcb_codes", force: :cascade do |t|
    t.text "hcb_code", null: false
    t.datetime "created_at", null: false
    t.datetime "updated_at", null: false
    t.datetime "marked_no_or_lost_receipt_at", precision: nil
    t.text "short_code"
    t.index ["hcb_code"], name: "index_hcb_codes_on_hcb_code", unique: true
    t.check_constraint "short_code = upper(short_code)", name: "constraint_hcb_codes_on_short_code_to_uppercase"
  end

  create_table "hcb_codes_tags", id: false, force: :cascade do |t|
    t.bigint "hcb_code_id", null: false
    t.bigint "tag_id", null: false
    t.datetime "created_at"
    t.datetime "updated_at"
    t.index ["hcb_code_id", "tag_id"], name: "index_hcb_codes_tags_on_hcb_code_id_and_tag_id", unique: true
  end

  create_table "increase_account_numbers", force: :cascade do |t|
    t.text "account_number_ciphertext"
    t.text "routing_number_ciphertext"
    t.bigint "event_id", null: false
    t.string "increase_account_number_id"
    t.string "increase_limit_id"
    t.datetime "created_at", null: false
    t.datetime "updated_at", null: false
    t.index ["event_id"], name: "index_increase_account_numbers_on_event_id"
  end

  create_table "increase_checks", force: :cascade do |t|
    t.string "memo"
    t.string "payment_for"
    t.integer "amount"
    t.string "address_city"
    t.string "address_line1"
    t.string "address_line2"
    t.string "address_state"
    t.string "address_zip"
    t.string "recipient_name"
    t.string "increase_id"
    t.string "aasm_state"
    t.bigint "event_id", null: false
    t.bigint "user_id"
    t.datetime "created_at", null: false
    t.datetime "updated_at", null: false
    t.datetime "approved_at"
    t.string "increase_status"
    t.string "check_number"
    t.jsonb "increase_object"
    t.string "column_id"
    t.string "column_status"
    t.jsonb "column_object"
    t.string "column_delivery_status"
    t.string "recipient_email"
    t.boolean "send_email_notification", default: false
    t.index "(((increase_object -> 'deposit'::text) ->> 'transaction_id'::text))", name: "index_increase_checks_on_transaction_id"
    t.index ["column_id"], name: "index_increase_checks_on_column_id", unique: true
    t.index ["event_id"], name: "index_increase_checks_on_event_id"
    t.index ["user_id"], name: "index_increase_checks_on_user_id"
  end

  create_table "invoice_payouts", force: :cascade do |t|
    t.text "stripe_payout_id"
    t.bigint "amount"
    t.datetime "arrival_date", precision: nil
    t.boolean "automatic"
    t.text "stripe_balance_transaction_id"
    t.datetime "stripe_created_at", precision: nil
    t.text "currency"
    t.text "description"
    t.text "stripe_destination_id"
    t.text "failure_stripe_balance_transaction_id"
    t.text "failure_code"
    t.text "failure_message"
    t.text "method"
    t.text "source_type"
    t.text "statement_descriptor"
    t.text "status"
    t.text "type"
    t.datetime "created_at", precision: nil, null: false
    t.datetime "updated_at", precision: nil, null: false
    t.index ["failure_stripe_balance_transaction_id"], name: "index_invoice_payouts_on_failure_stripe_balance_transaction_id", unique: true
    t.index ["stripe_balance_transaction_id"], name: "index_invoice_payouts_on_stripe_balance_transaction_id", unique: true
    t.index ["stripe_payout_id"], name: "index_invoice_payouts_on_stripe_payout_id", unique: true
  end

  create_table "invoices", force: :cascade do |t|
    t.bigint "sponsor_id"
    t.text "stripe_invoice_id"
    t.bigint "amount_due"
    t.bigint "amount_paid"
    t.bigint "amount_remaining"
    t.bigint "attempt_count"
    t.boolean "attempted"
    t.text "stripe_charge_id"
    t.text "memo"
    t.datetime "due_date", precision: nil
    t.bigint "ending_balance"
    t.bigint "starting_balance"
    t.text "statement_descriptor"
    t.bigint "subtotal"
    t.bigint "tax"
    t.decimal "tax_percent"
    t.bigint "total"
    t.text "item_description"
    t.bigint "item_amount"
    t.text "item_stripe_id"
    t.datetime "created_at", precision: nil, null: false
    t.datetime "updated_at", precision: nil, null: false
    t.boolean "auto_advance"
    t.text "hosted_invoice_url"
    t.text "invoice_pdf"
    t.bigint "creator_id"
    t.datetime "manually_marked_as_paid_at", precision: nil
    t.bigint "manually_marked_as_paid_user_id"
    t.text "manually_marked_as_paid_reason"
    t.bigint "payout_id"
    t.datetime "payout_creation_queued_at", precision: nil
    t.datetime "payout_creation_queued_for", precision: nil
    t.text "payout_creation_queued_job_id"
    t.datetime "payout_creation_balance_available_at", precision: nil
    t.text "slug"
    t.text "number"
    t.datetime "finalized_at", precision: nil
    t.text "status"
    t.integer "payout_creation_balance_net"
    t.integer "payout_creation_balance_stripe_fee"
    t.boolean "reimbursable", default: true
    t.bigint "fee_reimbursement_id"
    t.boolean "livemode"
    t.text "payment_method_type"
    t.text "payment_method_card_brand"
    t.text "payment_method_card_checks_address_line1_check"
    t.text "payment_method_card_checks_address_postal_code_check"
    t.text "payment_method_card_checks_cvc_check"
    t.text "payment_method_card_country"
    t.text "payment_method_card_exp_month"
    t.text "payment_method_card_exp_year"
    t.text "payment_method_card_funding"
    t.text "payment_method_card_last4"
    t.text "payment_method_ach_credit_transfer_bank_name"
    t.text "payment_method_ach_credit_transfer_routing_number"
    t.text "payment_method_ach_credit_transfer_swift_code"
    t.datetime "archived_at", precision: nil
    t.bigint "archived_by_id"
    t.text "hcb_code"
    t.string "aasm_state"
    t.text "payment_method_ach_credit_transfer_account_number_ciphertext"
    t.bigint "voided_by_id"
    t.datetime "void_v2_at"
    t.index ["archived_by_id"], name: "index_invoices_on_archived_by_id"
    t.index ["creator_id"], name: "index_invoices_on_creator_id"
    t.index ["fee_reimbursement_id"], name: "index_invoices_on_fee_reimbursement_id"
    t.index ["item_stripe_id"], name: "index_invoices_on_item_stripe_id", unique: true
    t.index ["manually_marked_as_paid_user_id"], name: "index_invoices_on_manually_marked_as_paid_user_id"
    t.index ["payout_creation_queued_job_id"], name: "index_invoices_on_payout_creation_queued_job_id", unique: true
    t.index ["payout_id"], name: "index_invoices_on_payout_id"
    t.index ["slug"], name: "index_invoices_on_slug", unique: true
    t.index ["sponsor_id"], name: "index_invoices_on_sponsor_id"
    t.index ["status"], name: "index_invoices_on_status"
    t.index ["stripe_invoice_id"], name: "index_invoices_on_stripe_invoice_id", unique: true
    t.index ["voided_by_id"], name: "index_invoices_on_voided_by_id"
  end

  create_table "lob_addresses", force: :cascade do |t|
    t.bigint "event_id"
    t.text "description"
    t.string "name"
    t.string "address1"
    t.string "address2"
    t.string "city"
    t.string "state"
    t.string "zip"
    t.string "country"
    t.string "lob_id"
    t.datetime "created_at", precision: nil, null: false
    t.datetime "updated_at", precision: nil, null: false
    t.index ["event_id"], name: "index_lob_addresses_on_event_id"
  end

  create_table "login_codes", force: :cascade do |t|
    t.bigint "user_id"
    t.text "code"
    t.inet "ip_address"
    t.text "user_agent"
    t.datetime "used_at"
    t.datetime "created_at", null: false
    t.datetime "updated_at", null: false
    t.index ["code"], name: "index_login_codes_on_code"
    t.index ["user_id"], name: "index_login_codes_on_user_id"
  end

  create_table "logins", force: :cascade do |t|
    t.bigint "user_id", null: false
    t.bigint "user_session_id"
    t.string "aasm_state"
    t.jsonb "authentication_factors"
    t.datetime "created_at", null: false
    t.datetime "updated_at", null: false
    t.text "browser_token_ciphertext"
    t.index ["user_id"], name: "index_logins_on_user_id"
    t.index ["user_session_id"], name: "index_logins_on_user_session_id"
  end

  create_table "mailbox_addresses", force: :cascade do |t|
    t.string "address", null: false
    t.string "aasm_state"
    t.bigint "user_id", null: false
    t.datetime "discarded_at"
    t.datetime "created_at", null: false
    t.datetime "updated_at", null: false
    t.index ["address"], name: "index_mailbox_addresses_on_address", unique: true
    t.index ["user_id"], name: "index_mailbox_addresses_on_user_id"
  end

  create_table "metrics", force: :cascade do |t|
    t.string "type", null: false
    t.jsonb "metric"
    t.datetime "created_at", null: false
    t.datetime "updated_at", null: false
    t.string "subject_type"
    t.bigint "subject_id"
    t.index ["subject_type", "subject_id", "type"], name: "index_metrics_on_subject_type_and_subject_id_and_type", unique: true
    t.index ["subject_type", "subject_id"], name: "index_metrics_on_subject"
  end

  create_table "oauth_access_grants", force: :cascade do |t|
    t.bigint "resource_owner_id", null: false
    t.bigint "application_id", null: false
    t.string "token", null: false
    t.integer "expires_in", null: false
    t.text "redirect_uri", null: false
    t.string "scopes", default: "", null: false
    t.datetime "created_at", null: false
    t.datetime "revoked_at"
    t.string "code_challenge"
    t.string "code_challenge_method"
    t.index ["application_id"], name: "index_oauth_access_grants_on_application_id"
    t.index ["resource_owner_id"], name: "index_oauth_access_grants_on_resource_owner_id"
    t.index ["token"], name: "index_oauth_access_grants_on_token", unique: true
  end

  create_table "oauth_applications", force: :cascade do |t|
    t.string "name", null: false
    t.string "uid", null: false
    t.string "secret", null: false
    t.text "redirect_uri", null: false
    t.string "scopes", default: "", null: false
    t.boolean "confidential", default: true, null: false
    t.datetime "created_at", null: false
    t.datetime "updated_at", null: false
    t.boolean "trusted", default: false, null: false
    t.index ["uid"], name: "index_oauth_applications_on_uid", unique: true
  end

  create_table "organizer_position_contracts", force: :cascade do |t|
    t.bigint "document_id"
    t.bigint "organizer_position_invite_id", null: false
    t.string "aasm_state"
    t.datetime "signed_at"
    t.datetime "void_at"
    t.datetime "deleted_at"
    t.datetime "created_at", null: false
    t.datetime "updated_at", null: false
    t.integer "external_service"
    t.string "external_id"
    t.string "cosigner_email"
    t.integer "purpose", default: 0
    t.boolean "include_videos", default: false, null: false
    t.index ["document_id"], name: "index_organizer_position_contracts_on_document_id"
    t.index ["organizer_position_invite_id"], name: "idx_on_organizer_position_invite_id_ab1516f568"
  end

  create_table "organizer_position_deletion_requests", force: :cascade do |t|
    t.bigint "organizer_position_id"
    t.bigint "submitted_by_id"
    t.bigint "closed_by_id"
    t.datetime "closed_at", precision: nil
    t.text "reason"
    t.boolean "subject_has_outstanding_expenses_expensify", default: false, null: false
    t.boolean "subject_has_outstanding_transactions_emburse", default: false, null: false
    t.boolean "subject_emails_should_be_forwarded", default: false, null: false
    t.datetime "created_at", precision: nil, null: false
    t.datetime "updated_at", precision: nil, null: false
    t.boolean "subject_has_outstanding_transactions_stripe", default: false, null: false
    t.boolean "subject_has_active_cards", default: false, null: false
    t.index ["closed_by_id"], name: "index_organizer_position_deletion_requests_on_closed_by_id"
    t.index ["organizer_position_id"], name: "index_organizer_deletion_requests_on_organizer_position_id"
    t.index ["submitted_by_id"], name: "index_organizer_position_deletion_requests_on_submitted_by_id"
  end

  create_table "organizer_position_invites", force: :cascade do |t|
    t.bigint "event_id", null: false
    t.bigint "user_id", null: false
    t.bigint "sender_id"
    t.datetime "created_at", precision: nil, null: false
    t.datetime "updated_at", precision: nil, null: false
    t.datetime "accepted_at", precision: nil
    t.datetime "rejected_at", precision: nil
    t.bigint "organizer_position_id"
    t.datetime "cancelled_at", precision: nil
    t.string "slug"
    t.boolean "initial", default: false
    t.boolean "is_signee", default: false
    t.integer "role", default: 100, null: false
    t.integer "initial_control_allowance_amount_cents"
    t.index ["event_id"], name: "index_organizer_position_invites_on_event_id"
    t.index ["organizer_position_id"], name: "index_organizer_position_invites_on_organizer_position_id"
    t.index ["sender_id"], name: "index_organizer_position_invites_on_sender_id"
    t.index ["slug"], name: "index_organizer_position_invites_on_slug", unique: true
    t.index ["user_id"], name: "index_organizer_position_invites_on_user_id"
  end

  create_table "organizer_position_spending_control_allowances", force: :cascade do |t|
    t.bigint "authorized_by_id", null: false
    t.integer "amount_cents", null: false
    t.text "memo"
    t.bigint "organizer_position_spending_control_id", null: false
    t.datetime "created_at", null: false
    t.datetime "updated_at", null: false
    t.index ["authorized_by_id"], name: "idx_org_pos_spend_ctrl_allows_on_authed_by_id"
    t.index ["organizer_position_spending_control_id"], name: "idx_org_pos_spend_ctrl_allows_on_org_pos_spend_ctrl_id"
  end

  create_table "organizer_position_spending_controls", force: :cascade do |t|
    t.boolean "active", default: true
    t.datetime "ended_at"
    t.bigint "organizer_position_id", null: false
    t.datetime "created_at", null: false
    t.datetime "updated_at", null: false
    t.index ["organizer_position_id"], name: "idx_org_pos_spend_ctrls_on_org_pos_id"
  end

  create_table "organizer_positions", force: :cascade do |t|
    t.bigint "user_id"
    t.bigint "event_id"
    t.datetime "created_at", precision: nil, null: false
    t.datetime "updated_at", precision: nil, null: false
    t.datetime "deleted_at", precision: nil
    t.integer "sort_index"
    t.boolean "first_time", default: true
    t.boolean "is_signee", default: false
    t.integer "role", default: 100, null: false
    t.index ["event_id"], name: "index_organizer_positions_on_event_id"
    t.index ["user_id"], name: "index_organizer_positions_on_user_id"
  end

  create_table "outgoing_twilio_messages", force: :cascade do |t|
    t.bigint "twilio_message_id"
    t.bigint "hcb_code_id"
    t.datetime "created_at", null: false
    t.datetime "updated_at", null: false
    t.index ["hcb_code_id"], name: "index_outgoing_twilio_messages_on_hcb_code_id"
    t.index ["twilio_message_id"], name: "index_outgoing_twilio_messages_on_twilio_message_id"
  end

  create_table "payment_recipients", force: :cascade do |t|
    t.bigint "event_id", null: false
    t.string "name"
    t.datetime "created_at", null: false
    t.datetime "updated_at", null: false
    t.text "email"
    t.text "information_ciphertext"
    t.string "payment_model"
    t.index ["event_id"], name: "index_payment_recipients_on_event_id"
    t.index ["name"], name: "index_payment_recipients_on_name"
  end

  create_table "paypal_transfers", force: :cascade do |t|
    t.string "memo", null: false
    t.string "payment_for", null: false
    t.integer "amount_cents", null: false
    t.string "recipient_name", null: false
    t.string "recipient_email", null: false
    t.string "aasm_state", null: false
    t.datetime "approved_at"
    t.bigint "event_id", null: false
    t.bigint "user_id", null: false
    t.datetime "created_at", null: false
    t.datetime "updated_at", null: false
    t.index ["event_id"], name: "index_paypal_transfers_on_event_id"
    t.index ["user_id"], name: "index_paypal_transfers_on_user_id"
  end

  create_table "raffles", force: :cascade do |t|
    t.bigint "user_id", null: false
    t.string "program", null: false
    t.datetime "created_at", null: false
    t.datetime "updated_at", null: false
    t.index ["program", "user_id"], name: "index_raffles_on_program_and_user_id", unique: true
  end

  create_table "raw_column_transactions", force: :cascade do |t|
    t.string "column_report_id"
    t.integer "transaction_index"
    t.jsonb "column_transaction"
    t.text "description"
    t.date "date_posted"
    t.integer "amount_cents"
    t.datetime "created_at", null: false
    t.datetime "updated_at", null: false
  end

  create_table "raw_csv_transactions", force: :cascade do |t|
    t.integer "amount_cents"
    t.date "date_posted"
    t.text "memo"
    t.jsonb "raw_data"
    t.datetime "created_at", null: false
    t.datetime "updated_at", null: false
    t.string "unique_bank_identifier", null: false
    t.text "csv_transaction_id"
    t.index ["csv_transaction_id"], name: "index_raw_csv_transactions_on_csv_transaction_id", unique: true
  end

  create_table "raw_emburse_transactions", force: :cascade do |t|
    t.text "emburse_transaction_id"
    t.jsonb "emburse_transaction"
    t.integer "amount_cents"
    t.date "date_posted"
    t.string "state"
    t.datetime "created_at", null: false
    t.datetime "updated_at", null: false
    t.string "unique_bank_identifier", null: false
  end

  create_table "raw_increase_transactions", force: :cascade do |t|
    t.integer "amount_cents"
    t.date "date_posted"
    t.text "increase_transaction_id"
    t.text "increase_account_id"
    t.text "increase_route_id"
    t.text "increase_route_type"
    t.text "description"
    t.datetime "created_at", null: false
    t.datetime "updated_at", null: false
    t.jsonb "increase_transaction"
    t.index ["increase_transaction_id"], name: "index_raw_increase_transactions_on_increase_transaction_id", unique: true
  end

  create_table "raw_intrafi_transactions", force: :cascade do |t|
    t.string "memo", null: false
    t.integer "amount_cents", null: false
    t.date "date_posted", null: false
    t.datetime "created_at", null: false
    t.datetime "updated_at", null: false
  end

  create_table "raw_pending_bank_fee_transactions", force: :cascade do |t|
    t.string "bank_fee_transaction_id"
    t.integer "amount_cents"
    t.date "date_posted"
    t.string "state"
    t.datetime "created_at", null: false
    t.datetime "updated_at", null: false
  end

  create_table "raw_pending_donation_transactions", force: :cascade do |t|
    t.integer "amount_cents"
    t.date "date_posted"
    t.string "state"
    t.string "donation_transaction_id"
    t.datetime "created_at", null: false
    t.datetime "updated_at", null: false
  end

  create_table "raw_pending_incoming_disbursement_transactions", force: :cascade do |t|
    t.integer "amount_cents"
    t.date "date_posted"
    t.string "state"
    t.bigint "disbursement_id"
    t.datetime "created_at", null: false
    t.datetime "updated_at", null: false
    t.index ["disbursement_id"], name: "index_rpidts_on_disbursement_id"
  end

  create_table "raw_pending_invoice_transactions", force: :cascade do |t|
    t.string "invoice_transaction_id"
    t.integer "amount_cents"
    t.date "date_posted"
    t.string "state"
    t.datetime "created_at", null: false
    t.datetime "updated_at", null: false
  end

  create_table "raw_pending_outgoing_ach_transactions", force: :cascade do |t|
    t.text "ach_transaction_id"
    t.integer "amount_cents"
    t.date "date_posted"
    t.string "state"
    t.datetime "created_at", null: false
    t.datetime "updated_at", null: false
  end

  create_table "raw_pending_outgoing_check_transactions", force: :cascade do |t|
    t.integer "amount_cents"
    t.date "date_posted"
    t.string "state"
    t.datetime "created_at", null: false
    t.datetime "updated_at", null: false
    t.string "check_transaction_id"
  end

  create_table "raw_pending_outgoing_disbursement_transactions", force: :cascade do |t|
    t.integer "amount_cents"
    t.date "date_posted"
    t.string "state"
    t.bigint "disbursement_id"
    t.datetime "created_at", null: false
    t.datetime "updated_at", null: false
    t.index ["disbursement_id"], name: "index_rpodts_on_disbursement_id"
  end

  create_table "raw_pending_stripe_transactions", force: :cascade do |t|
    t.text "stripe_transaction_id"
    t.jsonb "stripe_transaction"
    t.integer "amount_cents"
    t.date "date_posted"
    t.datetime "created_at", null: false
    t.datetime "updated_at", null: false
    t.index "((((stripe_transaction -> 'card'::text) -> 'cardholder'::text) ->> 'id'::text))", name: "index_raw_pending_stripe_transactions_on_cardholder_id"
    t.index "(((stripe_transaction -> 'card'::text) ->> 'id'::text))", name: "index_raw_pending_stripe_transactions_on_card_id_text", using: :hash
    t.index "((stripe_transaction ->> 'status'::text))", name: "index_raw_pending_stripe_transactions_on_status_text", using: :hash
    t.index ["stripe_transaction_id"], name: "index_raw_pending_stripe_transactions_on_stripe_transaction_id", unique: true
  end

  create_table "raw_plaid_transactions", force: :cascade do |t|
    t.text "plaid_account_id"
    t.text "plaid_item_id"
    t.text "plaid_transaction_id"
    t.jsonb "plaid_transaction"
    t.integer "amount_cents"
    t.date "date_posted"
    t.datetime "created_at", null: false
    t.datetime "updated_at", null: false
    t.boolean "pending", default: false
    t.string "unique_bank_identifier", null: false
  end

  create_table "raw_stripe_transactions", force: :cascade do |t|
    t.text "stripe_transaction_id"
    t.jsonb "stripe_transaction"
    t.integer "amount_cents"
    t.date "date_posted"
    t.datetime "created_at", null: false
    t.datetime "updated_at", null: false
    t.text "stripe_authorization_id"
    t.string "unique_bank_identifier", null: false
    t.index "(((stripe_transaction -> 'card'::text) ->> 'id'::text))", name: "index_raw_stripe_transactions_on_card_id_text", using: :hash
  end

  create_table "receipts", force: :cascade do |t|
    t.bigint "user_id"
    t.datetime "created_at", null: false
    t.datetime "updated_at", null: false
    t.string "receiptable_type"
    t.bigint "receiptable_id"
    t.integer "upload_method"
    t.text "textual_content_ciphertext"
    t.string "suggested_memo"
    t.text "extracted_card_last4_ciphertext"
    t.integer "extracted_subtotal_amount_cents"
    t.integer "extracted_total_amount_cents"
    t.datetime "extracted_date"
    t.string "extracted_merchant_name"
    t.string "extracted_merchant_url"
    t.string "extracted_merchant_zip_code"
    t.boolean "data_extracted", default: false, null: false
    t.integer "textual_content_source", default: 0
    t.string "textual_content_bidx"
    t.index ["receiptable_type", "receiptable_id"], name: "index_receipts_on_receiptable_type_and_receiptable_id"
    t.index ["textual_content_bidx"], name: "index_receipts_on_textual_content_bidx"
    t.index ["user_id"], name: "index_receipts_on_user_id"
  end

  create_table "recurring_donations", force: :cascade do |t|
    t.text "email"
    t.text "name"
    t.bigint "event_id", null: false
    t.integer "amount"
    t.datetime "created_at", null: false
    t.datetime "updated_at", null: false
    t.text "stripe_customer_id"
    t.text "stripe_subscription_id"
    t.text "stripe_payment_intent_id"
    t.text "stripe_client_secret"
    t.datetime "stripe_current_period_end"
    t.text "stripe_status"
    t.text "url_hash"
    t.text "last4_ciphertext"
    t.datetime "canceled_at"
    t.boolean "migrated_from_legacy_stripe_account", default: false
    t.text "message"
    t.boolean "anonymous", default: false, null: false
    t.boolean "tax_deductible", default: true, null: false
    t.boolean "fee_covered", default: false, null: false
    t.index ["event_id"], name: "index_recurring_donations_on_event_id"
    t.index ["stripe_subscription_id"], name: "index_recurring_donations_on_stripe_subscription_id", unique: true
    t.index ["url_hash"], name: "index_recurring_donations_on_url_hash", unique: true
  end

  create_table "referral_attributions", force: :cascade do |t|
    t.bigint "referral_program_id", null: false
    t.bigint "user_id", null: false
    t.datetime "created_at", null: false
    t.datetime "updated_at", null: false
    t.index ["referral_program_id"], name: "index_referral_attributions_on_referral_program_id"
    t.index ["user_id"], name: "index_referral_attributions_on_user_id"
  end

  create_table "referral_programs", force: :cascade do |t|
    t.string "name", null: false
    t.boolean "show_explore_hack_club", default: false, null: false
    t.datetime "created_at", null: false
    t.datetime "updated_at", null: false
  end

  create_table "reimbursement_expense_payouts", force: :cascade do |t|
    t.bigint "event_id", null: false
    t.string "hcb_code"
    t.string "aasm_state"
    t.integer "amount_cents", null: false
    t.bigint "reimbursement_payout_holdings_id"
    t.bigint "reimbursement_expenses_id", null: false
    t.datetime "created_at", null: false
    t.datetime "updated_at", null: false
    t.index ["event_id"], name: "index_reimbursement_expense_payouts_on_event_id"
    t.index ["reimbursement_expenses_id"], name: "index_expense_payouts_on_expenses_id"
    t.index ["reimbursement_payout_holdings_id"], name: "index_expense_payouts_on_expense_payout_holdings_id"
  end

  create_table "reimbursement_expenses", force: :cascade do |t|
    t.bigint "reimbursement_report_id", null: false
    t.bigint "approved_by_id"
    t.text "memo"
    t.integer "amount_cents", default: 0, null: false
    t.text "description"
    t.string "aasm_state"
    t.datetime "approved_at"
    t.datetime "created_at", null: false
    t.datetime "updated_at", null: false
    t.integer "expense_number", null: false
    t.datetime "deleted_at", precision: nil
    t.string "type"
    t.integer "category"
    t.decimal "value", default: "0.0", null: false
    t.index ["approved_by_id"], name: "index_reimbursement_expenses_on_approved_by_id"
    t.index ["reimbursement_report_id"], name: "index_reimbursement_expenses_on_reimbursement_report_id"
  end

  create_table "reimbursement_payout_holdings", force: :cascade do |t|
    t.integer "amount_cents", null: false
    t.string "hcb_code"
    t.bigint "reimbursement_reports_id", null: false
    t.string "aasm_state"
    t.datetime "created_at", null: false
    t.datetime "updated_at", null: false
    t.bigint "paypal_transfer_id"
    t.bigint "increase_check_id"
    t.bigint "ach_transfer_id"
    t.bigint "wire_id"
    t.index ["ach_transfer_id"], name: "index_reimbursement_payout_holdings_on_ach_transfer_id"
    t.index ["increase_check_id"], name: "index_reimbursement_payout_holdings_on_increase_check_id"
    t.index ["paypal_transfer_id"], name: "index_reimbursement_payout_holdings_on_paypal_transfer_id"
    t.index ["reimbursement_reports_id"], name: "index_reimbursement_payout_holdings_on_reimbursement_reports_id"
    t.index ["wire_id"], name: "index_reimbursement_payout_holdings_on_wire_id"
  end

  create_table "reimbursement_reports", force: :cascade do |t|
    t.bigint "user_id", null: false
    t.bigint "event_id"
    t.bigint "invited_by_id"
    t.text "invite_message"
    t.text "name"
    t.integer "maximum_amount_cents"
    t.string "aasm_state"
    t.datetime "submitted_at"
    t.datetime "reimbursement_requested_at"
    t.datetime "reimbursement_approved_at"
    t.datetime "rejected_at"
    t.datetime "reimbursed_at"
    t.datetime "created_at", null: false
    t.datetime "updated_at", null: false
    t.integer "expense_number", default: 0, null: false
    t.datetime "deleted_at", precision: nil
    t.bigint "reviewer_id"
    t.index ["event_id"], name: "index_reimbursement_reports_on_event_id"
    t.index ["invited_by_id"], name: "index_reimbursement_reports_on_invited_by_id"
    t.index ["reviewer_id"], name: "index_reimbursement_reports_on_reviewer_id"
    t.index ["user_id"], name: "index_reimbursement_reports_on_user_id"
  end

  create_table "sponsors", force: :cascade do |t|
    t.bigint "event_id"
    t.text "name"
    t.text "contact_email"
    t.text "address_line1"
    t.text "address_line2"
    t.text "address_city"
    t.text "address_state"
    t.text "address_postal_code"
    t.text "stripe_customer_id"
    t.datetime "created_at", precision: nil, null: false
    t.datetime "updated_at", precision: nil, null: false
    t.text "slug"
    t.text "address_country", default: "US"
    t.index ["event_id"], name: "index_sponsors_on_event_id"
    t.index ["slug"], name: "index_sponsors_on_slug", unique: true
  end

  create_table "stripe_authorizations", force: :cascade do |t|
    t.text "stripe_id"
    t.integer "stripe_status"
    t.integer "authorization_method"
    t.boolean "approved", default: false, null: false
    t.bigint "stripe_card_id", null: false
    t.integer "amount"
    t.datetime "created_at", null: false
    t.datetime "updated_at", null: false
    t.string "name"
    t.string "display_name"
    t.datetime "marked_no_or_lost_receipt_at", precision: nil
    t.index ["stripe_card_id"], name: "index_stripe_authorizations_on_stripe_card_id"
  end

  create_table "stripe_card_personalization_designs", force: :cascade do |t|
    t.string "stripe_id"
    t.string "stripe_status"
    t.string "stripe_name"
    t.jsonb "stripe_carrier_text"
    t.string "stripe_card_logo"
    t.string "stripe_physical_bundle_id"
    t.bigint "event_id"
    t.datetime "created_at", null: false
    t.datetime "updated_at", null: false
    t.boolean "stale", default: false, null: false
    t.boolean "common", default: false, null: false
    t.index ["event_id"], name: "index_stripe_card_personalization_designs_on_event_id"
  end

  create_table "stripe_cardholders", force: :cascade do |t|
    t.bigint "user_id", null: false
    t.text "stripe_id"
    t.text "stripe_billing_address_line1"
    t.text "stripe_billing_address_line2"
    t.text "stripe_billing_address_city"
    t.text "stripe_billing_address_country"
    t.text "stripe_billing_address_postal_code"
    t.text "stripe_billing_address_state"
    t.text "stripe_name"
    t.text "stripe_email"
    t.text "stripe_phone_number"
    t.integer "cardholder_type", default: 0, null: false
    t.datetime "created_at", null: false
    t.datetime "updated_at", null: false
    t.index ["stripe_id"], name: "index_stripe_cardholders_on_stripe_id"
    t.index ["user_id"], name: "index_stripe_cardholders_on_user_id"
  end

  create_table "stripe_cards", force: :cascade do |t|
    t.bigint "event_id", null: false
    t.bigint "stripe_cardholder_id", null: false
    t.text "stripe_id"
    t.text "stripe_brand"
    t.integer "stripe_exp_month"
    t.integer "stripe_exp_year"
    t.text "last4"
    t.integer "card_type", default: 0, null: false
    t.text "stripe_status"
    t.text "stripe_shipping_address_city"
    t.text "stripe_shipping_address_country"
    t.text "stripe_shipping_address_line1"
    t.text "stripe_shipping_address_postal_code"
    t.text "stripe_shipping_address_line2"
    t.text "stripe_shipping_address_state"
    t.text "stripe_shipping_name"
    t.datetime "created_at", null: false
    t.datetime "updated_at", null: false
    t.datetime "purchased_at", precision: nil
    t.integer "spending_limit_interval"
    t.integer "spending_limit_amount"
    t.bigint "replacement_for_id"
    t.string "name"
    t.boolean "is_platinum_april_fools_2023"
    t.bigint "subledger_id"
    t.boolean "lost_in_shipping", default: false
    t.integer "stripe_card_personalization_design_id"
    t.boolean "initially_activated", default: false, null: false
    t.boolean "cash_withdrawal_enabled", default: false
    t.datetime "canceled_at"
    t.index ["event_id"], name: "index_stripe_cards_on_event_id"
    t.index ["replacement_for_id"], name: "index_stripe_cards_on_replacement_for_id"
    t.index ["stripe_cardholder_id"], name: "index_stripe_cards_on_stripe_cardholder_id"
    t.index ["stripe_id"], name: "index_stripe_cards_on_stripe_id", unique: true
    t.index ["subledger_id"], name: "index_stripe_cards_on_subledger_id"
  end

  create_table "stripe_service_fees", force: :cascade do |t|
    t.string "stripe_balance_transaction_id", null: false
    t.integer "amount_cents", null: false
    t.string "stripe_description", null: false
    t.datetime "created_at", null: false
    t.datetime "updated_at", null: false
    t.bigint "stripe_topup_id"
    t.index ["stripe_balance_transaction_id"], name: "index_stripe_service_fees_on_stripe_balance_transaction_id", unique: true
    t.index ["stripe_topup_id"], name: "index_stripe_service_fees_on_stripe_topup_id"
  end

  create_table "stripe_topups", force: :cascade do |t|
    t.datetime "created_at", null: false
    t.datetime "updated_at", null: false
    t.string "stripe_id"
    t.string "statement_descriptor", null: false
    t.jsonb "metadata"
    t.string "description", null: false
    t.integer "amount_cents", null: false
    t.index ["stripe_id"], name: "index_stripe_topups_on_stripe_id", unique: true
  end

  create_table "subledgers", force: :cascade do |t|
    t.bigint "event_id", null: false
    t.datetime "created_at", null: false
    t.datetime "updated_at", null: false
    t.index ["event_id"], name: "index_subledgers_on_event_id"
  end

  create_table "suggested_pairings", force: :cascade do |t|
    t.bigint "receipt_id", null: false
    t.bigint "hcb_code_id", null: false
    t.float "distance"
    t.datetime "ignored_at"
    t.datetime "accepted_at"
    t.string "aasm_state"
    t.datetime "created_at", null: false
    t.datetime "updated_at", null: false
    t.index ["hcb_code_id"], name: "index_suggested_pairings_on_hcb_code_id"
    t.index ["receipt_id", "hcb_code_id"], name: "index_suggested_pairings_on_receipt_id_and_hcb_code_id", unique: true
    t.index ["receipt_id"], name: "index_suggested_pairings_on_receipt_id"
  end

  create_table "tags", force: :cascade do |t|
    t.text "label"
    t.text "color"
    t.datetime "created_at", null: false
    t.datetime "updated_at", null: false
    t.bigint "event_id", null: false
    t.index ["event_id"], name: "index_tags_on_event_id"
  end

  create_table "tasks", force: :cascade do |t|
    t.string "type", null: false
    t.boolean "complete", default: false
    t.datetime "completed_at"
    t.datetime "created_at", null: false
    t.datetime "updated_at", null: false
    t.string "assignee_type", null: false
    t.bigint "assignee_id", null: false
    t.string "taskable_type", null: false
    t.bigint "taskable_id", null: false
    t.index ["assignee_type", "assignee_id"], name: "index_tasks_on_assignee"
    t.index ["taskable_type", "taskable_id"], name: "index_tasks_on_taskable"
  end

  create_table "tours", force: :cascade do |t|
    t.string "name"
    t.boolean "active", default: true
    t.string "tourable_type", null: false
    t.bigint "tourable_id", null: false
    t.datetime "created_at", null: false
    t.datetime "updated_at", null: false
    t.integer "step", default: 0
    t.index ["tourable_type", "tourable_id"], name: "index_tours_on_tourable"
  end

  create_table "transaction_csvs", force: :cascade do |t|
    t.string "aasm_state"
    t.datetime "created_at", null: false
    t.datetime "updated_at", null: false
  end

  create_table "transactions", force: :cascade do |t|
    t.text "plaid_id"
    t.text "transaction_type"
    t.text "plaid_category_id"
    t.text "name"
    t.bigint "amount"
    t.date "date"
    t.text "location_address"
    t.text "location_city"
    t.text "location_state"
    t.text "location_zip"
    t.decimal "location_lat"
    t.decimal "location_lng"
    t.text "payment_meta_reference_number"
    t.text "payment_meta_ppd_id"
    t.boolean "pending"
    t.text "pending_transaction_id"
    t.datetime "created_at", precision: nil, null: false
    t.datetime "updated_at", precision: nil, null: false
    t.bigint "bank_account_id"
    t.text "payment_meta_by_order_of"
    t.text "payment_meta_payee"
    t.text "payment_meta_payer"
    t.text "payment_meta_payment_method"
    t.text "payment_meta_payment_processor"
    t.text "payment_meta_reason"
    t.bigint "fee_relationship_id"
    t.datetime "deleted_at", precision: nil
    t.boolean "is_event_related"
    t.bigint "emburse_transfer_id"
    t.bigint "invoice_payout_id"
    t.text "slug"
    t.text "display_name"
    t.bigint "fee_reimbursement_id"
    t.bigint "check_id"
    t.bigint "ach_transfer_id"
    t.bigint "donation_payout_id"
    t.bigint "disbursement_id"
    t.index ["ach_transfer_id"], name: "index_transactions_on_ach_transfer_id"
    t.index ["bank_account_id"], name: "index_transactions_on_bank_account_id"
    t.index ["check_id"], name: "index_transactions_on_check_id"
    t.index ["deleted_at"], name: "index_transactions_on_deleted_at"
    t.index ["disbursement_id"], name: "index_transactions_on_disbursement_id"
    t.index ["donation_payout_id"], name: "index_transactions_on_donation_payout_id"
    t.index ["emburse_transfer_id"], name: "index_transactions_on_emburse_transfer_id"
    t.index ["fee_reimbursement_id"], name: "index_transactions_on_fee_reimbursement_id"
    t.index ["fee_relationship_id"], name: "index_transactions_on_fee_relationship_id"
    t.index ["invoice_payout_id"], name: "index_transactions_on_invoice_payout_id"
    t.index ["plaid_id"], name: "index_transactions_on_plaid_id", unique: true
    t.index ["slug"], name: "index_transactions_on_slug", unique: true
  end

  create_table "twilio_messages", force: :cascade do |t|
    t.text "from"
    t.text "to"
    t.text "body"
    t.text "twilio_sid"
    t.text "twilio_account_sid"
    t.jsonb "raw_data"
    t.datetime "created_at", null: false
    t.datetime "updated_at", null: false
  end

  create_table "user_email_updates", force: :cascade do |t|
    t.bigint "user_id", null: false
    t.string "aasm_state", null: false
    t.string "original", null: false
    t.string "replacement", null: false
    t.boolean "verified", default: false, null: false
    t.boolean "authorized", default: false, null: false
    t.bigint "updated_by_id"
    t.datetime "created_at", null: false
    t.datetime "updated_at", null: false
    t.text "authorization_token_ciphertext"
    t.text "verification_token_ciphertext"
    t.string "authorization_token_bidx"
    t.string "verification_token_bidx"
    t.index ["authorization_token_bidx"], name: "index_user_email_updates_on_authorization_token_bidx"
    t.index ["updated_by_id"], name: "index_user_email_updates_on_updated_by_id"
    t.index ["user_id"], name: "index_user_email_updates_on_user_id"
    t.index ["verification_token_bidx"], name: "index_user_email_updates_on_verification_token_bidx"
  end

  create_table "user_payout_method_ach_transfers", force: :cascade do |t|
    t.text "account_number_ciphertext", null: false
    t.text "routing_number_ciphertext", null: false
    t.datetime "created_at", null: false
    t.datetime "updated_at", null: false
  end

  create_table "user_payout_method_checks", force: :cascade do |t|
    t.text "address_line1", null: false
    t.text "address_line2"
    t.text "address_city", null: false
    t.text "address_country", null: false
    t.text "address_postal_code", null: false
    t.text "address_state", null: false
    t.datetime "created_at", null: false
    t.datetime "updated_at", null: false
  end

  create_table "user_payout_method_paypal_transfers", force: :cascade do |t|
    t.text "recipient_email", null: false
    t.datetime "created_at", null: false
    t.datetime "updated_at", null: false
  end

  create_table "user_payout_method_wires", force: :cascade do |t|
    t.string "account_number_ciphertext", null: false
    t.string "account_number_bidx", null: false
    t.string "bic_code_ciphertext", null: false
    t.string "bic_code_bidx", null: false
    t.integer "recipient_country"
    t.jsonb "recipient_information"
    t.string "address_city"
    t.string "address_line1"
    t.string "address_line2"
    t.string "address_state"
    t.string "address_postal_code"
    t.datetime "created_at", null: false
    t.datetime "updated_at", null: false
  end

  create_table "user_seen_at_histories", force: :cascade do |t|
    t.bigint "user_id"
    t.datetime "period_start_at", null: false
    t.datetime "period_end_at", null: false
    t.datetime "created_at", null: false
    t.datetime "updated_at", null: false
    t.index ["user_id"], name: "index_user_seen_at_histories_on_user_id"
  end

  create_table "user_sessions", force: :cascade do |t|
    t.bigint "user_id"
    t.datetime "created_at", null: false
    t.datetime "updated_at", null: false
    t.string "fingerprint"
    t.string "device_info"
    t.string "os_info"
    t.string "timezone"
    t.string "ip"
    t.bigint "impersonated_by_id"
    t.decimal "latitude"
    t.decimal "longitude"
    t.bigint "webauthn_credential_id"
    t.datetime "expiration_at", precision: nil, null: false
    t.text "session_token_ciphertext"
    t.string "session_token_bidx"
    t.datetime "last_seen_at"
    t.datetime "signed_out_at"
    t.index ["impersonated_by_id"], name: "index_user_sessions_on_impersonated_by_id"
    t.index ["session_token_bidx"], name: "index_user_sessions_on_session_token_bidx"
    t.index ["user_id"], name: "index_user_sessions_on_user_id"
    t.index ["webauthn_credential_id"], name: "index_user_sessions_on_webauthn_credential_id"
  end

  create_table "user_totps", force: :cascade do |t|
    t.bigint "user_id", null: false
    t.text "secret_ciphertext", null: false
    t.datetime "last_used_at"
    t.datetime "created_at", null: false
    t.datetime "updated_at", null: false
    t.datetime "deleted_at"
    t.string "aasm_state"
    t.index ["user_id"], name: "index_user_totps_on_user_id"
  end

  create_table "users", force: :cascade do |t|
    t.datetime "created_at", precision: nil, null: false
    t.datetime "updated_at", precision: nil, null: false
    t.text "email"
    t.string "full_name"
    t.text "phone_number"
    t.string "slug"
    t.boolean "pretend_is_not_admin", default: false, null: false
    t.boolean "sessions_reported", default: false, null: false
    t.boolean "phone_number_verified", default: false
    t.boolean "use_sms_auth", default: false
    t.string "webauthn_id"
    t.integer "session_duration_seconds", default: 2592000, null: false
    t.boolean "seasonal_themes_enabled", default: true, null: false
    t.datetime "locked_at", precision: nil
    t.boolean "running_balance_enabled", default: false, null: false
    t.integer "receipt_report_option", default: 0, null: false
    t.string "preferred_name"
    t.integer "access_level", default: 0, null: false
    t.text "birthday_ciphertext"
    t.string "payout_method_type"
    t.bigint "payout_method_id"
    t.integer "comment_notifications", default: 0, null: false
    t.integer "charge_notifications", default: 0, null: false
    t.boolean "use_two_factor_authentication", default: false
    t.boolean "teenager"
    t.integer "creation_method"
    t.boolean "cards_locked", default: false, null: false
    t.index ["email"], name: "index_users_on_email", unique: true
    t.index ["slug"], name: "index_users_on_slug", unique: true
  end

  create_table "versions", force: :cascade do |t|
    t.string "item_type", null: false
    t.bigint "item_id", null: false
    t.string "event", null: false
    t.string "whodunnit"
    t.datetime "created_at", precision: nil
    t.jsonb "object"
    t.jsonb "object_changes"
    t.index ["item_type", "item_id"], name: "index_versions_on_item_type_and_item_id"
  end

  create_table "w9s", force: :cascade do |t|
    t.bigint "entity_id", null: false
    t.string "entity_type", null: false
    t.bigint "uploaded_by_id"
    t.string "url", null: false
    t.datetime "signed_at", null: false
    t.datetime "created_at", null: false
    t.datetime "updated_at", null: false
    t.index ["uploaded_by_id"], name: "index_w9s_on_uploaded_by_id"
  end

  create_table "webauthn_credentials", force: :cascade do |t|
    t.bigint "user_id", null: false
    t.string "name"
    t.string "webauthn_id"
    t.string "public_key"
    t.integer "sign_count"
    t.datetime "created_at", null: false
    t.datetime "updated_at", null: false
    t.integer "authenticator_type"
    t.index ["user_id"], name: "index_webauthn_credentials_on_user_id"
  end

  create_table "wires", force: :cascade do |t|
    t.string "memo", null: false
    t.string "payment_for", null: false
    t.integer "amount_cents", null: false
    t.string "recipient_name", null: false
    t.string "recipient_email", null: false
    t.string "account_number_ciphertext", null: false
    t.string "account_number_bidx", null: false
    t.string "bic_code_ciphertext", null: false
    t.string "bic_code_bidx", null: false
    t.string "aasm_state", null: false
    t.datetime "approved_at"
    t.bigint "event_id", null: false
    t.bigint "user_id", null: false
    t.datetime "created_at", null: false
    t.datetime "updated_at", null: false
    t.string "currency", default: "USD", null: false
    t.integer "recipient_country"
    t.jsonb "recipient_information"
    t.string "address_city"
    t.string "address_line1"
    t.string "address_line2"
    t.string "address_state"
    t.string "address_postal_code"
    t.text "column_id"
    t.text "return_reason"
    t.index ["column_id"], name: "index_wires_on_column_id", unique: true
    t.index ["event_id"], name: "index_wires_on_event_id"
    t.index ["user_id"], name: "index_wires_on_user_id"
  end

  add_foreign_key "ach_transfers", "events"
  add_foreign_key "ach_transfers", "users", column: "creator_id"
  add_foreign_key "active_storage_attachments", "active_storage_blobs", column: "blob_id"
  add_foreign_key "active_storage_variant_records", "active_storage_blobs", column: "blob_id"
  add_foreign_key "admin_ledger_audit_tasks", "admin_ledger_audits"
  add_foreign_key "admin_ledger_audit_tasks", "hcb_codes"
  add_foreign_key "admin_ledger_audit_tasks", "users", column: "reviewer_id"
  add_foreign_key "api_tokens", "users"
  add_foreign_key "bank_fees", "events"
  add_foreign_key "canonical_event_mappings", "canonical_transactions"
  add_foreign_key "canonical_event_mappings", "events"
  add_foreign_key "canonical_hashed_mappings", "canonical_transactions"
  add_foreign_key "canonical_hashed_mappings", "hashed_transactions"
  add_foreign_key "canonical_pending_declined_mappings", "canonical_pending_transactions"
  add_foreign_key "canonical_pending_event_mappings", "canonical_pending_transactions"
  add_foreign_key "canonical_pending_event_mappings", "events"
  add_foreign_key "canonical_pending_settled_mappings", "canonical_pending_transactions"
  add_foreign_key "canonical_pending_settled_mappings", "canonical_transactions"
  add_foreign_key "canonical_pending_transactions", "raw_pending_stripe_transactions"
  add_foreign_key "card_grant_settings", "events"
  add_foreign_key "card_grants", "events"
  add_foreign_key "card_grants", "stripe_cards"
  add_foreign_key "card_grants", "subledgers"
  add_foreign_key "card_grants", "users"
  add_foreign_key "card_grants", "users", column: "sent_by_id"
  add_foreign_key "changelog_posts_users", "changelog_posts"
  add_foreign_key "changelog_posts_users", "users"
  add_foreign_key "check_deposits", "events"
  add_foreign_key "checks", "lob_addresses"
  add_foreign_key "checks", "users", column: "creator_id"
  add_foreign_key "column_account_numbers", "events"
  add_foreign_key "comment_reactions", "comments"
  add_foreign_key "comment_reactions", "users", column: "reactor_id"
  add_foreign_key "disbursements", "events"
  add_foreign_key "disbursements", "events", column: "source_event_id"
  add_foreign_key "disbursements", "users", column: "fulfilled_by_id"
  add_foreign_key "disbursements", "users", column: "requested_by_id"
  add_foreign_key "document_downloads", "documents"
  add_foreign_key "document_downloads", "users"
  add_foreign_key "documents", "events"
  add_foreign_key "documents", "users"
  add_foreign_key "documents", "users", column: "archived_by_id"
  add_foreign_key "donation_goals", "events"
  add_foreign_key "donations", "donation_payouts", column: "payout_id"
  add_foreign_key "donations", "events"
  add_foreign_key "donations", "fee_reimbursements"
  add_foreign_key "emburse_card_requests", "emburse_cards"
  add_foreign_key "emburse_card_requests", "events"
  add_foreign_key "emburse_card_requests", "users", column: "creator_id"
  add_foreign_key "emburse_card_requests", "users", column: "fulfilled_by_id"
  add_foreign_key "emburse_cards", "events"
  add_foreign_key "emburse_cards", "users"
  add_foreign_key "emburse_transactions", "emburse_cards"
  add_foreign_key "emburse_transactions", "events"
  add_foreign_key "emburse_transfers", "emburse_cards"
  add_foreign_key "emburse_transfers", "events"
  add_foreign_key "emburse_transfers", "users", column: "creator_id"
  add_foreign_key "emburse_transfers", "users", column: "fulfilled_by_id"
  add_foreign_key "employee_payments", "employees"
  add_foreign_key "employees", "events"
  add_foreign_key "event_configurations", "events"
  add_foreign_key "event_plans", "events"
  add_foreign_key "events", "users", column: "point_of_contact_id"
  add_foreign_key "exports", "users", column: "requested_by_id"
  add_foreign_key "fee_relationships", "events"
  add_foreign_key "fees", "canonical_event_mappings"
  add_foreign_key "g_suite_accounts", "g_suites"
  add_foreign_key "g_suite_accounts", "users", column: "creator_id"
  add_foreign_key "g_suite_aliases", "g_suite_accounts"
  add_foreign_key "g_suite_revocations", "g_suites"
  add_foreign_key "g_suites", "events"
  add_foreign_key "g_suites", "users", column: "created_by_id"
  add_foreign_key "hashed_transactions", "raw_plaid_transactions"
  add_foreign_key "hcb_code_personal_transactions", "hcb_codes"
  add_foreign_key "hcb_code_personal_transactions", "invoices"
  add_foreign_key "hcb_code_personal_transactions", "users", column: "reporter_id"
  add_foreign_key "hcb_code_pins", "events"
  add_foreign_key "hcb_code_pins", "hcb_codes"
  add_foreign_key "hcb_code_tag_suggestions", "hcb_codes"
  add_foreign_key "hcb_code_tag_suggestions", "tags"
  add_foreign_key "increase_account_numbers", "events"
  add_foreign_key "increase_checks", "events"
  add_foreign_key "increase_checks", "users"
  add_foreign_key "invoices", "fee_reimbursements"
  add_foreign_key "invoices", "invoice_payouts", column: "payout_id"
  add_foreign_key "invoices", "sponsors"
  add_foreign_key "invoices", "users", column: "archived_by_id"
  add_foreign_key "invoices", "users", column: "creator_id"
  add_foreign_key "invoices", "users", column: "manually_marked_as_paid_user_id"
  add_foreign_key "invoices", "users", column: "voided_by_id"
  add_foreign_key "lob_addresses", "events"
  add_foreign_key "login_codes", "users"
  add_foreign_key "mailbox_addresses", "users"
  add_foreign_key "organizer_position_deletion_requests", "organizer_positions"
  add_foreign_key "organizer_position_deletion_requests", "users", column: "closed_by_id"
  add_foreign_key "organizer_position_deletion_requests", "users", column: "submitted_by_id"
  add_foreign_key "organizer_position_invites", "events"
  add_foreign_key "organizer_position_invites", "organizer_positions"
  add_foreign_key "organizer_position_invites", "users"
  add_foreign_key "organizer_position_invites", "users", column: "sender_id"
  add_foreign_key "organizer_position_spending_control_allowances", "organizer_position_spending_controls"
  add_foreign_key "organizer_position_spending_control_allowances", "users", column: "authorized_by_id"
  add_foreign_key "organizer_position_spending_controls", "organizer_positions"
  add_foreign_key "organizer_positions", "events"
  add_foreign_key "organizer_positions", "users"
  add_foreign_key "payment_recipients", "events"
  add_foreign_key "paypal_transfers", "events"
  add_foreign_key "paypal_transfers", "users"
  add_foreign_key "raffles", "users"
  add_foreign_key "raw_pending_incoming_disbursement_transactions", "disbursements"
  add_foreign_key "raw_pending_outgoing_disbursement_transactions", "disbursements"
  add_foreign_key "receipts", "users"
  add_foreign_key "recurring_donations", "events"
  add_foreign_key "referral_attributions", "referral_programs"
  add_foreign_key "referral_attributions", "users"
  add_foreign_key "reimbursement_expense_payouts", "events"
  add_foreign_key "reimbursement_expenses", "reimbursement_reports"
  add_foreign_key "reimbursement_expenses", "users", column: "approved_by_id"
  add_foreign_key "reimbursement_reports", "events"
  add_foreign_key "reimbursement_reports", "users"
  add_foreign_key "reimbursement_reports", "users", column: "invited_by_id"
  add_foreign_key "sponsors", "events"
  add_foreign_key "stripe_authorizations", "stripe_cards"
  add_foreign_key "stripe_card_personalization_designs", "events"
  add_foreign_key "stripe_cardholders", "users"
  add_foreign_key "stripe_cards", "events"
  add_foreign_key "stripe_cards", "stripe_cardholders"
  add_foreign_key "subledgers", "events"
  add_foreign_key "transactions", "ach_transfers"
  add_foreign_key "transactions", "bank_accounts"
  add_foreign_key "transactions", "checks"
  add_foreign_key "transactions", "disbursements"
  add_foreign_key "transactions", "donation_payouts"
  add_foreign_key "transactions", "emburse_transfers"
  add_foreign_key "transactions", "fee_reimbursements"
  add_foreign_key "transactions", "fee_relationships"
  add_foreign_key "transactions", "invoice_payouts"
  add_foreign_key "user_email_updates", "users"
  add_foreign_key "user_email_updates", "users", column: "updated_by_id"
  add_foreign_key "user_seen_at_histories", "users"
  add_foreign_key "user_sessions", "users"
  add_foreign_key "user_sessions", "users", column: "impersonated_by_id"
  add_foreign_key "w9s", "users", column: "uploaded_by_id"
  add_foreign_key "webauthn_credentials", "users"
  add_foreign_key "wires", "events"
  add_foreign_key "wires", "users"
end<|MERGE_RESOLUTION|>--- conflicted
+++ resolved
@@ -12,11 +12,7 @@
 #
 # It's strongly recommended that you check this file into your version control system.
 
-<<<<<<< HEAD
 ActiveRecord::Schema[7.2].define(version: 2025_06_10_000245) do
-=======
-ActiveRecord::Schema[7.2].define(version: 2025_06_08_034034) do
->>>>>>> a9d5a723
   # These are extensions that must be enabled in order to support this database
   enable_extension "citext"
   enable_extension "pg_stat_statements"

--- conflicted
+++ resolved
@@ -930,11 +930,8 @@
     t.string "short_name"
     t.integer "risk_level"
     t.boolean "financially_frozen", default: false, null: false
-<<<<<<< HEAD
     t.string "country_alpha2"
-=======
     t.boolean "donation_tiers_enabled", default: false, null: false
->>>>>>> 0cccd69e
     t.index ["point_of_contact_id"], name: "index_events_on_point_of_contact_id"
   end
 

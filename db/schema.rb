# This file is auto-generated from the current state of the database. Instead
# of editing this file, please use the migrations feature of Active Record to
# incrementally modify your database, and then regenerate this schema definition.
#
# Note that this schema.rb definition is the authoritative source for your
# database schema. If you need to create the application database on another
# system, you should be using db:schema:load, not running all the migrations
# from scratch. The latter is a flawed and unsustainable approach (the more migrations
# you'll amass, the slower it'll run and the greater likelihood for issues).
#
# It's strongly recommended that you check this file into your version control system.

<<<<<<< HEAD
ActiveRecord::Schema.define(version: 2019_05_26_155056) do
=======
ActiveRecord::Schema.define(version: 2019_05_22_215806) do

>>>>>>> e49af73c
  # These are extensions that must be enabled in order to support this database
  enable_extension "plpgsql"

  create_table "active_storage_attachments", force: :cascade do |t|
    t.string "name", null: false
    t.string "record_type", null: false
    t.bigint "record_id", null: false
    t.bigint "blob_id", null: false
    t.datetime "created_at", null: false
    t.index ["blob_id"], name: "index_active_storage_attachments_on_blob_id"
    t.index ["record_type", "record_id", "name", "blob_id"], name: "index_active_storage_attachments_uniqueness", unique: true
  end

  create_table "active_storage_blobs", force: :cascade do |t|
    t.string "key", null: false
    t.string "filename", null: false
    t.string "content_type"
    t.text "metadata"
    t.bigint "byte_size", null: false
    t.string "checksum", null: false
    t.datetime "created_at", null: false
    t.index ["key"], name: "index_active_storage_blobs_on_key", unique: true
  end

  create_table "bank_accounts", force: :cascade do |t|
    t.text "plaid_access_token"
    t.text "plaid_item_id"
    t.text "plaid_account_id"
    t.text "name"
    t.datetime "created_at", null: false
    t.datetime "updated_at", null: false
  end

  create_table "card_requests", force: :cascade do |t|
    t.bigint "creator_id"
    t.bigint "event_id"
    t.bigint "fulfilled_by_id"
    t.datetime "fulfilled_at"
    t.bigint "daily_limit"
    t.datetime "created_at", null: false
    t.datetime "updated_at", null: false
    t.text "shipping_address"
    t.string "full_name"
    t.datetime "rejected_at"
    t.datetime "accepted_at"
    t.datetime "canceled_at"
    t.text "notes"
    t.bigint "card_id"
    t.index ["card_id"], name: "index_card_requests_on_card_id"
    t.index ["creator_id"], name: "index_card_requests_on_creator_id"
    t.index ["event_id"], name: "index_card_requests_on_event_id"
    t.index ["fulfilled_by_id"], name: "index_card_requests_on_fulfilled_by_id"
  end

  create_table "cards", force: :cascade do |t|
    t.bigint "user_id"
    t.bigint "event_id"
    t.bigint "daily_limit"
    t.datetime "created_at", null: false
    t.datetime "updated_at", null: false
    t.string "last_four"
    t.string "full_name"
    t.text "address"
    t.integer "expiration_month"
    t.integer "expiration_year"
    t.text "emburse_id"
    t.text "slug"
    t.index ["event_id"], name: "index_cards_on_event_id"
    t.index ["slug"], name: "index_cards_on_slug", unique: true
    t.index ["user_id"], name: "index_cards_on_user_id"
  end

  create_table "comments", force: :cascade do |t|
    t.text "content"
    t.string "commentable_type"
    t.bigint "commentable_id"
    t.bigint "user_id"
    t.datetime "created_at", null: false
    t.datetime "updated_at", null: false
    t.boolean "admin_only", default: false, null: false
    t.index ["commentable_id", "commentable_type"], name: "index_comments_on_commentable_id_and_commentable_type"
    t.index ["commentable_type", "commentable_id"], name: "index_comments_on_commentable_type_and_commentable_id"
    t.index ["user_id"], name: "index_comments_on_user_id"
  end

  create_table "document_downloads", force: :cascade do |t|
    t.bigint "document_id"
    t.bigint "user_id"
    t.inet "ip_address"
    t.text "user_agent"
    t.datetime "created_at", null: false
    t.datetime "updated_at", null: false
    t.index ["document_id"], name: "index_document_downloads_on_document_id"
    t.index ["user_id"], name: "index_document_downloads_on_user_id"
  end

  create_table "documents", force: :cascade do |t|
    t.bigint "event_id"
    t.text "name"
    t.bigint "user_id"
    t.datetime "created_at", null: false
    t.datetime "updated_at", null: false
    t.text "slug"
    t.index ["event_id"], name: "index_documents_on_event_id"
    t.index ["slug"], name: "index_documents_on_slug", unique: true
    t.index ["user_id"], name: "index_documents_on_user_id"
  end

  create_table "emburse_transactions", force: :cascade do |t|
    t.string "emburse_id"
    t.integer "amount"
    t.integer "state"
    t.string "emburse_department_id"
    t.bigint "event_id"
    t.datetime "created_at", null: false
    t.datetime "updated_at", null: false
    t.datetime "notified_admin_at"
    t.string "emburse_card_id"
    t.bigint "card_id"
    t.bigint "merchant_mid"
    t.integer "merchant_mcc"
    t.text "merchant_name"
    t.text "merchant_address"
    t.text "merchant_city"
    t.text "merchant_state"
    t.text "merchant_zip"
    t.text "category_emburse_id"
    t.text "category_url"
    t.text "category_code"
    t.text "category_name"
    t.text "category_parent"
    t.text "label"
    t.text "location"
    t.text "note"
    t.text "receipt_url"
    t.text "receipt_filename"
    t.datetime "transaction_time"
    t.datetime "deleted_at"
    t.index ["card_id"], name: "index_emburse_transactions_on_card_id"
    t.index ["deleted_at"], name: "index_emburse_transactions_on_deleted_at"
    t.index ["event_id"], name: "index_emburse_transactions_on_event_id"
  end

  create_table "events", force: :cascade do |t|
    t.text "name"
    t.datetime "start"
    t.datetime "end"
    t.text "address"
    t.decimal "sponsorship_fee"
    t.datetime "created_at", null: false
    t.datetime "updated_at", null: false
    t.string "emburse_department_id"
    t.text "slug"
    t.bigint "point_of_contact_id"
    t.integer "expected_budget"
    t.boolean "has_fiscal_sponsorship_document"
    t.index ["point_of_contact_id"], name: "index_events_on_point_of_contact_id"
  end

  create_table "exports", force: :cascade do |t|
    t.text "type"
    t.bigint "user_id"
    t.datetime "created_at", null: false
    t.datetime "updated_at", null: false
    t.index ["type"], name: "index_exports_on_type"
    t.index ["user_id"], name: "index_exports_on_user_id"
  end

  create_table "fee_reimbursements", force: :cascade do |t|
    t.bigint "amount"
    t.string "transaction_memo"
    t.datetime "created_at", null: false
    t.datetime "updated_at", null: false
    t.datetime "processed_at"
    t.string "mailer_queued_job_id"
    t.index ["transaction_memo"], name: "index_fee_reimbursements_on_transaction_memo", unique: true
  end

  create_table "fee_relationships", force: :cascade do |t|
    t.bigint "event_id"
    t.boolean "fee_applies"
    t.bigint "fee_amount"
    t.boolean "is_fee_payment"
    t.datetime "created_at", null: false
    t.datetime "updated_at", null: false
    t.index ["event_id"], name: "index_fee_relationships_on_event_id"
  end

  create_table "friendly_id_slugs", id: :serial, force: :cascade do |t|
    t.string "slug", null: false
    t.integer "sluggable_id", null: false
    t.string "sluggable_type", limit: 50
    t.string "scope"
    t.datetime "created_at"
    t.index ["slug", "sluggable_type", "scope"], name: "index_friendly_id_slugs_on_slug_and_sluggable_type_and_scope", unique: true
    t.index ["slug", "sluggable_type"], name: "index_friendly_id_slugs_on_slug_and_sluggable_type"
    t.index ["sluggable_id"], name: "index_friendly_id_slugs_on_sluggable_id"
    t.index ["sluggable_type"], name: "index_friendly_id_slugs_on_sluggable_type"
  end

  create_table "g_suite_accounts", force: :cascade do |t|
    t.text "address"
    t.datetime "accepted_at"
    t.datetime "rejected_at"
    t.bigint "g_suite_id"
    t.datetime "created_at", null: false
    t.datetime "updated_at", null: false
    t.datetime "verified_at"
    t.bigint "creator_id"
    t.text "backup_email"
    t.string "initial_password"
    t.string "first_name"
    t.string "last_name"
    t.index ["creator_id"], name: "index_g_suite_accounts_on_creator_id"
    t.index ["g_suite_id"], name: "index_g_suite_accounts_on_g_suite_id"
  end

  create_table "g_suite_applications", force: :cascade do |t|
    t.bigint "creator_id"
    t.bigint "event_id"
    t.bigint "fulfilled_by_id"
    t.text "domain"
    t.datetime "rejected_at"
    t.datetime "accepted_at"
    t.datetime "canceled_at"
    t.datetime "created_at", null: false
    t.datetime "updated_at", null: false
    t.bigint "g_suite_id"
    t.index ["creator_id"], name: "index_g_suite_applications_on_creator_id"
    t.index ["event_id"], name: "index_g_suite_applications_on_event_id"
    t.index ["fulfilled_by_id"], name: "index_g_suite_applications_on_fulfilled_by_id"
    t.index ["g_suite_id"], name: "index_g_suite_applications_on_g_suite_id"
  end

  create_table "g_suites", force: :cascade do |t|
    t.text "domain"
    t.bigint "event_id"
    t.text "verification_key"
    t.datetime "deleted_at"
    t.datetime "created_at", null: false
    t.datetime "updated_at", null: false
    t.text "dkim_key"
    t.index ["event_id"], name: "index_g_suites_on_event_id"
  end

  create_table "invoice_payouts", force: :cascade do |t|
    t.text "stripe_payout_id"
    t.bigint "amount"
    t.datetime "arrival_date"
    t.boolean "automatic"
    t.text "stripe_balance_transaction_id"
    t.datetime "stripe_created_at"
    t.text "currency"
    t.text "description"
    t.text "stripe_destination_id"
    t.text "failure_stripe_balance_transaction_id"
    t.text "failure_code"
    t.text "failure_message"
    t.text "method"
    t.text "source_type"
    t.text "statement_descriptor"
    t.text "status"
    t.text "type"
    t.datetime "created_at", null: false
    t.datetime "updated_at", null: false
    t.index ["failure_stripe_balance_transaction_id"], name: "index_invoice_payouts_on_failure_stripe_balance_transaction_id", unique: true
    t.index ["stripe_balance_transaction_id"], name: "index_invoice_payouts_on_stripe_balance_transaction_id", unique: true
    t.index ["stripe_payout_id"], name: "index_invoice_payouts_on_stripe_payout_id", unique: true
  end

  create_table "invoices", force: :cascade do |t|
    t.bigint "sponsor_id"
    t.text "stripe_invoice_id"
    t.bigint "amount_due"
    t.bigint "amount_paid"
    t.bigint "amount_remaining"
    t.bigint "attempt_count"
    t.boolean "attempted"
    t.text "stripe_charge_id"
    t.text "memo"
    t.datetime "due_date"
    t.bigint "ending_balance"
    t.bigint "starting_balance"
    t.text "statement_descriptor"
    t.bigint "subtotal"
    t.bigint "tax"
    t.decimal "tax_percent"
    t.bigint "total"
    t.text "item_description"
    t.bigint "item_amount"
    t.text "item_stripe_id"
    t.datetime "created_at", null: false
    t.datetime "updated_at", null: false
    t.boolean "auto_advance"
    t.text "hosted_invoice_url"
    t.text "invoice_pdf"
    t.bigint "creator_id"
    t.datetime "manually_marked_as_paid_at"
    t.bigint "manually_marked_as_paid_user_id"
    t.text "manually_marked_as_paid_reason"
    t.bigint "payout_id"
    t.datetime "payout_creation_queued_at"
    t.datetime "payout_creation_queued_for"
    t.text "payout_creation_queued_job_id"
    t.datetime "payout_creation_balance_available_at"
    t.text "slug"
    t.text "number"
    t.datetime "finalized_at"
    t.text "status"
    t.integer "payout_creation_balance_net"
    t.integer "payout_creation_balance_stripe_fee"
    t.boolean "reimbursable", default: true
    t.bigint "fee_reimbursement_id"
    t.boolean "livemode"
    t.text "payment_method_type"
    t.text "payment_method_card_brand"
    t.text "payment_method_card_checks_address_line1_check"
    t.text "payment_method_card_checks_address_postal_code_check"
    t.text "payment_method_card_checks_cvc_check"
    t.text "payment_method_card_country"
    t.text "payment_method_card_exp_month"
    t.text "payment_method_card_exp_year"
    t.text "payment_method_card_funding"
    t.text "payment_method_card_last4"
    t.text "payment_method_ach_credit_transfer_bank_name"
    t.text "payment_method_ach_credit_transfer_routing_number"
    t.text "payment_method_ach_credit_transfer_account_number"
    t.text "payment_method_ach_credit_transfer_swift_code"
    t.datetime "archived_at"
    t.index ["creator_id"], name: "index_invoices_on_creator_id"
    t.index ["fee_reimbursement_id"], name: "index_invoices_on_fee_reimbursement_id"
    t.index ["item_stripe_id"], name: "index_invoices_on_item_stripe_id", unique: true
    t.index ["manually_marked_as_paid_user_id"], name: "index_invoices_on_manually_marked_as_paid_user_id"
    t.index ["payout_creation_queued_job_id"], name: "index_invoices_on_payout_creation_queued_job_id", unique: true
    t.index ["payout_id"], name: "index_invoices_on_payout_id"
    t.index ["slug"], name: "index_invoices_on_slug", unique: true
    t.index ["sponsor_id"], name: "index_invoices_on_sponsor_id"
    t.index ["status"], name: "index_invoices_on_status"
    t.index ["stripe_invoice_id"], name: "index_invoices_on_stripe_invoice_id", unique: true
  end

  create_table "load_card_requests", force: :cascade do |t|
    t.bigint "card_id"
    t.bigint "creator_id"
    t.bigint "fulfilled_by_id"
    t.bigint "load_amount"
    t.datetime "created_at", null: false
    t.datetime "updated_at", null: false
    t.datetime "accepted_at"
    t.datetime "rejected_at"
    t.datetime "canceled_at"
    t.string "emburse_transaction_id"
    t.bigint "event_id"
    t.index ["card_id"], name: "index_load_card_requests_on_card_id"
    t.index ["creator_id"], name: "index_load_card_requests_on_creator_id"
    t.index ["event_id"], name: "index_load_card_requests_on_event_id"
    t.index ["fulfilled_by_id"], name: "index_load_card_requests_on_fulfilled_by_id"
  end

  create_table "organizer_position_deletion_requests", force: :cascade do |t|
    t.bigint "organizer_position_id"
    t.bigint "submitted_by_id"
    t.bigint "closed_by_id"
    t.datetime "closed_at"
    t.text "reason"
    t.boolean "subject_has_outstanding_expenses_expensify", default: false, null: false
    t.boolean "subject_has_outstanding_transactions_emburse", default: false, null: false
    t.boolean "subject_emails_should_be_forwarded", default: false, null: false
    t.datetime "created_at", null: false
    t.datetime "updated_at", null: false
    t.index ["closed_by_id"], name: "index_organizer_position_deletion_requests_on_closed_by_id"
    t.index ["organizer_position_id"], name: "index_organizer_deletion_requests_on_organizer_position_id"
    t.index ["submitted_by_id"], name: "index_organizer_position_deletion_requests_on_submitted_by_id"
  end

  create_table "organizer_position_invites", force: :cascade do |t|
    t.bigint "event_id"
    t.text "email"
    t.bigint "user_id"
    t.bigint "sender_id"
    t.datetime "created_at", null: false
    t.datetime "updated_at", null: false
    t.datetime "accepted_at"
    t.datetime "rejected_at"
    t.bigint "organizer_position_id"
    t.datetime "cancelled_at"
    t.string "slug"
    t.index ["event_id"], name: "index_organizer_position_invites_on_event_id"
    t.index ["organizer_position_id"], name: "index_organizer_position_invites_on_organizer_position_id"
    t.index ["sender_id"], name: "index_organizer_position_invites_on_sender_id"
    t.index ["slug"], name: "index_organizer_position_invites_on_slug", unique: true
    t.index ["user_id"], name: "index_organizer_position_invites_on_user_id"
  end

  create_table "organizer_positions", force: :cascade do |t|
    t.bigint "user_id"
    t.bigint "event_id"
    t.datetime "created_at", null: false
    t.datetime "updated_at", null: false
    t.datetime "deleted_at"
    t.index ["event_id"], name: "index_organizer_positions_on_event_id"
    t.index ["user_id"], name: "index_organizer_positions_on_user_id"
  end

  create_table "sponsors", force: :cascade do |t|
    t.bigint "event_id"
    t.text "name"
    t.text "contact_email"
    t.text "address_line1"
    t.text "address_line2"
    t.text "address_city"
    t.text "address_state"
    t.text "address_postal_code"
    t.text "stripe_customer_id"
    t.datetime "created_at", null: false
    t.datetime "updated_at", null: false
    t.text "slug"
    t.index ["event_id"], name: "index_sponsors_on_event_id"
    t.index ["slug"], name: "index_sponsors_on_slug", unique: true
  end

  create_table "transactions", force: :cascade do |t|
    t.text "plaid_id"
    t.text "transaction_type"
    t.text "plaid_category_id"
    t.text "name"
    t.bigint "amount"
    t.date "date"
    t.text "location_address"
    t.text "location_city"
    t.text "location_state"
    t.text "location_zip"
    t.decimal "location_lat"
    t.decimal "location_lng"
    t.text "payment_meta_reference_number"
    t.text "payment_meta_ppd_id"
    t.boolean "pending"
    t.text "pending_transaction_id"
    t.datetime "created_at", null: false
    t.datetime "updated_at", null: false
    t.bigint "bank_account_id"
    t.text "payment_meta_by_order_of"
    t.text "payment_meta_payee"
    t.text "payment_meta_payer"
    t.text "payment_meta_payment_method"
    t.text "payment_meta_payment_processor"
    t.text "payment_meta_reason"
    t.bigint "fee_relationship_id"
    t.datetime "deleted_at"
    t.boolean "is_event_related"
    t.bigint "load_card_request_id"
    t.bigint "invoice_payout_id"
    t.text "slug"
    t.text "display_name"
    t.bigint "fee_reimbursement_id"
    t.index ["bank_account_id"], name: "index_transactions_on_bank_account_id"
    t.index ["deleted_at"], name: "index_transactions_on_deleted_at"
    t.index ["fee_reimbursement_id"], name: "index_transactions_on_fee_reimbursement_id"
    t.index ["fee_relationship_id"], name: "index_transactions_on_fee_relationship_id"
    t.index ["invoice_payout_id"], name: "index_transactions_on_invoice_payout_id"
    t.index ["load_card_request_id"], name: "index_transactions_on_load_card_request_id"
    t.index ["plaid_id"], name: "index_transactions_on_plaid_id", unique: true
    t.index ["slug"], name: "index_transactions_on_slug", unique: true
  end

  create_table "users", force: :cascade do |t|
    t.integer "api_id"
    t.text "api_access_token"
    t.datetime "created_at", null: false
    t.datetime "updated_at", null: false
    t.text "session_token"
    t.text "email"
    t.string "full_name"
    t.text "phone_number"
    t.datetime "admin_at"
    t.string "slug"
    t.index ["api_access_token"], name: "index_users_on_api_access_token", unique: true
    t.index ["api_id"], name: "index_users_on_api_id", unique: true
    t.index ["email"], name: "index_users_on_email", unique: true
    t.index ["slug"], name: "index_users_on_slug", unique: true
  end

  add_foreign_key "card_requests", "cards"
  add_foreign_key "card_requests", "events"
  add_foreign_key "card_requests", "users", column: "creator_id"
  add_foreign_key "card_requests", "users", column: "fulfilled_by_id"
  add_foreign_key "cards", "events"
  add_foreign_key "cards", "users"
  add_foreign_key "document_downloads", "documents"
  add_foreign_key "document_downloads", "users"
  add_foreign_key "documents", "events"
  add_foreign_key "documents", "users"
  add_foreign_key "emburse_transactions", "cards"
  add_foreign_key "emburse_transactions", "events"
  add_foreign_key "events", "users", column: "point_of_contact_id"
  add_foreign_key "exports", "users"
  add_foreign_key "fee_relationships", "events"
  add_foreign_key "g_suite_accounts", "g_suites"
  add_foreign_key "g_suite_accounts", "users", column: "creator_id"
  add_foreign_key "g_suite_applications", "events"
  add_foreign_key "g_suite_applications", "g_suites"
  add_foreign_key "g_suite_applications", "users", column: "creator_id"
  add_foreign_key "g_suite_applications", "users", column: "fulfilled_by_id"
  add_foreign_key "g_suites", "events"
  add_foreign_key "invoices", "fee_reimbursements"
  add_foreign_key "invoices", "invoice_payouts", column: "payout_id"
  add_foreign_key "invoices", "sponsors"
  add_foreign_key "invoices", "users", column: "creator_id"
  add_foreign_key "invoices", "users", column: "manually_marked_as_paid_user_id"
  add_foreign_key "load_card_requests", "cards"
  add_foreign_key "load_card_requests", "events"
  add_foreign_key "load_card_requests", "users", column: "creator_id"
  add_foreign_key "load_card_requests", "users", column: "fulfilled_by_id"
  add_foreign_key "organizer_position_deletion_requests", "organizer_positions"
  add_foreign_key "organizer_position_deletion_requests", "users", column: "closed_by_id"
  add_foreign_key "organizer_position_deletion_requests", "users", column: "submitted_by_id"
  add_foreign_key "organizer_position_invites", "events"
  add_foreign_key "organizer_position_invites", "organizer_positions"
  add_foreign_key "organizer_position_invites", "users"
  add_foreign_key "organizer_position_invites", "users", column: "sender_id"
  add_foreign_key "organizer_positions", "events"
  add_foreign_key "organizer_positions", "users"
  add_foreign_key "sponsors", "events"
  add_foreign_key "transactions", "bank_accounts"
  add_foreign_key "transactions", "fee_reimbursements"
  add_foreign_key "transactions", "fee_relationships"
  add_foreign_key "transactions", "invoice_payouts"
  add_foreign_key "transactions", "load_card_requests"
end<|MERGE_RESOLUTION|>--- conflicted
+++ resolved
@@ -10,12 +10,7 @@
 #
 # It's strongly recommended that you check this file into your version control system.
 
-<<<<<<< HEAD
 ActiveRecord::Schema.define(version: 2019_05_26_155056) do
-=======
-ActiveRecord::Schema.define(version: 2019_05_22_215806) do
-
->>>>>>> e49af73c
   # These are extensions that must be enabled in order to support this database
   enable_extension "plpgsql"
 

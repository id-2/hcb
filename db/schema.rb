--- conflicted
+++ resolved
@@ -12,11 +12,7 @@
 #
 # It's strongly recommended that you check this file into your version control system.
 
-<<<<<<< HEAD
 ActiveRecord::Schema.define(version: 2022_11_22_232753) do
-=======
-ActiveRecord::Schema.define(version: 2022_11_22_125050) do
->>>>>>> 4a5d25a2
 
   # These are extensions that must be enabled in order to support this database
   enable_extension "citext"

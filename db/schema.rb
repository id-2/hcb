# frozen_string_literal: true

# This file is auto-generated from the current state of the database. Instead
# of editing this file, please use the migrations feature of Active Record to
# incrementally modify your database, and then regenerate this schema definition.
#
# This file is the source Rails uses to define your schema when running `bin/rails
# db:schema:load`. When creating a new database, `bin/rails db:schema:load` tends to
# be faster and is potentially less error prone than running all of your
# migrations from scratch. Old migrations may fail to apply correctly if those
# migrations use external dependencies or application code.
#
# It's strongly recommended that you check this file into your version control system.

<<<<<<< HEAD
ActiveRecord::Schema[7.0].define(version: 2024_01_24_214644) do
=======
ActiveRecord::Schema[7.0].define(version: 2024_01_29_192145) do
>>>>>>> 17f301aa
  # These are extensions that must be enabled in order to support this database
  enable_extension "citext"
  enable_extension "pg_stat_statements"
  enable_extension "plpgsql"

  create_table "ach_payments", force: :cascade do |t|
    t.text "stripe_source_transaction_id"
    t.text "stripe_charge_id"
    t.bigint "stripe_ach_payment_source_id", null: false
    t.datetime "created_at", null: false
    t.datetime "updated_at", null: false
    t.bigint "fee_reimbursement_id"
    t.text "stripe_payout_id"
    t.index ["fee_reimbursement_id"], name: "index_ach_payments_on_fee_reimbursement_id"
    t.index ["stripe_ach_payment_source_id"], name: "index_ach_payments_on_stripe_ach_payment_source_id"
  end

  create_table "ach_transfers", force: :cascade do |t|
    t.bigint "event_id"
    t.bigint "creator_id"
    t.string "routing_number"
    t.string "bank_name"
    t.string "recipient_name"
    t.integer "amount"
    t.datetime "approved_at", precision: nil
    t.datetime "created_at", precision: nil, null: false
    t.datetime "updated_at", precision: nil, null: false
    t.string "recipient_tel"
    t.datetime "rejected_at", precision: nil
    t.datetime "scheduled_arrival_date", precision: nil
    t.text "payment_for"
    t.string "aasm_state"
    t.text "confirmation_number"
    t.text "account_number_ciphertext"
    t.bigint "processor_id"
    t.text "increase_id"
    t.date "scheduled_on"
    t.text "column_id"
    t.string "recipient_email"
    t.boolean "send_email_notification", default: false
    t.bigint "payment_recipient_id"
    t.index ["column_id"], name: "index_ach_transfers_on_column_id", unique: true
    t.index ["creator_id"], name: "index_ach_transfers_on_creator_id"
    t.index ["event_id"], name: "index_ach_transfers_on_event_id"
    t.index ["increase_id"], name: "index_ach_transfers_on_increase_id", unique: true
    t.index ["payment_recipient_id"], name: "index_ach_transfers_on_payment_recipient_id"
    t.index ["processor_id"], name: "index_ach_transfers_on_processor_id"
  end

  create_table "action_mailbox_inbound_emails", force: :cascade do |t|
    t.integer "status", default: 0, null: false
    t.string "message_id", null: false
    t.string "message_checksum", null: false
    t.datetime "created_at", null: false
    t.datetime "updated_at", null: false
    t.index ["message_id", "message_checksum"], name: "index_action_mailbox_inbound_emails_uniqueness", unique: true
  end

  create_table "active_storage_attachments", force: :cascade do |t|
    t.string "name", null: false
    t.string "record_type", null: false
    t.bigint "record_id", null: false
    t.bigint "blob_id", null: false
    t.datetime "created_at", precision: nil, null: false
    t.index ["blob_id"], name: "index_active_storage_attachments_on_blob_id"
    t.index ["record_type", "record_id", "name", "blob_id"], name: "index_active_storage_attachments_uniqueness", unique: true
  end

  create_table "active_storage_blobs", force: :cascade do |t|
    t.string "key", null: false
    t.string "filename", null: false
    t.string "content_type"
    t.text "metadata"
    t.bigint "byte_size", null: false
    t.string "checksum"
    t.datetime "created_at", precision: nil, null: false
    t.string "service_name", null: false
    t.index ["key"], name: "index_active_storage_blobs_on_key", unique: true
  end

  create_table "active_storage_variant_records", force: :cascade do |t|
    t.bigint "blob_id", null: false
    t.string "variation_digest", null: false
    t.index ["blob_id", "variation_digest"], name: "index_active_storage_variant_records_uniqueness", unique: true
  end

  create_table "admin_ledger_audit_tasks", force: :cascade do |t|
    t.bigint "hcb_code_id"
    t.bigint "admin_ledger_audit_id"
    t.bigint "reviewer_id"
    t.string "status", default: "pending"
    t.datetime "created_at", null: false
    t.datetime "updated_at", null: false
    t.index ["admin_ledger_audit_id"], name: "index_admin_ledger_audit_tasks_on_admin_ledger_audit_id"
    t.index ["hcb_code_id"], name: "index_admin_ledger_audit_tasks_on_hcb_code_id"
    t.index ["reviewer_id"], name: "index_admin_ledger_audit_tasks_on_reviewer_id"
  end

  create_table "admin_ledger_audits", force: :cascade do |t|
    t.date "start"
    t.datetime "created_at", null: false
    t.datetime "updated_at", null: false
  end

  create_table "ahoy_events", force: :cascade do |t|
    t.bigint "visit_id"
    t.bigint "user_id"
    t.string "name"
    t.jsonb "properties"
    t.datetime "time", precision: nil
    t.index ["name", "time"], name: "index_ahoy_events_on_name_and_time"
    t.index ["properties"], name: "index_ahoy_events_on_properties", opclass: :jsonb_path_ops, using: :gin
    t.index ["user_id"], name: "index_ahoy_events_on_user_id"
    t.index ["visit_id"], name: "index_ahoy_events_on_visit_id"
  end

  create_table "ahoy_visits", force: :cascade do |t|
    t.string "visit_token"
    t.string "visitor_token"
    t.bigint "user_id"
    t.string "ip"
    t.text "user_agent"
    t.text "referrer"
    t.string "referring_domain"
    t.text "landing_page"
    t.string "browser"
    t.string "os"
    t.string "device_type"
    t.string "country"
    t.string "region"
    t.string "city"
    t.float "latitude"
    t.float "longitude"
    t.string "utm_source"
    t.string "utm_medium"
    t.string "utm_term"
    t.string "utm_content"
    t.string "utm_campaign"
    t.string "app_version"
    t.string "os_version"
    t.string "platform"
    t.datetime "started_at", precision: nil
    t.index ["user_id"], name: "index_ahoy_visits_on_user_id"
    t.index ["visit_token"], name: "index_ahoy_visits_on_visit_token", unique: true
  end

  create_table "api_tokens", force: :cascade do |t|
    t.text "token_ciphertext"
    t.string "token_bidx"
    t.bigint "user_id", null: false
    t.datetime "created_at", null: false
    t.datetime "updated_at", null: false
    t.bigint "application_id"
    t.datetime "revoked_at"
    t.string "refresh_token"
    t.integer "expires_in"
    t.string "scopes"
    t.index ["application_id"], name: "index_api_tokens_on_application_id"
    t.index ["token_bidx"], name: "index_api_tokens_on_token_bidx", unique: true
    t.index ["user_id"], name: "index_api_tokens_on_user_id"
  end

  create_table "bank_accounts", force: :cascade do |t|
    t.text "plaid_item_id"
    t.text "plaid_account_id"
    t.text "name"
    t.datetime "created_at", precision: nil, null: false
    t.datetime "updated_at", precision: nil, null: false
    t.boolean "should_sync", default: true
    t.boolean "is_positive_pay"
    t.boolean "should_sync_v2", default: false
    t.datetime "failed_at", precision: nil
    t.integer "failure_count", default: 0
    t.text "plaid_access_token_ciphertext"
  end

  create_table "bank_fees", force: :cascade do |t|
    t.bigint "event_id", null: false
    t.string "hcb_code"
    t.string "aasm_state"
    t.integer "amount_cents"
    t.datetime "created_at", null: false
    t.datetime "updated_at", null: false
    t.bigint "fee_revenue_id"
    t.index ["event_id"], name: "index_bank_fees_on_event_id"
    t.index ["fee_revenue_id"], name: "index_bank_fees_on_fee_revenue_id"
  end

  create_table "blazer_audits", force: :cascade do |t|
    t.bigint "user_id"
    t.bigint "query_id"
    t.text "statement"
    t.string "data_source"
    t.datetime "created_at", precision: nil
    t.index ["query_id"], name: "index_blazer_audits_on_query_id"
    t.index ["user_id"], name: "index_blazer_audits_on_user_id"
  end

  create_table "blazer_checks", force: :cascade do |t|
    t.bigint "creator_id"
    t.bigint "query_id"
    t.string "state"
    t.string "schedule"
    t.text "emails"
    t.text "slack_channels"
    t.string "check_type"
    t.text "message"
    t.datetime "last_run_at", precision: nil
    t.datetime "created_at", null: false
    t.datetime "updated_at", null: false
    t.index ["creator_id"], name: "index_blazer_checks_on_creator_id"
    t.index ["query_id"], name: "index_blazer_checks_on_query_id"
  end

  create_table "blazer_dashboard_queries", force: :cascade do |t|
    t.bigint "dashboard_id"
    t.bigint "query_id"
    t.integer "position"
    t.datetime "created_at", null: false
    t.datetime "updated_at", null: false
    t.index ["dashboard_id"], name: "index_blazer_dashboard_queries_on_dashboard_id"
    t.index ["query_id"], name: "index_blazer_dashboard_queries_on_query_id"
  end

  create_table "blazer_dashboards", force: :cascade do |t|
    t.bigint "creator_id"
    t.string "name"
    t.datetime "created_at", null: false
    t.datetime "updated_at", null: false
    t.index ["creator_id"], name: "index_blazer_dashboards_on_creator_id"
  end

  create_table "blazer_queries", force: :cascade do |t|
    t.bigint "creator_id"
    t.string "name"
    t.text "description"
    t.text "statement"
    t.string "data_source"
    t.datetime "created_at", null: false
    t.datetime "updated_at", null: false
    t.index ["creator_id"], name: "index_blazer_queries_on_creator_id"
  end

  create_table "canonical_event_mappings", force: :cascade do |t|
    t.bigint "canonical_transaction_id", null: false
    t.bigint "event_id", null: false
    t.datetime "created_at", null: false
    t.datetime "updated_at", null: false
    t.bigint "user_id"
    t.bigint "subledger_id"
    t.index ["canonical_transaction_id"], name: "index_canonical_event_mappings_on_canonical_transaction_id"
    t.index ["event_id", "canonical_transaction_id"], name: "index_cem_event_id_canonical_transaction_id_uniqueness", unique: true
    t.index ["event_id"], name: "index_canonical_event_mappings_on_event_id"
    t.index ["subledger_id"], name: "index_canonical_event_mappings_on_subledger_id"
    t.index ["user_id"], name: "index_canonical_event_mappings_on_user_id"
  end

  create_table "canonical_hashed_mappings", force: :cascade do |t|
    t.bigint "canonical_transaction_id", null: false
    t.bigint "hashed_transaction_id", null: false
    t.datetime "created_at", null: false
    t.datetime "updated_at", null: false
    t.index ["canonical_transaction_id"], name: "index_canonical_hashed_mappings_on_canonical_transaction_id"
    t.index ["hashed_transaction_id"], name: "index_canonical_hashed_mappings_on_hashed_transaction_id"
  end

  create_table "canonical_pending_declined_mappings", force: :cascade do |t|
    t.bigint "canonical_pending_transaction_id", null: false
    t.datetime "created_at", null: false
    t.datetime "updated_at", null: false
    t.index ["canonical_pending_transaction_id"], name: "index_canonical_pending_declined_mappings_on_cpt_id", unique: true
  end

  create_table "canonical_pending_event_mappings", force: :cascade do |t|
    t.bigint "canonical_pending_transaction_id", null: false
    t.bigint "event_id", null: false
    t.datetime "created_at", null: false
    t.datetime "updated_at", null: false
    t.bigint "subledger_id"
    t.index ["canonical_pending_transaction_id"], name: "index_canonical_pending_event_map_on_canonical_pending_tx_id"
    t.index ["event_id"], name: "index_canonical_pending_event_mappings_on_event_id"
    t.index ["subledger_id"], name: "index_canonical_pending_event_mappings_on_subledger_id"
  end

  create_table "canonical_pending_settled_mappings", force: :cascade do |t|
    t.bigint "canonical_pending_transaction_id", null: false
    t.bigint "canonical_transaction_id", null: false
    t.datetime "created_at", null: false
    t.datetime "updated_at", null: false
    t.index ["canonical_pending_transaction_id"], name: "index_canonical_pending_settled_map_on_canonical_pending_tx_id"
    t.index ["canonical_transaction_id"], name: "index_canonical_pending_settled_mappings_on_canonical_tx_id"
  end

  create_table "canonical_pending_transactions", force: :cascade do |t|
    t.date "date", null: false
    t.text "memo", null: false
    t.integer "amount_cents", null: false
    t.bigint "raw_pending_stripe_transaction_id"
    t.datetime "created_at", null: false
    t.datetime "updated_at", null: false
    t.bigint "raw_pending_outgoing_check_transaction_id"
    t.bigint "raw_pending_outgoing_ach_transaction_id"
    t.bigint "raw_pending_donation_transaction_id"
    t.bigint "raw_pending_invoice_transaction_id"
    t.text "hcb_code"
    t.bigint "raw_pending_bank_fee_transaction_id"
    t.bigint "raw_pending_partner_donation_transaction_id"
    t.text "custom_memo"
    t.bigint "raw_pending_incoming_disbursement_transaction_id"
    t.bigint "raw_pending_outgoing_disbursement_transaction_id"
    t.boolean "fronted", default: false
    t.boolean "fee_waived", default: false
    t.bigint "ach_payment_id"
    t.bigint "increase_check_id"
    t.bigint "check_deposit_id"
    t.bigint "grant_id"
    t.index ["ach_payment_id"], name: "index_canonical_pending_transactions_on_ach_payment_id"
    t.index ["check_deposit_id"], name: "index_canonical_pending_transactions_on_check_deposit_id"
    t.index ["grant_id"], name: "index_canonical_pending_transactions_on_grant_id"
    t.index ["hcb_code"], name: "index_canonical_pending_transactions_on_hcb_code"
    t.index ["increase_check_id"], name: "index_canonical_pending_transactions_on_increase_check_id"
    t.index ["raw_pending_bank_fee_transaction_id"], name: "index_canonical_pending_txs_on_raw_pending_bank_fee_tx_id"
    t.index ["raw_pending_donation_transaction_id"], name: "index_canonical_pending_txs_on_raw_pending_donation_tx_id"
    t.index ["raw_pending_incoming_disbursement_transaction_id"], name: "index_cpts_on_raw_pending_incoming_disbursement_transaction_id"
    t.index ["raw_pending_invoice_transaction_id"], name: "index_canonical_pending_txs_on_raw_pending_invoice_tx_id"
    t.index ["raw_pending_outgoing_ach_transaction_id"], name: "index_canonical_pending_txs_on_raw_pending_outgoing_ach_tx_id"
    t.index ["raw_pending_outgoing_check_transaction_id"], name: "index_canonical_pending_txs_on_raw_pending_outgoing_check_tx_id"
    t.index ["raw_pending_outgoing_disbursement_transaction_id"], name: "index_cpts_on_raw_pending_outgoing_disbursement_transaction_id"
    t.index ["raw_pending_partner_donation_transaction_id"], name: "index_canonical_pending_txs_on_raw_pending_partner_dntn_tx_id"
    t.index ["raw_pending_stripe_transaction_id"], name: "index_canonical_pending_txs_on_raw_pending_stripe_tx_id"
    t.check_constraint "fronted IS NOT NULL", name: "canonical_pending_transactions_fronted_null"
  end

  create_table "canonical_transactions", force: :cascade do |t|
    t.date "date", null: false
    t.text "memo", null: false
    t.integer "amount_cents", null: false
    t.datetime "created_at", null: false
    t.datetime "updated_at", null: false
    t.text "friendly_memo"
    t.text "custom_memo"
    t.text "hcb_code"
    t.string "transaction_source_type"
    t.bigint "transaction_source_id"
    t.index ["date"], name: "index_canonical_transactions_on_date"
    t.index ["hcb_code"], name: "index_canonical_transactions_on_hcb_code"
    t.index ["transaction_source_type", "transaction_source_id"], name: "index_canonical_transactions_on_transaction_source"
  end

  create_table "card_grant_settings", force: :cascade do |t|
    t.string "merchant_lock"
    t.string "category_lock"
    t.bigint "event_id", null: false
    t.string "invite_message"
    t.index ["event_id"], name: "index_card_grant_settings_on_event_id"
  end

  create_table "card_grants", force: :cascade do |t|
    t.integer "amount_cents"
    t.bigint "event_id", null: false
    t.bigint "subledger_id"
    t.bigint "stripe_card_id"
    t.bigint "user_id", null: false
    t.bigint "sent_by_id", null: false
    t.datetime "created_at", null: false
    t.datetime "updated_at", null: false
    t.bigint "disbursement_id"
    t.string "email", null: false
    t.string "merchant_lock"
    t.string "category_lock"
    t.integer "status", default: 0, null: false
    t.index ["disbursement_id"], name: "index_card_grants_on_disbursement_id"
    t.index ["event_id"], name: "index_card_grants_on_event_id"
    t.index ["sent_by_id"], name: "index_card_grants_on_sent_by_id"
    t.index ["stripe_card_id"], name: "index_card_grants_on_stripe_card_id"
    t.index ["subledger_id"], name: "index_card_grants_on_subledger_id"
    t.index ["user_id"], name: "index_card_grants_on_user_id"
  end

  create_table "check_deposits", force: :cascade do |t|
    t.bigint "event_id", null: false
    t.integer "amount_cents"
    t.datetime "created_at", null: false
    t.datetime "updated_at", null: false
    t.string "front_file_id"
    t.string "back_file_id"
    t.string "increase_id"
    t.bigint "created_by_id", null: false
    t.string "increase_status"
    t.string "rejection_reason"
    t.index ["created_by_id"], name: "index_check_deposits_on_created_by_id"
    t.index ["event_id"], name: "index_check_deposits_on_event_id"
    t.index ["increase_id"], name: "index_check_deposits_on_increase_id", unique: true
  end

  create_table "checks", force: :cascade do |t|
    t.bigint "creator_id"
    t.bigint "lob_address_id"
    t.string "lob_id"
    t.text "memo"
    t.integer "check_number"
    t.integer "amount"
    t.datetime "expected_delivery_date", precision: nil
    t.datetime "send_date", precision: nil
    t.string "transaction_memo"
    t.datetime "voided_at", precision: nil
    t.datetime "approved_at", precision: nil
    t.datetime "exported_at", precision: nil
    t.datetime "refunded_at", precision: nil
    t.datetime "created_at", precision: nil, null: false
    t.datetime "updated_at", precision: nil, null: false
    t.datetime "rejected_at", precision: nil
    t.text "payment_for"
    t.string "aasm_state"
    t.text "lob_url"
    t.text "description_ciphertext"
    t.index ["creator_id"], name: "index_checks_on_creator_id"
    t.index ["lob_address_id"], name: "index_checks_on_lob_address_id"
  end

  create_table "column_account_numbers", force: :cascade do |t|
    t.text "account_number_ciphertext"
    t.text "routing_number_ciphertext"
    t.text "bic_code_ciphertext"
    t.text "column_id"
    t.bigint "event_id", null: false
    t.datetime "created_at", null: false
    t.datetime "updated_at", null: false
    t.boolean "deposit_only", default: true, null: false
    t.index ["event_id"], name: "index_column_account_numbers_on_event_id"
  end

  create_table "column_statements", force: :cascade do |t|
    t.datetime "start_date"
    t.datetime "end_date"
    t.datetime "created_at", null: false
    t.datetime "updated_at", null: false
  end

  create_table "comments", force: :cascade do |t|
    t.string "commentable_type"
    t.bigint "commentable_id"
    t.bigint "user_id"
    t.datetime "created_at", precision: nil, null: false
    t.datetime "updated_at", precision: nil, null: false
    t.boolean "admin_only", default: false, null: false
    t.boolean "has_untracked_edit", default: false, null: false
    t.text "content_ciphertext"
    t.index ["commentable_id", "commentable_type"], name: "index_comments_on_commentable_id_and_commentable_type"
    t.index ["commentable_type", "commentable_id"], name: "index_comments_on_commentable_type_and_commentable_id"
    t.index ["user_id"], name: "index_comments_on_user_id"
  end

  create_table "disbursements", force: :cascade do |t|
    t.bigint "event_id"
    t.integer "amount"
    t.string "name"
    t.datetime "rejected_at", precision: nil
    t.datetime "created_at", precision: nil, null: false
    t.datetime "updated_at", precision: nil, null: false
    t.bigint "source_event_id"
    t.datetime "errored_at", precision: nil
    t.bigint "requested_by_id"
    t.bigint "fulfilled_by_id"
    t.string "aasm_state"
    t.datetime "pending_at", precision: nil
    t.datetime "in_transit_at", precision: nil
    t.datetime "deposited_at", precision: nil
    t.bigint "destination_subledger_id"
    t.bigint "source_subledger_id"
    t.boolean "should_charge_fee", default: false
    t.index ["destination_subledger_id"], name: "index_disbursements_on_destination_subledger_id"
    t.index ["event_id"], name: "index_disbursements_on_event_id"
    t.index ["fulfilled_by_id"], name: "index_disbursements_on_fulfilled_by_id"
    t.index ["requested_by_id"], name: "index_disbursements_on_requested_by_id"
    t.index ["source_event_id"], name: "index_disbursements_on_source_event_id"
    t.index ["source_subledger_id"], name: "index_disbursements_on_source_subledger_id"
  end

  create_table "document_downloads", force: :cascade do |t|
    t.bigint "document_id"
    t.bigint "user_id"
    t.inet "ip_address"
    t.text "user_agent"
    t.datetime "created_at", precision: nil, null: false
    t.datetime "updated_at", precision: nil, null: false
    t.index ["document_id"], name: "index_document_downloads_on_document_id"
    t.index ["user_id"], name: "index_document_downloads_on_user_id"
  end

  create_table "documents", force: :cascade do |t|
    t.bigint "event_id"
    t.text "name"
    t.bigint "user_id"
    t.datetime "created_at", precision: nil, null: false
    t.datetime "updated_at", precision: nil, null: false
    t.text "slug"
    t.index ["event_id"], name: "index_documents_on_event_id"
    t.index ["slug"], name: "index_documents_on_slug", unique: true
    t.index ["user_id"], name: "index_documents_on_user_id"
  end

  create_table "donation_payouts", force: :cascade do |t|
    t.text "stripe_payout_id"
    t.bigint "amount"
    t.datetime "arrival_date", precision: nil
    t.boolean "automatic"
    t.text "stripe_balance_transaction_id"
    t.datetime "stripe_created_at", precision: nil
    t.text "currency"
    t.text "description"
    t.text "stripe_destination_id"
    t.text "failure_stripe_balance_transaction_id"
    t.text "failure_code"
    t.text "failure_message"
    t.text "method"
    t.text "source_type"
    t.text "statement_descriptor"
    t.text "status"
    t.text "type"
    t.datetime "created_at", precision: nil, null: false
    t.datetime "updated_at", precision: nil, null: false
    t.index ["failure_stripe_balance_transaction_id"], name: "index_donation_payouts_on_failure_stripe_balance_transaction_id", unique: true
    t.index ["stripe_balance_transaction_id"], name: "index_donation_payouts_on_stripe_balance_transaction_id", unique: true
    t.index ["stripe_payout_id"], name: "index_donation_payouts_on_stripe_payout_id", unique: true
  end

  create_table "donations", force: :cascade do |t|
    t.text "email"
    t.text "name"
    t.string "url_hash"
    t.integer "amount"
    t.integer "amount_received"
    t.string "status"
    t.string "stripe_client_secret"
    t.string "stripe_payment_intent_id"
    t.datetime "payout_creation_queued_at", precision: nil
    t.datetime "payout_creation_queued_for", precision: nil
    t.string "payout_creation_queued_job_id"
    t.integer "payout_creation_balance_net"
    t.integer "payout_creation_balance_stripe_fee"
    t.datetime "payout_creation_balance_available_at", precision: nil
    t.bigint "event_id"
    t.bigint "payout_id"
    t.bigint "fee_reimbursement_id"
    t.datetime "created_at", precision: nil, null: false
    t.datetime "updated_at", precision: nil, null: false
    t.text "message"
    t.text "hcb_code"
    t.string "aasm_state"
    t.bigint "recurring_donation_id"
    t.text "user_agent"
    t.inet "ip_address"
    t.datetime "in_transit_at"
    t.boolean "anonymous", default: false, null: false
    t.index ["event_id"], name: "index_donations_on_event_id"
    t.index ["fee_reimbursement_id"], name: "index_donations_on_fee_reimbursement_id"
    t.index ["payout_id"], name: "index_donations_on_payout_id"
    t.index ["recurring_donation_id"], name: "index_donations_on_recurring_donation_id"
  end

  create_table "emburse_card_requests", force: :cascade do |t|
    t.bigint "creator_id"
    t.bigint "event_id"
    t.bigint "fulfilled_by_id"
    t.datetime "fulfilled_at", precision: nil
    t.bigint "daily_limit"
    t.datetime "created_at", precision: nil, null: false
    t.datetime "updated_at", precision: nil, null: false
    t.text "shipping_address"
    t.string "full_name"
    t.datetime "rejected_at", precision: nil
    t.datetime "accepted_at", precision: nil
    t.datetime "canceled_at", precision: nil
    t.text "notes"
    t.bigint "emburse_card_id"
    t.string "shipping_address_street_one"
    t.string "shipping_address_street_two"
    t.string "shipping_address_city"
    t.string "shipping_address_state"
    t.string "shipping_address_zip"
    t.boolean "is_virtual"
    t.index ["creator_id"], name: "index_emburse_card_requests_on_creator_id"
    t.index ["emburse_card_id"], name: "index_emburse_card_requests_on_emburse_card_id"
    t.index ["event_id"], name: "index_emburse_card_requests_on_event_id"
    t.index ["fulfilled_by_id"], name: "index_emburse_card_requests_on_fulfilled_by_id"
  end

  create_table "emburse_cards", force: :cascade do |t|
    t.bigint "user_id"
    t.bigint "event_id"
    t.bigint "daily_limit"
    t.datetime "created_at", precision: nil, null: false
    t.datetime "updated_at", precision: nil, null: false
    t.string "last_four"
    t.string "full_name"
    t.text "address"
    t.integer "expiration_month"
    t.integer "expiration_year"
    t.text "emburse_id"
    t.text "slug"
    t.datetime "deactivated_at", precision: nil
    t.boolean "is_virtual"
    t.string "emburse_state"
    t.index ["event_id"], name: "index_emburse_cards_on_event_id"
    t.index ["slug"], name: "index_emburse_cards_on_slug", unique: true
    t.index ["user_id"], name: "index_emburse_cards_on_user_id"
  end

  create_table "emburse_transactions", force: :cascade do |t|
    t.string "emburse_id"
    t.integer "amount"
    t.integer "state"
    t.string "emburse_department_id"
    t.bigint "event_id"
    t.datetime "created_at", precision: nil, null: false
    t.datetime "updated_at", precision: nil, null: false
    t.datetime "notified_admin_at", precision: nil
    t.string "emburse_card_uuid"
    t.bigint "emburse_card_id"
    t.bigint "merchant_mid"
    t.integer "merchant_mcc"
    t.text "merchant_name"
    t.text "merchant_address"
    t.text "merchant_city"
    t.text "merchant_state"
    t.text "merchant_zip"
    t.text "category_emburse_id"
    t.text "category_url"
    t.text "category_code"
    t.text "category_name"
    t.text "category_parent"
    t.text "label"
    t.text "location"
    t.text "note"
    t.text "receipt_url"
    t.text "receipt_filename"
    t.datetime "transaction_time", precision: nil
    t.datetime "deleted_at", precision: nil
    t.datetime "marked_no_or_lost_receipt_at", precision: nil
    t.index ["deleted_at"], name: "index_emburse_transactions_on_deleted_at"
    t.index ["emburse_card_id"], name: "index_emburse_transactions_on_emburse_card_id"
    t.index ["event_id"], name: "index_emburse_transactions_on_event_id"
  end

  create_table "emburse_transfers", force: :cascade do |t|
    t.bigint "emburse_card_id"
    t.bigint "creator_id"
    t.bigint "fulfilled_by_id"
    t.bigint "load_amount"
    t.datetime "created_at", precision: nil, null: false
    t.datetime "updated_at", precision: nil, null: false
    t.datetime "accepted_at", precision: nil
    t.datetime "rejected_at", precision: nil
    t.datetime "canceled_at", precision: nil
    t.string "emburse_transaction_id"
    t.bigint "event_id"
    t.index ["creator_id"], name: "index_emburse_transfers_on_creator_id"
    t.index ["emburse_card_id"], name: "index_emburse_transfers_on_emburse_card_id"
    t.index ["event_id"], name: "index_emburse_transfers_on_event_id"
    t.index ["fulfilled_by_id"], name: "index_emburse_transfers_on_fulfilled_by_id"
  end

  create_table "event_tags", force: :cascade do |t|
    t.string "name", null: false
    t.string "description"
    t.datetime "created_at", null: false
    t.datetime "updated_at", null: false
    t.string "purpose"
  end

  create_table "event_tags_events", id: false, force: :cascade do |t|
    t.bigint "event_tag_id", null: false
    t.bigint "event_id", null: false
    t.index ["event_id"], name: "index_event_tags_events_on_event_id"
    t.index ["event_tag_id", "event_id"], name: "index_event_tags_events_on_event_tag_id_and_event_id", unique: true
    t.index ["event_tag_id"], name: "index_event_tags_events_on_event_tag_id"
  end

  create_table "events", force: :cascade do |t|
    t.text "name"
    t.datetime "start", precision: nil
    t.datetime "end", precision: nil
    t.text "address"
    t.decimal "sponsorship_fee"
    t.datetime "created_at", precision: nil, null: false
    t.datetime "updated_at", precision: nil, null: false
    t.string "emburse_department_id"
    t.text "slug"
    t.bigint "point_of_contact_id"
    t.integer "expected_budget"
    t.boolean "has_fiscal_sponsorship_document"
    t.text "club_airtable_id"
    t.datetime "hidden_at", precision: nil
    t.boolean "donation_page_enabled", default: true
    t.text "donation_page_message"
    t.boolean "is_public", default: true
    t.text "public_message"
    t.boolean "omit_stats", default: false
    t.datetime "transaction_engine_v2_at", precision: nil, default: -> { "CURRENT_TIMESTAMP" }
    t.datetime "last_fee_processed_at", precision: nil
    t.datetime "pending_transaction_engine_at", precision: nil, default: "2021-02-13 22:49:40"
    t.string "aasm_state"
    t.string "organization_identifier", null: false
    t.string "redirect_url"
    t.bigint "partner_id"
    t.string "owner_name"
    t.string "owner_email"
    t.string "owner_phone"
    t.string "owner_address"
    t.date "owner_birthdate"
    t.string "webhook_url"
    t.integer "country"
    t.boolean "holiday_features", default: true, null: false
    t.string "custom_css_url"
    t.integer "category"
    t.boolean "can_front_balance", default: true, null: false
    t.boolean "demo_mode", default: false, null: false
    t.datetime "demo_mode_request_meeting_at", precision: nil
    t.boolean "is_indexable", default: true
    t.datetime "deleted_at", precision: nil
    t.datetime "activated_at"
    t.string "increase_account_id", null: false
    t.string "website"
    t.text "description"
    t.text "donation_thank_you_message"
    t.text "donation_reply_to_email"
    t.integer "stripe_card_shipping_type", default: 0, null: false
    t.index ["club_airtable_id"], name: "index_events_on_club_airtable_id", unique: true
    t.index ["partner_id", "organization_identifier"], name: "index_events_on_partner_id_and_organization_identifier", unique: true
    t.index ["partner_id"], name: "index_events_on_partner_id"
    t.index ["point_of_contact_id"], name: "index_events_on_point_of_contact_id"
  end

  create_table "fee_reimbursements", force: :cascade do |t|
    t.bigint "amount"
    t.string "transaction_memo"
    t.datetime "created_at", precision: nil, null: false
    t.datetime "updated_at", precision: nil, null: false
    t.datetime "processed_at", precision: nil
    t.index ["transaction_memo"], name: "index_fee_reimbursements_on_transaction_memo", unique: true
  end

  create_table "fee_relationships", force: :cascade do |t|
    t.bigint "event_id"
    t.boolean "fee_applies"
    t.bigint "fee_amount"
    t.boolean "is_fee_payment"
    t.datetime "created_at", precision: nil, null: false
    t.datetime "updated_at", precision: nil, null: false
    t.index ["event_id"], name: "index_fee_relationships_on_event_id"
  end

  create_table "fee_revenues", force: :cascade do |t|
    t.integer "amount_cents"
    t.date "start"
    t.date "end"
    t.datetime "created_at", null: false
    t.datetime "updated_at", null: false
    t.string "aasm_state"
  end

  create_table "fees", force: :cascade do |t|
    t.bigint "canonical_event_mapping_id", null: false
    t.decimal "amount_cents_as_decimal"
    t.decimal "event_sponsorship_fee"
    t.text "reason"
    t.datetime "created_at", null: false
    t.datetime "updated_at", null: false
    t.index ["canonical_event_mapping_id"], name: "index_fees_on_canonical_event_mapping_id"
  end

  create_table "flipper_features", force: :cascade do |t|
    t.string "key", null: false
    t.datetime "created_at", null: false
    t.datetime "updated_at", null: false
    t.index ["key"], name: "index_flipper_features_on_key", unique: true
  end

  create_table "flipper_gates", force: :cascade do |t|
    t.string "feature_key", null: false
    t.string "key", null: false
    t.string "value"
    t.datetime "created_at", null: false
    t.datetime "updated_at", null: false
    t.index ["feature_key", "key", "value"], name: "index_flipper_gates_on_feature_key_and_key_and_value", unique: true
  end

  create_table "friendly_id_slugs", id: :serial, force: :cascade do |t|
    t.string "slug", null: false
    t.integer "sluggable_id", null: false
    t.string "sluggable_type", limit: 50
    t.string "scope"
    t.datetime "created_at", precision: nil
    t.index ["slug", "sluggable_type", "scope"], name: "index_friendly_id_slugs_on_slug_and_sluggable_type_and_scope", unique: true
    t.index ["slug", "sluggable_type"], name: "index_friendly_id_slugs_on_slug_and_sluggable_type"
    t.index ["sluggable_id"], name: "index_friendly_id_slugs_on_sluggable_id"
    t.index ["sluggable_type"], name: "index_friendly_id_slugs_on_sluggable_type"
  end

  create_table "g_suite_accounts", force: :cascade do |t|
    t.text "address"
    t.datetime "accepted_at", precision: nil
    t.datetime "rejected_at", precision: nil
    t.bigint "g_suite_id"
    t.datetime "created_at", precision: nil, null: false
    t.datetime "updated_at", precision: nil, null: false
    t.datetime "verified_at", precision: nil
    t.bigint "creator_id"
    t.text "backup_email"
    t.string "first_name"
    t.string "last_name"
    t.datetime "suspended_at", precision: nil
    t.text "initial_password_ciphertext"
    t.index ["creator_id"], name: "index_g_suite_accounts_on_creator_id"
    t.index ["g_suite_id"], name: "index_g_suite_accounts_on_g_suite_id"
  end

  create_table "g_suites", force: :cascade do |t|
    t.citext "domain"
    t.bigint "event_id"
    t.text "verification_key"
    t.datetime "deleted_at", precision: nil
    t.datetime "created_at", precision: nil, null: false
    t.datetime "updated_at", precision: nil, null: false
    t.text "dkim_key"
    t.string "aasm_state", default: "creating"
    t.bigint "created_by_id"
    t.text "remote_org_unit_id"
    t.text "remote_org_unit_path"
    t.index ["created_by_id"], name: "index_g_suites_on_created_by_id"
    t.index ["event_id"], name: "index_g_suites_on_event_id"
  end

  create_table "grants", force: :cascade do |t|
    t.integer "amount_cents"
    t.bigint "event_id", null: false
    t.string "aasm_state"
    t.text "reason"
    t.bigint "processed_by_id"
    t.bigint "submitted_by_id", null: false
    t.datetime "created_at", null: false
    t.datetime "updated_at", null: false
    t.bigint "recipient_id", null: false
    t.string "recipient_name"
    t.integer "receipt_method"
    t.bigint "disbursement_id"
    t.bigint "ach_transfer_id"
    t.bigint "increase_check_id"
    t.string "recipient_organization"
    t.datetime "ends_at"
    t.integer "recipient_org_type"
    t.index ["ach_transfer_id"], name: "index_grants_on_ach_transfer_id"
    t.index ["disbursement_id"], name: "index_grants_on_disbursement_id"
    t.index ["event_id"], name: "index_grants_on_event_id"
    t.index ["increase_check_id"], name: "index_grants_on_increase_check_id"
    t.index ["processed_by_id"], name: "index_grants_on_processed_by_id"
    t.index ["recipient_id"], name: "index_grants_on_recipient_id"
    t.index ["submitted_by_id"], name: "index_grants_on_submitted_by_id"
  end

  create_table "hashed_transactions", force: :cascade do |t|
    t.text "primary_hash"
    t.text "secondary_hash"
    t.bigint "raw_plaid_transaction_id"
    t.datetime "created_at", null: false
    t.datetime "updated_at", null: false
    t.bigint "raw_emburse_transaction_id"
    t.text "primary_hash_input"
    t.bigint "duplicate_of_hashed_transaction_id"
    t.bigint "raw_csv_transaction_id"
    t.bigint "raw_stripe_transaction_id"
    t.text "unique_bank_identifier"
    t.date "date"
    t.bigint "raw_increase_transaction_id"
    t.index ["duplicate_of_hashed_transaction_id"], name: "index_hashed_transactions_on_duplicate_of_hashed_transaction_id"
    t.index ["raw_csv_transaction_id"], name: "index_hashed_transactions_on_raw_csv_transaction_id"
    t.index ["raw_increase_transaction_id"], name: "index_hashed_transactions_on_raw_increase_transaction_id"
    t.index ["raw_plaid_transaction_id"], name: "index_hashed_transactions_on_raw_plaid_transaction_id"
    t.index ["raw_stripe_transaction_id"], name: "index_hashed_transactions_on_raw_stripe_transaction_id"
  end

  create_table "hcb_code_personal_transactions", force: :cascade do |t|
    t.bigint "hcb_code_id"
    t.bigint "invoice_id"
    t.bigint "reporter_id"
    t.datetime "created_at", null: false
    t.datetime "updated_at", null: false
    t.index ["hcb_code_id"], name: "index_hcb_code_personal_transactions_on_hcb_code_id", unique: true
    t.index ["invoice_id"], name: "index_hcb_code_personal_transactions_on_invoice_id"
    t.index ["reporter_id"], name: "index_hcb_code_personal_transactions_on_reporter_id"
  end

  create_table "hcb_code_pins", force: :cascade do |t|
    t.bigint "hcb_code_id"
    t.bigint "event_id"
    t.datetime "created_at", null: false
    t.datetime "updated_at", null: false
    t.index ["event_id"], name: "index_hcb_code_pins_on_event_id"
    t.index ["hcb_code_id"], name: "index_hcb_code_pins_on_hcb_code_id"
  end

  create_table "hcb_codes", force: :cascade do |t|
    t.text "hcb_code", null: false
    t.datetime "created_at", null: false
    t.datetime "updated_at", null: false
    t.datetime "marked_no_or_lost_receipt_at", precision: nil
    t.text "short_code"
    t.index ["hcb_code"], name: "index_hcb_codes_on_hcb_code", unique: true
    t.check_constraint "short_code = upper(short_code)", name: "constraint_hcb_codes_on_short_code_to_uppercase"
  end

  create_table "hcb_codes_tags", id: false, force: :cascade do |t|
    t.bigint "hcb_code_id", null: false
    t.bigint "tag_id", null: false
    t.datetime "created_at"
    t.datetime "updated_at"
    t.index ["hcb_code_id", "tag_id"], name: "index_hcb_codes_tags_on_hcb_code_id_and_tag_id", unique: true
  end

  create_table "increase_account_numbers", force: :cascade do |t|
    t.text "account_number_ciphertext"
    t.text "routing_number_ciphertext"
    t.bigint "event_id", null: false
    t.string "increase_account_number_id"
    t.string "increase_limit_id"
    t.datetime "created_at", null: false
    t.datetime "updated_at", null: false
    t.index ["event_id"], name: "index_increase_account_numbers_on_event_id"
  end

  create_table "increase_checks", force: :cascade do |t|
    t.string "memo"
    t.string "payment_for"
    t.integer "amount"
    t.string "address_city"
    t.string "address_line1"
    t.string "address_line2"
    t.string "address_state"
    t.string "address_zip"
    t.string "recipient_name"
    t.string "increase_id"
    t.string "aasm_state"
    t.string "increase_state"
    t.bigint "event_id", null: false
    t.bigint "user_id"
    t.datetime "created_at", null: false
    t.datetime "updated_at", null: false
    t.datetime "approved_at"
    t.string "increase_status"
    t.string "check_number"
    t.jsonb "increase_object"
    t.string "recipient_email"
    t.boolean "send_email_notification", default: false
    t.string "column_id"
    t.string "column_status"
    t.jsonb "column_object"
    t.string "column_delivery_status"
    t.index "(((increase_object -> 'deposit'::text) ->> 'transaction_id'::text))", name: "index_increase_checks_on_transaction_id"
    t.index ["column_id"], name: "index_increase_checks_on_column_id", unique: true
    t.index ["event_id"], name: "index_increase_checks_on_event_id"
    t.index ["user_id"], name: "index_increase_checks_on_user_id"
  end

  create_table "invoice_payouts", force: :cascade do |t|
    t.text "stripe_payout_id"
    t.bigint "amount"
    t.datetime "arrival_date", precision: nil
    t.boolean "automatic"
    t.text "stripe_balance_transaction_id"
    t.datetime "stripe_created_at", precision: nil
    t.text "currency"
    t.text "description"
    t.text "stripe_destination_id"
    t.text "failure_stripe_balance_transaction_id"
    t.text "failure_code"
    t.text "failure_message"
    t.text "method"
    t.text "source_type"
    t.text "statement_descriptor"
    t.text "status"
    t.text "type"
    t.datetime "created_at", precision: nil, null: false
    t.datetime "updated_at", precision: nil, null: false
    t.index ["failure_stripe_balance_transaction_id"], name: "index_invoice_payouts_on_failure_stripe_balance_transaction_id", unique: true
    t.index ["stripe_balance_transaction_id"], name: "index_invoice_payouts_on_stripe_balance_transaction_id", unique: true
    t.index ["stripe_payout_id"], name: "index_invoice_payouts_on_stripe_payout_id", unique: true
  end

  create_table "invoices", force: :cascade do |t|
    t.bigint "sponsor_id"
    t.text "stripe_invoice_id"
    t.bigint "amount_due"
    t.bigint "amount_paid"
    t.bigint "amount_remaining"
    t.bigint "attempt_count"
    t.boolean "attempted"
    t.text "stripe_charge_id"
    t.text "memo"
    t.datetime "due_date", precision: nil
    t.bigint "ending_balance"
    t.bigint "starting_balance"
    t.text "statement_descriptor"
    t.bigint "subtotal"
    t.bigint "tax"
    t.decimal "tax_percent"
    t.bigint "total"
    t.text "item_description"
    t.bigint "item_amount"
    t.text "item_stripe_id"
    t.datetime "created_at", precision: nil, null: false
    t.datetime "updated_at", precision: nil, null: false
    t.boolean "auto_advance"
    t.text "hosted_invoice_url"
    t.text "invoice_pdf"
    t.bigint "creator_id"
    t.datetime "manually_marked_as_paid_at", precision: nil
    t.bigint "manually_marked_as_paid_user_id"
    t.text "manually_marked_as_paid_reason"
    t.bigint "payout_id"
    t.datetime "payout_creation_queued_at", precision: nil
    t.datetime "payout_creation_queued_for", precision: nil
    t.text "payout_creation_queued_job_id"
    t.datetime "payout_creation_balance_available_at", precision: nil
    t.text "slug"
    t.text "number"
    t.datetime "finalized_at", precision: nil
    t.text "status"
    t.integer "payout_creation_balance_net"
    t.integer "payout_creation_balance_stripe_fee"
    t.boolean "reimbursable", default: true
    t.bigint "fee_reimbursement_id"
    t.boolean "livemode"
    t.text "payment_method_type"
    t.text "payment_method_card_brand"
    t.text "payment_method_card_checks_address_line1_check"
    t.text "payment_method_card_checks_address_postal_code_check"
    t.text "payment_method_card_checks_cvc_check"
    t.text "payment_method_card_country"
    t.text "payment_method_card_exp_month"
    t.text "payment_method_card_exp_year"
    t.text "payment_method_card_funding"
    t.text "payment_method_card_last4"
    t.text "payment_method_ach_credit_transfer_bank_name"
    t.text "payment_method_ach_credit_transfer_routing_number"
    t.text "payment_method_ach_credit_transfer_swift_code"
    t.datetime "archived_at", precision: nil
    t.bigint "archived_by_id"
    t.text "hcb_code"
    t.string "aasm_state"
    t.text "payment_method_ach_credit_transfer_account_number_ciphertext"
    t.index ["archived_by_id"], name: "index_invoices_on_archived_by_id"
    t.index ["creator_id"], name: "index_invoices_on_creator_id"
    t.index ["fee_reimbursement_id"], name: "index_invoices_on_fee_reimbursement_id"
    t.index ["item_stripe_id"], name: "index_invoices_on_item_stripe_id", unique: true
    t.index ["manually_marked_as_paid_user_id"], name: "index_invoices_on_manually_marked_as_paid_user_id"
    t.index ["payout_creation_queued_job_id"], name: "index_invoices_on_payout_creation_queued_job_id", unique: true
    t.index ["payout_id"], name: "index_invoices_on_payout_id"
    t.index ["slug"], name: "index_invoices_on_slug", unique: true
    t.index ["sponsor_id"], name: "index_invoices_on_sponsor_id"
    t.index ["status"], name: "index_invoices_on_status"
    t.index ["stripe_invoice_id"], name: "index_invoices_on_stripe_invoice_id", unique: true
  end

  create_table "lab_tech_experiments", force: :cascade do |t|
    t.string "name"
    t.integer "percent_enabled", default: 0, null: false
    t.integer "equivalent_count", default: 0, null: false
    t.integer "timed_out_count", default: 0, null: false
    t.integer "other_error_count", default: 0, null: false
    t.index ["name"], name: "index_lab_tech_experiments_by_name", unique: true
  end

  create_table "lab_tech_observations", force: :cascade do |t|
    t.integer "result_id", null: false
    t.string "name", limit: 100
    t.float "duration"
    t.text "value"
    t.text "sql"
    t.string "exception_class"
    t.text "exception_message"
    t.text "exception_backtrace"
    t.datetime "created_at", precision: nil
    t.text "diff"
    t.index ["result_id"], name: "index_lab_tech_observations_by_result_id"
  end

  create_table "lab_tech_results", force: :cascade do |t|
    t.integer "experiment_id", null: false
    t.text "context"
    t.boolean "equivalent", default: false, null: false
    t.boolean "raised_error", default: false, null: false
    t.float "time_delta"
    t.float "speedup_factor"
    t.datetime "created_at", precision: nil
    t.boolean "timed_out", default: false, null: false
    t.float "control_duration"
    t.float "candidate_duration"
    t.index ["experiment_id", "equivalent"], name: "index_lab_tech_results_by_exp_id_and_equivalent"
    t.index ["experiment_id", "raised_error"], name: "index_lab_tech_results_by_exp_id_and_raised"
  end

  create_table "lob_addresses", force: :cascade do |t|
    t.bigint "event_id"
    t.text "description"
    t.string "name"
    t.string "address1"
    t.string "address2"
    t.string "city"
    t.string "state"
    t.string "zip"
    t.string "country"
    t.string "lob_id"
    t.datetime "created_at", precision: nil, null: false
    t.datetime "updated_at", precision: nil, null: false
    t.index ["event_id"], name: "index_lob_addresses_on_event_id"
  end

  create_table "login_codes", force: :cascade do |t|
    t.bigint "user_id"
    t.text "code"
    t.inet "ip_address"
    t.text "user_agent"
    t.datetime "used_at"
    t.datetime "created_at", null: false
    t.datetime "updated_at", null: false
    t.string "browser_token"
    t.index ["code"], name: "index_login_codes_on_code"
    t.index ["user_id"], name: "index_login_codes_on_user_id"
  end

  create_table "login_tokens", force: :cascade do |t|
    t.bigint "user_id", null: false
    t.text "token", null: false
    t.datetime "expiration_at", precision: nil, null: false
    t.datetime "created_at", null: false
    t.datetime "updated_at", null: false
    t.string "ip"
    t.string "aasm_state"
    t.bigint "user_session_id"
    t.bigint "partner_id"
    t.decimal "latitude"
    t.decimal "longitude"
    t.index ["partner_id"], name: "index_login_tokens_on_partner_id"
    t.index ["token"], name: "index_login_tokens_on_token", unique: true
    t.index ["user_id"], name: "index_login_tokens_on_user_id"
    t.index ["user_session_id"], name: "index_login_tokens_on_user_session_id"
  end

  create_table "metrics", force: :cascade do |t|
    t.string "type", null: false
    t.jsonb "metric"
    t.datetime "created_at", null: false
    t.datetime "updated_at", null: false
    t.string "subject_type"
    t.bigint "subject_id"
    t.index ["subject_type", "subject_id"], name: "index_metrics_on_subject"
  end

  create_table "mailbox_addresses", force: :cascade do |t|
    t.string "address", null: false
    t.string "aasm_state"
    t.bigint "user_id", null: false
    t.datetime "discarded_at"
    t.datetime "created_at", null: false
    t.datetime "updated_at", null: false
    t.index ["address"], name: "index_mailbox_addresses_on_address", unique: true
    t.index ["user_id"], name: "index_mailbox_addresses_on_user_id"
  end

  create_table "oauth_access_grants", force: :cascade do |t|
    t.bigint "resource_owner_id", null: false
    t.bigint "application_id", null: false
    t.string "token", null: false
    t.integer "expires_in", null: false
    t.text "redirect_uri", null: false
    t.string "scopes", default: "", null: false
    t.datetime "created_at", null: false
    t.datetime "revoked_at"
    t.string "code_challenge"
    t.string "code_challenge_method"
    t.index ["application_id"], name: "index_oauth_access_grants_on_application_id"
    t.index ["resource_owner_id"], name: "index_oauth_access_grants_on_resource_owner_id"
    t.index ["token"], name: "index_oauth_access_grants_on_token", unique: true
  end

  create_table "oauth_applications", force: :cascade do |t|
    t.string "name", null: false
    t.string "uid", null: false
    t.string "secret", null: false
    t.text "redirect_uri", null: false
    t.string "scopes", default: "", null: false
    t.boolean "confidential", default: true, null: false
    t.datetime "created_at", null: false
    t.datetime "updated_at", null: false
    t.index ["uid"], name: "index_oauth_applications_on_uid", unique: true
  end

  create_table "organizer_position_deletion_requests", force: :cascade do |t|
    t.bigint "organizer_position_id"
    t.bigint "submitted_by_id"
    t.bigint "closed_by_id"
    t.datetime "closed_at", precision: nil
    t.text "reason"
    t.boolean "subject_has_outstanding_expenses_expensify", default: false, null: false
    t.boolean "subject_has_outstanding_transactions_emburse", default: false, null: false
    t.boolean "subject_emails_should_be_forwarded", default: false, null: false
    t.datetime "created_at", precision: nil, null: false
    t.datetime "updated_at", precision: nil, null: false
    t.boolean "subject_has_outstanding_transactions_stripe", default: false, null: false
    t.boolean "subject_has_active_cards", default: false, null: false
    t.index ["closed_by_id"], name: "index_organizer_position_deletion_requests_on_closed_by_id"
    t.index ["organizer_position_id"], name: "index_organizer_deletion_requests_on_organizer_position_id"
    t.index ["submitted_by_id"], name: "index_organizer_position_deletion_requests_on_submitted_by_id"
  end

  create_table "organizer_position_invites", force: :cascade do |t|
    t.bigint "event_id", null: false
    t.bigint "user_id", null: false
    t.bigint "sender_id"
    t.datetime "created_at", precision: nil, null: false
    t.datetime "updated_at", precision: nil, null: false
    t.datetime "accepted_at", precision: nil
    t.datetime "rejected_at", precision: nil
    t.bigint "organizer_position_id"
    t.datetime "cancelled_at", precision: nil
    t.string "slug"
    t.boolean "initial", default: false
    t.boolean "is_signee"
    t.index ["event_id"], name: "index_organizer_position_invites_on_event_id"
    t.index ["organizer_position_id"], name: "index_organizer_position_invites_on_organizer_position_id"
    t.index ["sender_id"], name: "index_organizer_position_invites_on_sender_id"
    t.index ["slug"], name: "index_organizer_position_invites_on_slug", unique: true
    t.index ["user_id"], name: "index_organizer_position_invites_on_user_id"
  end

  create_table "organizer_positions", force: :cascade do |t|
    t.bigint "user_id"
    t.bigint "event_id"
    t.datetime "created_at", precision: nil, null: false
    t.datetime "updated_at", precision: nil, null: false
    t.datetime "deleted_at", precision: nil
    t.integer "sort_index"
    t.boolean "first_time", default: true
    t.boolean "is_signee"
    t.index ["event_id"], name: "index_organizer_positions_on_event_id"
    t.index ["user_id"], name: "index_organizer_positions_on_user_id"
  end

  create_table "outgoing_twilio_messages", force: :cascade do |t|
    t.bigint "twilio_message_id"
    t.bigint "hcb_code_id"
    t.datetime "created_at", null: false
    t.datetime "updated_at", null: false
    t.index ["hcb_code_id"], name: "index_outgoing_twilio_messages_on_hcb_code_id"
    t.index ["twilio_message_id"], name: "index_outgoing_twilio_messages_on_twilio_message_id"
  end

  create_table "partner_donations", force: :cascade do |t|
    t.bigint "event_id", null: false
    t.string "hcb_code"
    t.datetime "created_at", null: false
    t.datetime "updated_at", null: false
    t.string "aasm_state"
    t.integer "payout_amount_cents"
    t.string "stripe_charge_id"
    t.datetime "stripe_charge_created_at", precision: nil
    t.index ["event_id"], name: "index_partner_donations_on_event_id"
  end

  create_table "partnered_signups", force: :cascade do |t|
    t.string "owner_phone"
    t.string "owner_email"
    t.string "owner_name"
    t.string "owner_address"
    t.string "redirect_url", null: false
    t.date "owner_birthdate"
    t.integer "country"
    t.string "organization_name", null: false
    t.datetime "accepted_at", precision: nil
    t.datetime "rejected_at", precision: nil
    t.bigint "user_id"
    t.bigint "event_id"
    t.bigint "partner_id", null: false
    t.datetime "created_at", null: false
    t.datetime "updated_at", null: false
    t.datetime "submitted_at", precision: nil
    t.string "docusign_envelope_id"
    t.boolean "signed_contract"
    t.string "owner_address_line1"
    t.string "owner_address_line2"
    t.string "owner_address_city"
    t.string "owner_address_state"
    t.text "owner_address_postal_code"
    t.integer "owner_address_country"
    t.string "aasm_state"
    t.datetime "applicant_signed_at", precision: nil
    t.datetime "completed_at", precision: nil
    t.boolean "legal_acknowledgement"
    t.index ["event_id"], name: "index_partnered_signups_on_event_id"
    t.index ["partner_id"], name: "index_partnered_signups_on_partner_id"
    t.index ["user_id"], name: "index_partnered_signups_on_user_id"
  end

  create_table "partners", force: :cascade do |t|
    t.string "slug", null: false
    t.datetime "created_at", null: false
    t.datetime "updated_at", null: false
    t.boolean "external", default: true, null: false
    t.text "name"
    t.text "logo"
    t.string "public_stripe_api_key"
    t.text "stripe_api_key_ciphertext"
    t.string "webhook_url"
    t.string "docusign_template_id"
    t.bigint "representative_id"
    t.text "api_key_ciphertext"
    t.string "api_key_bidx"
    t.index ["api_key_bidx"], name: "index_partners_on_api_key_bidx", unique: true
    t.index ["representative_id"], name: "index_partners_on_representative_id"
  end

  create_table "payment_recipients", force: :cascade do |t|
    t.bigint "event_id", null: false
    t.string "name"
    t.text "account_number_ciphertext"
    t.string "routing_number_ciphertext"
    t.string "bank_name_ciphertext"
    t.datetime "created_at", null: false
    t.datetime "updated_at", null: false
    t.index ["event_id"], name: "index_payment_recipients_on_event_id"
  end

  create_table "raw_column_transactions", force: :cascade do |t|
    t.string "column_report_id"
    t.integer "transaction_index"
    t.jsonb "column_transaction"
    t.text "description"
    t.date "date_posted"
    t.integer "amount_cents"
    t.datetime "created_at", null: false
    t.datetime "updated_at", null: false
  end

  create_table "raw_csv_transactions", force: :cascade do |t|
    t.integer "amount_cents"
    t.date "date_posted"
    t.text "memo"
    t.jsonb "raw_data"
    t.datetime "created_at", null: false
    t.datetime "updated_at", null: false
    t.string "unique_bank_identifier", null: false
    t.text "csv_transaction_id"
    t.index ["csv_transaction_id"], name: "index_raw_csv_transactions_on_csv_transaction_id", unique: true
  end

  create_table "raw_emburse_transactions", force: :cascade do |t|
    t.text "emburse_transaction_id"
    t.jsonb "emburse_transaction"
    t.integer "amount_cents"
    t.date "date_posted"
    t.string "state"
    t.datetime "created_at", null: false
    t.datetime "updated_at", null: false
    t.string "unique_bank_identifier", null: false
  end

  create_table "raw_increase_transactions", force: :cascade do |t|
    t.integer "amount_cents"
    t.date "date_posted"
    t.text "increase_transaction_id"
    t.text "increase_account_id"
    t.text "increase_route_id"
    t.text "increase_route_type"
    t.text "description"
    t.datetime "created_at", null: false
    t.datetime "updated_at", null: false
    t.jsonb "increase_transaction"
    t.index ["increase_transaction_id"], name: "index_raw_increase_transactions_on_increase_transaction_id", unique: true
  end

  create_table "raw_pending_bank_fee_transactions", force: :cascade do |t|
    t.string "bank_fee_transaction_id"
    t.integer "amount_cents"
    t.date "date_posted"
    t.string "state"
    t.datetime "created_at", null: false
    t.datetime "updated_at", null: false
  end

  create_table "raw_pending_donation_transactions", force: :cascade do |t|
    t.integer "amount_cents"
    t.date "date_posted"
    t.string "state"
    t.string "donation_transaction_id"
    t.datetime "created_at", null: false
    t.datetime "updated_at", null: false
  end

  create_table "raw_pending_incoming_disbursement_transactions", force: :cascade do |t|
    t.integer "amount_cents"
    t.date "date_posted"
    t.string "state"
    t.bigint "disbursement_id"
    t.datetime "created_at", null: false
    t.datetime "updated_at", null: false
    t.index ["disbursement_id"], name: "index_rpidts_on_disbursement_id"
  end

  create_table "raw_pending_invoice_transactions", force: :cascade do |t|
    t.string "invoice_transaction_id"
    t.integer "amount_cents"
    t.date "date_posted"
    t.string "state"
    t.datetime "created_at", null: false
    t.datetime "updated_at", null: false
  end

  create_table "raw_pending_outgoing_ach_transactions", force: :cascade do |t|
    t.text "ach_transaction_id"
    t.integer "amount_cents"
    t.date "date_posted"
    t.string "state"
    t.datetime "created_at", null: false
    t.datetime "updated_at", null: false
  end

  create_table "raw_pending_outgoing_check_transactions", force: :cascade do |t|
    t.integer "amount_cents"
    t.date "date_posted"
    t.string "state"
    t.datetime "created_at", null: false
    t.datetime "updated_at", null: false
    t.string "check_transaction_id"
  end

  create_table "raw_pending_outgoing_disbursement_transactions", force: :cascade do |t|
    t.integer "amount_cents"
    t.date "date_posted"
    t.string "state"
    t.bigint "disbursement_id"
    t.datetime "created_at", null: false
    t.datetime "updated_at", null: false
    t.index ["disbursement_id"], name: "index_rpodts_on_disbursement_id"
  end

  create_table "raw_pending_partner_donation_transactions", force: :cascade do |t|
    t.text "partner_donation_transaction_id"
    t.integer "amount_cents"
    t.date "date_posted"
    t.string "state"
    t.datetime "created_at", null: false
    t.datetime "updated_at", null: false
  end

  create_table "raw_pending_stripe_transactions", force: :cascade do |t|
    t.text "stripe_transaction_id"
    t.jsonb "stripe_transaction"
    t.integer "amount_cents"
    t.date "date_posted"
    t.datetime "created_at", null: false
    t.datetime "updated_at", null: false
    t.index "((((stripe_transaction -> 'card'::text) -> 'cardholder'::text) ->> 'id'::text))", name: "index_raw_pending_stripe_transactions_on_cardholder_id"
    t.index "(((stripe_transaction -> 'card'::text) ->> 'id'::text))", name: "index_raw_pending_stripe_transactions_on_card_id_text", using: :hash
    t.index "((stripe_transaction ->> 'status'::text))", name: "index_raw_pending_stripe_transactions_on_status_text", using: :hash
    t.index ["stripe_transaction_id"], name: "index_raw_pending_stripe_transactions_on_stripe_transaction_id", unique: true
  end

  create_table "raw_plaid_transactions", force: :cascade do |t|
    t.text "plaid_account_id"
    t.text "plaid_item_id"
    t.text "plaid_transaction_id"
    t.jsonb "plaid_transaction"
    t.integer "amount_cents"
    t.date "date_posted"
    t.datetime "created_at", null: false
    t.datetime "updated_at", null: false
    t.boolean "pending", default: false
    t.string "unique_bank_identifier", null: false
  end

  create_table "raw_stripe_transactions", force: :cascade do |t|
    t.text "stripe_transaction_id"
    t.jsonb "stripe_transaction"
    t.integer "amount_cents"
    t.date "date_posted"
    t.datetime "created_at", null: false
    t.datetime "updated_at", null: false
    t.text "stripe_authorization_id"
    t.string "unique_bank_identifier", null: false
    t.index "(((stripe_transaction -> 'card'::text) ->> 'id'::text))", name: "index_raw_stripe_transactions_on_card_id_text", using: :hash
  end

  create_table "receipts", force: :cascade do |t|
    t.bigint "user_id"
    t.datetime "created_at", null: false
    t.datetime "updated_at", null: false
    t.string "receiptable_type"
    t.bigint "receiptable_id"
    t.integer "upload_method"
    t.text "textual_content_ciphertext"
    t.string "suggested_memo"
    t.index ["receiptable_type", "receiptable_id"], name: "index_receipts_on_receiptable_type_and_receiptable_id"
    t.index ["user_id"], name: "index_receipts_on_user_id"
  end

  create_table "recurring_donations", force: :cascade do |t|
    t.text "email"
    t.text "name"
    t.bigint "event_id", null: false
    t.integer "amount"
    t.datetime "created_at", null: false
    t.datetime "updated_at", null: false
    t.text "stripe_customer_id"
    t.text "stripe_subscription_id"
    t.text "stripe_payment_intent_id"
    t.text "stripe_client_secret"
    t.datetime "stripe_current_period_end"
    t.text "stripe_status"
    t.text "url_hash"
    t.text "last4_ciphertext"
    t.datetime "canceled_at"
    t.boolean "migrated_from_legacy_stripe_account", default: false
    t.text "message"
    t.index ["event_id"], name: "index_recurring_donations_on_event_id"
    t.index ["stripe_subscription_id"], name: "index_recurring_donations_on_stripe_subscription_id", unique: true
    t.index ["url_hash"], name: "index_recurring_donations_on_url_hash", unique: true
  end

  create_table "sponsors", force: :cascade do |t|
    t.bigint "event_id"
    t.text "name"
    t.text "contact_email"
    t.text "address_line1"
    t.text "address_line2"
    t.text "address_city"
    t.text "address_state"
    t.text "address_postal_code"
    t.text "stripe_customer_id"
    t.datetime "created_at", precision: nil, null: false
    t.datetime "updated_at", precision: nil, null: false
    t.text "slug"
    t.text "address_country", default: "US"
    t.index ["event_id"], name: "index_sponsors_on_event_id"
    t.index ["slug"], name: "index_sponsors_on_slug", unique: true
  end

  create_table "stripe_ach_payment_sources", force: :cascade do |t|
    t.text "stripe_source_id"
    t.text "stripe_customer_id"
    t.text "account_number_ciphertext"
    t.text "routing_number_ciphertext"
    t.bigint "event_id", null: false
    t.datetime "created_at", null: false
    t.datetime "updated_at", null: false
    t.index ["event_id"], name: "index_stripe_ach_payment_sources_on_event_id"
    t.index ["stripe_source_id"], name: "index_stripe_ach_payment_sources_on_stripe_source_id", unique: true
  end

  create_table "stripe_authorizations", force: :cascade do |t|
    t.text "stripe_id"
    t.integer "stripe_status"
    t.integer "authorization_method"
    t.boolean "approved", default: false, null: false
    t.bigint "stripe_card_id", null: false
    t.integer "amount"
    t.datetime "created_at", null: false
    t.datetime "updated_at", null: false
    t.string "name"
    t.string "display_name"
    t.datetime "marked_no_or_lost_receipt_at", precision: nil
    t.index ["stripe_card_id"], name: "index_stripe_authorizations_on_stripe_card_id"
  end

  create_table "stripe_cardholders", force: :cascade do |t|
    t.bigint "user_id", null: false
    t.text "stripe_id"
    t.text "stripe_billing_address_line1"
    t.text "stripe_billing_address_line2"
    t.text "stripe_billing_address_city"
    t.text "stripe_billing_address_country"
    t.text "stripe_billing_address_postal_code"
    t.text "stripe_billing_address_state"
    t.text "stripe_name"
    t.text "stripe_email"
    t.text "stripe_phone_number"
    t.integer "cardholder_type", default: 0, null: false
    t.datetime "created_at", null: false
    t.datetime "updated_at", null: false
    t.index ["stripe_id"], name: "index_stripe_cardholders_on_stripe_id"
    t.index ["user_id"], name: "index_stripe_cardholders_on_user_id"
  end

  create_table "stripe_cards", force: :cascade do |t|
    t.bigint "event_id", null: false
    t.bigint "stripe_cardholder_id", null: false
    t.text "stripe_id"
    t.text "stripe_brand"
    t.integer "stripe_exp_month"
    t.integer "stripe_exp_year"
    t.text "last4"
    t.integer "card_type", default: 0, null: false
    t.text "stripe_status"
    t.text "stripe_shipping_address_city"
    t.text "stripe_shipping_address_country"
    t.text "stripe_shipping_address_line1"
    t.text "stripe_shipping_address_postal_code"
    t.text "stripe_shipping_address_line2"
    t.text "stripe_shipping_address_state"
    t.text "stripe_shipping_name"
    t.datetime "created_at", null: false
    t.datetime "updated_at", null: false
    t.datetime "purchased_at", precision: nil
    t.integer "spending_limit_interval"
    t.integer "spending_limit_amount"
    t.boolean "activated", default: false
    t.bigint "replacement_for_id"
    t.string "name"
    t.boolean "is_platinum_april_fools_2023"
    t.bigint "subledger_id"
    t.boolean "lost_in_shipping", default: false
    t.index ["event_id"], name: "index_stripe_cards_on_event_id"
    t.index ["replacement_for_id"], name: "index_stripe_cards_on_replacement_for_id"
    t.index ["stripe_cardholder_id"], name: "index_stripe_cards_on_stripe_cardholder_id"
    t.index ["stripe_id"], name: "index_stripe_cards_on_stripe_id", unique: true
    t.index ["subledger_id"], name: "index_stripe_cards_on_subledger_id"
  end

  create_table "subledgers", force: :cascade do |t|
    t.bigint "event_id", null: false
    t.datetime "created_at", null: false
    t.datetime "updated_at", null: false
    t.index ["event_id"], name: "index_subledgers_on_event_id"
  end

  create_table "suggested_pairings", force: :cascade do |t|
    t.bigint "receipt_id", null: false
    t.bigint "hcb_code_id", null: false
    t.float "distance"
    t.datetime "ignored_at"
    t.datetime "accepted_at"
    t.string "aasm_state"
    t.datetime "created_at", null: false
    t.datetime "updated_at", null: false
    t.index ["hcb_code_id"], name: "index_suggested_pairings_on_hcb_code_id"
    t.index ["receipt_id", "hcb_code_id"], name: "index_suggested_pairings_on_receipt_id_and_hcb_code_id", unique: true
    t.index ["receipt_id"], name: "index_suggested_pairings_on_receipt_id"
  end

  create_table "tags", force: :cascade do |t|
    t.text "label"
    t.text "color"
    t.datetime "created_at", null: false
    t.datetime "updated_at", null: false
    t.bigint "event_id", null: false
    t.index ["event_id"], name: "index_tags_on_event_id"
  end

  create_table "tours", force: :cascade do |t|
    t.string "name"
    t.boolean "active", default: true
    t.string "tourable_type", null: false
    t.bigint "tourable_id", null: false
    t.datetime "created_at", null: false
    t.datetime "updated_at", null: false
    t.integer "step", default: 0
    t.index ["tourable_type", "tourable_id"], name: "index_tours_on_tourable"
  end

  create_table "transaction_csvs", force: :cascade do |t|
    t.string "aasm_state"
    t.datetime "created_at", null: false
    t.datetime "updated_at", null: false
  end

  create_table "transactions", force: :cascade do |t|
    t.text "plaid_id"
    t.text "transaction_type"
    t.text "plaid_category_id"
    t.text "name"
    t.bigint "amount"
    t.date "date"
    t.text "location_address"
    t.text "location_city"
    t.text "location_state"
    t.text "location_zip"
    t.decimal "location_lat"
    t.decimal "location_lng"
    t.text "payment_meta_reference_number"
    t.text "payment_meta_ppd_id"
    t.boolean "pending"
    t.text "pending_transaction_id"
    t.datetime "created_at", precision: nil, null: false
    t.datetime "updated_at", precision: nil, null: false
    t.bigint "bank_account_id"
    t.text "payment_meta_by_order_of"
    t.text "payment_meta_payee"
    t.text "payment_meta_payer"
    t.text "payment_meta_payment_method"
    t.text "payment_meta_payment_processor"
    t.text "payment_meta_reason"
    t.bigint "fee_relationship_id"
    t.datetime "deleted_at", precision: nil
    t.boolean "is_event_related"
    t.bigint "emburse_transfer_id"
    t.bigint "invoice_payout_id"
    t.text "slug"
    t.text "display_name"
    t.bigint "fee_reimbursement_id"
    t.bigint "check_id"
    t.bigint "ach_transfer_id"
    t.bigint "donation_payout_id"
    t.bigint "disbursement_id"
    t.index ["ach_transfer_id"], name: "index_transactions_on_ach_transfer_id"
    t.index ["bank_account_id"], name: "index_transactions_on_bank_account_id"
    t.index ["check_id"], name: "index_transactions_on_check_id"
    t.index ["deleted_at"], name: "index_transactions_on_deleted_at"
    t.index ["disbursement_id"], name: "index_transactions_on_disbursement_id"
    t.index ["donation_payout_id"], name: "index_transactions_on_donation_payout_id"
    t.index ["emburse_transfer_id"], name: "index_transactions_on_emburse_transfer_id"
    t.index ["fee_reimbursement_id"], name: "index_transactions_on_fee_reimbursement_id"
    t.index ["fee_relationship_id"], name: "index_transactions_on_fee_relationship_id"
    t.index ["invoice_payout_id"], name: "index_transactions_on_invoice_payout_id"
    t.index ["plaid_id"], name: "index_transactions_on_plaid_id", unique: true
    t.index ["slug"], name: "index_transactions_on_slug", unique: true
  end

  create_table "twilio_messages", force: :cascade do |t|
    t.text "from"
    t.text "to"
    t.text "body"
    t.text "twilio_sid"
    t.text "twilio_account_sid"
    t.jsonb "raw_data"
    t.datetime "created_at", null: false
    t.datetime "updated_at", null: false
  end

  create_table "user_sessions", force: :cascade do |t|
    t.bigint "user_id"
    t.datetime "created_at", null: false
    t.datetime "updated_at", null: false
    t.string "fingerprint"
    t.string "device_info"
    t.string "os_info"
    t.string "timezone"
    t.string "ip"
    t.datetime "deleted_at", precision: nil
    t.bigint "impersonated_by_id"
    t.boolean "peacefully_expired"
    t.decimal "latitude"
    t.decimal "longitude"
    t.bigint "webauthn_credential_id"
    t.datetime "expiration_at", precision: nil, null: false
    t.text "session_token_ciphertext"
    t.string "session_token_bidx"
    t.index ["impersonated_by_id"], name: "index_user_sessions_on_impersonated_by_id"
    t.index ["session_token_bidx"], name: "index_user_sessions_on_session_token_bidx"
    t.index ["user_id"], name: "index_user_sessions_on_user_id"
    t.index ["webauthn_credential_id"], name: "index_user_sessions_on_webauthn_credential_id"
  end

  create_table "users", force: :cascade do |t|
    t.datetime "created_at", precision: nil, null: false
    t.datetime "updated_at", precision: nil, null: false
    t.text "email"
    t.string "full_name"
    t.text "phone_number"
    t.string "slug"
    t.boolean "pretend_is_not_admin", default: false, null: false
    t.boolean "sessions_reported", default: false, null: false
    t.boolean "phone_number_verified", default: false
    t.boolean "use_sms_auth", default: false
    t.string "webauthn_id"
    t.integer "session_duration_seconds", default: 2592000, null: false
    t.boolean "seasonal_themes_enabled", default: true, null: false
    t.datetime "locked_at", precision: nil
    t.boolean "running_balance_enabled", default: false, null: false
    t.integer "receipt_report_option", default: 0, null: false
    t.string "preferred_name"
    t.integer "access_level", default: 0, null: false
    t.text "birthday_ciphertext"
    t.index ["email"], name: "index_users_on_email", unique: true
    t.index ["slug"], name: "index_users_on_slug", unique: true
  end

  create_table "versions", force: :cascade do |t|
    t.string "item_type", null: false
    t.bigint "item_id", null: false
    t.string "event", null: false
    t.string "whodunnit"
    t.datetime "created_at", precision: nil
    t.jsonb "object"
    t.jsonb "object_changes"
    t.index ["item_type", "item_id"], name: "index_versions_on_item_type_and_item_id"
  end

  create_table "webauthn_credentials", force: :cascade do |t|
    t.bigint "user_id", null: false
    t.string "name"
    t.string "webauthn_id"
    t.string "public_key"
    t.integer "sign_count"
    t.datetime "created_at", null: false
    t.datetime "updated_at", null: false
    t.integer "authenticator_type"
    t.index ["user_id"], name: "index_webauthn_credentials_on_user_id"
  end

  add_foreign_key "ach_payments", "stripe_ach_payment_sources"
  add_foreign_key "ach_transfers", "events"
  add_foreign_key "ach_transfers", "users", column: "creator_id"
  add_foreign_key "active_storage_attachments", "active_storage_blobs", column: "blob_id"
  add_foreign_key "active_storage_variant_records", "active_storage_blobs", column: "blob_id"
  add_foreign_key "admin_ledger_audit_tasks", "admin_ledger_audits"
  add_foreign_key "admin_ledger_audit_tasks", "hcb_codes"
  add_foreign_key "admin_ledger_audit_tasks", "users", column: "reviewer_id"
  add_foreign_key "api_tokens", "users"
  add_foreign_key "bank_fees", "events"
  add_foreign_key "canonical_event_mappings", "canonical_transactions"
  add_foreign_key "canonical_event_mappings", "events"
  add_foreign_key "canonical_hashed_mappings", "canonical_transactions"
  add_foreign_key "canonical_hashed_mappings", "hashed_transactions"
  add_foreign_key "canonical_pending_declined_mappings", "canonical_pending_transactions"
  add_foreign_key "canonical_pending_event_mappings", "canonical_pending_transactions"
  add_foreign_key "canonical_pending_event_mappings", "events"
  add_foreign_key "canonical_pending_settled_mappings", "canonical_pending_transactions"
  add_foreign_key "canonical_pending_settled_mappings", "canonical_transactions"
  add_foreign_key "canonical_pending_transactions", "raw_pending_stripe_transactions"
  add_foreign_key "card_grant_settings", "events"
  add_foreign_key "card_grants", "events"
  add_foreign_key "card_grants", "stripe_cards"
  add_foreign_key "card_grants", "subledgers"
  add_foreign_key "card_grants", "users"
  add_foreign_key "card_grants", "users", column: "sent_by_id"
  add_foreign_key "check_deposits", "events"
  add_foreign_key "checks", "lob_addresses"
  add_foreign_key "checks", "users", column: "creator_id"
  add_foreign_key "column_account_numbers", "events"
  add_foreign_key "disbursements", "events"
  add_foreign_key "disbursements", "events", column: "source_event_id"
  add_foreign_key "disbursements", "users", column: "fulfilled_by_id"
  add_foreign_key "disbursements", "users", column: "requested_by_id"
  add_foreign_key "document_downloads", "documents"
  add_foreign_key "document_downloads", "users"
  add_foreign_key "documents", "events"
  add_foreign_key "documents", "users"
  add_foreign_key "donations", "donation_payouts", column: "payout_id"
  add_foreign_key "donations", "events"
  add_foreign_key "donations", "fee_reimbursements"
  add_foreign_key "emburse_card_requests", "emburse_cards"
  add_foreign_key "emburse_card_requests", "events"
  add_foreign_key "emburse_card_requests", "users", column: "creator_id"
  add_foreign_key "emburse_card_requests", "users", column: "fulfilled_by_id"
  add_foreign_key "emburse_cards", "events"
  add_foreign_key "emburse_cards", "users"
  add_foreign_key "emburse_transactions", "emburse_cards"
  add_foreign_key "emburse_transactions", "events"
  add_foreign_key "emburse_transfers", "emburse_cards"
  add_foreign_key "emburse_transfers", "events"
  add_foreign_key "emburse_transfers", "users", column: "creator_id"
  add_foreign_key "emburse_transfers", "users", column: "fulfilled_by_id"
  add_foreign_key "events", "partners"
  add_foreign_key "events", "users", column: "point_of_contact_id"
  add_foreign_key "fee_relationships", "events"
  add_foreign_key "fees", "canonical_event_mappings"
  add_foreign_key "g_suite_accounts", "g_suites"
  add_foreign_key "g_suite_accounts", "users", column: "creator_id"
  add_foreign_key "g_suites", "events"
  add_foreign_key "g_suites", "users", column: "created_by_id"
  add_foreign_key "grants", "events"
  add_foreign_key "grants", "users", column: "processed_by_id"
  add_foreign_key "grants", "users", column: "submitted_by_id"
  add_foreign_key "hashed_transactions", "raw_plaid_transactions"
  add_foreign_key "hcb_code_personal_transactions", "hcb_codes"
  add_foreign_key "hcb_code_personal_transactions", "invoices"
  add_foreign_key "hcb_code_personal_transactions", "users", column: "reporter_id"
  add_foreign_key "hcb_code_pins", "events"
  add_foreign_key "hcb_code_pins", "hcb_codes"
  add_foreign_key "increase_account_numbers", "events"
  add_foreign_key "increase_checks", "events"
  add_foreign_key "increase_checks", "users"
  add_foreign_key "invoices", "fee_reimbursements"
  add_foreign_key "invoices", "invoice_payouts", column: "payout_id"
  add_foreign_key "invoices", "sponsors"
  add_foreign_key "invoices", "users", column: "archived_by_id"
  add_foreign_key "invoices", "users", column: "creator_id"
  add_foreign_key "invoices", "users", column: "manually_marked_as_paid_user_id"
  add_foreign_key "lob_addresses", "events"
  add_foreign_key "login_codes", "users"
  add_foreign_key "login_tokens", "user_sessions"
  add_foreign_key "login_tokens", "users"
  add_foreign_key "mailbox_addresses", "users"
  add_foreign_key "organizer_position_deletion_requests", "organizer_positions"
  add_foreign_key "organizer_position_deletion_requests", "users", column: "closed_by_id"
  add_foreign_key "organizer_position_deletion_requests", "users", column: "submitted_by_id"
  add_foreign_key "organizer_position_invites", "events"
  add_foreign_key "organizer_position_invites", "organizer_positions"
  add_foreign_key "organizer_position_invites", "users"
  add_foreign_key "organizer_position_invites", "users", column: "sender_id"
  add_foreign_key "organizer_positions", "events"
  add_foreign_key "organizer_positions", "users"
  add_foreign_key "partner_donations", "events"
  add_foreign_key "partnered_signups", "events"
  add_foreign_key "partnered_signups", "partners"
  add_foreign_key "partnered_signups", "users"
  add_foreign_key "partners", "users", column: "representative_id"
  add_foreign_key "payment_recipients", "events"
  add_foreign_key "raw_pending_incoming_disbursement_transactions", "disbursements"
  add_foreign_key "raw_pending_outgoing_disbursement_transactions", "disbursements"
  add_foreign_key "receipts", "users"
  add_foreign_key "recurring_donations", "events"
  add_foreign_key "sponsors", "events"
  add_foreign_key "stripe_ach_payment_sources", "events"
  add_foreign_key "stripe_authorizations", "stripe_cards"
  add_foreign_key "stripe_cardholders", "users"
  add_foreign_key "stripe_cards", "events"
  add_foreign_key "stripe_cards", "stripe_cardholders"
  add_foreign_key "subledgers", "events"
  add_foreign_key "transactions", "ach_transfers"
  add_foreign_key "transactions", "bank_accounts"
  add_foreign_key "transactions", "checks"
  add_foreign_key "transactions", "disbursements"
  add_foreign_key "transactions", "donation_payouts"
  add_foreign_key "transactions", "emburse_transfers"
  add_foreign_key "transactions", "fee_reimbursements"
  add_foreign_key "transactions", "fee_relationships"
  add_foreign_key "transactions", "invoice_payouts"
  add_foreign_key "user_sessions", "users"
  add_foreign_key "user_sessions", "users", column: "impersonated_by_id"
  add_foreign_key "webauthn_credentials", "users"
end<|MERGE_RESOLUTION|>--- conflicted
+++ resolved
@@ -12,11 +12,7 @@
 #
 # It's strongly recommended that you check this file into your version control system.
 
-<<<<<<< HEAD
-ActiveRecord::Schema[7.0].define(version: 2024_01_24_214644) do
-=======
 ActiveRecord::Schema[7.0].define(version: 2024_01_29_192145) do
->>>>>>> 17f301aa
   # These are extensions that must be enabled in order to support this database
   enable_extension "citext"
   enable_extension "pg_stat_statements"

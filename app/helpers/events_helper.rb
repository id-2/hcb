--- conflicted
+++ resolved
@@ -120,7 +120,6 @@
         selected: selected == :payroll
       }
     end
-<<<<<<< HEAD
 
     items << { section: "" }
 
@@ -132,8 +131,6 @@
         icon: "people-2",
         selected: selected == :team,
       }
-=======
->>>>>>> 8d0af403
     if event.approved?
       items << {
         name: "Perks",

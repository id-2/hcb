--- conflicted
+++ resolved
@@ -84,13 +84,12 @@
     @negative_events = Event.negatives
   end
 
-<<<<<<< HEAD
   def transaction_dedupe
     @groups = TransactionEngine::HashedTransactionService::GroupedDuplicates.new.run
-=======
+  end
+  
   def audit
     @topups = StripeService::Topup.list[:data]
->>>>>>> 48c62b73
   end
 
   private

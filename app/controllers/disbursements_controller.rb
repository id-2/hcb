# frozen_string_literal: true

class DisbursementsController < ApplicationController
  before_action :set_disbursement, only: [:show, :edit, :update, :transfer_confirmation_letter]

  def index
    @disbursements = Disbursement.all.order(created_at: :desc).includes(:t_transactions, :event, :source_event)
    authorize @disbursements
  end

  def show
    authorize @disbursement

    # Comments
    @hcb_code = HcbCode.find_or_create_by(hcb_code: @disbursement.hcb_code)
  end

  def transfer_confirmation_letter
    authorize @disbursement

    respond_to do |format|
      unless @disbursement.fulfilled?
        redirect_to @disbursement and return
      end

      format.html do
        redirect_to @disbursement
      end

      format.pdf do
        render pdf: "HCB Transfer ##{@disbursement.id} Confirmation Letter (#{@disbursement.source_event.name} to #{@disbursement.destination_event.name} on #{@disbursement.created_at})", page_height: "11in", page_width: "8.5in"
      end

      # not being used at the moment
      format.png do
        send_data ::DisbursementService::PreviewTransferConfirmationLetter.new(disbursement: @disbursement, event: @event).run, filename: "transfer_confirmation_letter.png"
      end

    end
  end

  def new
    @destination_event = Event.friendly.find(params[:event_id]) if params[:event_id]
    @source_event = Event.friendly.find(params[:source_event_id]) if params[:source_event_id]
    @event = @source_event
    @disbursement = Disbursement.new(destination_event: @destination_event, source_event: @source_event)

    @allowed_source_events = if current_user.admin?
                               Event.all.reorder(Event::CUSTOM_SORT)
                             else
                               current_user.events.not_hidden.filter_demo_mode(false)
                             end
    @allowed_destination_events = if current_user.admin?
                                    Event.all.reorder(Event::CUSTOM_SORT)
                                  else
                                    current_user.events.not_hidden.without(@source_event).filter_demo_mode(false)
                                  end

    authorize @destination_event, policy_class: DisbursementPolicy
    authorize @source_event, policy_class: DisbursementPolicy
  end

  def create
    @source_event = Event.friendly.find(disbursement_params[:source_event_id])
    @destination_event = Event.friendly.find(disbursement_params[:event_id])
    authorize @source_event, policy_class: DisbursementPolicy
    authorize @destination_event, policy_class: DisbursementPolicy

    if current_user.admin? && disbursement_params["scheduled_on(1i)"].present?
      scheduled_on = Date.new(disbursement_params["scheduled_on(1i)"].to_i,
                              disbursement_params["scheduled_on(2i)"].to_i,
                              disbursement_params["scheduled_on(3i)"].to_i)
    end

    disbursement = DisbursementService::Create.new(
      name: disbursement_params[:name],
      destination_event_id: disbursement_params[:event_id],
      source_event_id: disbursement_params[:source_event_id],
      amount: disbursement_params[:amount],
<<<<<<< HEAD
      scheduled_on:,
      requested_by_id: current_user.id
=======
      requested_by_id: current_user.id,
      should_charge_fee: disbursement_params[:should_charge_fee] == "1",
>>>>>>> 71da5dfc
    ).run

    flash[:success] = "Transfer successfully requested."

    if current_user.admin?
      redirect_to disbursements_admin_index_path
    else
      redirect_to event_transfers_path(event_id: @source_event.id)
    end

  rescue ArgumentError, ActiveRecord::RecordInvalid => e
    flash[:error] = e.message
    redirect_to new_disbursement_path(source_event_id: @source_event)
  end

  def edit
    authorize @disbursement
  end

  def update
    authorize @disbursement
  end

  def cancel
    @disbursement = Disbursement.find(params[:id])
    authorize @disbursement
    @disbursement.mark_rejected!
    redirect_to @disbursement.local_hcb_code
  end

  def mark_fulfilled
    @disbursement = Disbursement.find(params[:disbursement_id])
    authorize @disbursement

    if @disbursement.mark_in_transit!
      flash[:success] = "Disbursement marked as fulfilled"
      if Disbursement.pending.any?
        redirect_to pending_disbursements_path
      else
        redirect_to disbursements_path
      end
    end
  end

  def reject
    @disbursement = Disbursement.find(params[:disbursement_id])
    authorize @disbursement

    begin
      @disbursement.mark_rejected!(current_user)
      flash[:success] = "Disbursement rejected"
    rescue => e
      flash[:error] = e.message
    end

    redirect_to disbursement_path(@disbursement)
  end

  private

  # Only allow a trusted parameter "white list" through.
  def disbursement_params
    attributes = [
      :source_event_id,
      :event_id,
      :amount,
      :name,
<<<<<<< HEAD
      :scheduled_on
    )
=======
    ]
    attributes << :should_charge_fee if admin_signed_in?

    params.require(:disbursement).permit(attributes)
>>>>>>> 71da5dfc
  end

  # Use callbacks to share common setup or constraints between actions.
  def set_disbursement
    @disbursement = Disbursement.find(params[:id] || params[:disbursement_id])
    @event = @disbursement.event
  end

end<|MERGE_RESOLUTION|>--- conflicted
+++ resolved
@@ -77,13 +77,9 @@
       destination_event_id: disbursement_params[:event_id],
       source_event_id: disbursement_params[:source_event_id],
       amount: disbursement_params[:amount],
-<<<<<<< HEAD
       scheduled_on:,
-      requested_by_id: current_user.id
-=======
       requested_by_id: current_user.id,
       should_charge_fee: disbursement_params[:should_charge_fee] == "1",
->>>>>>> 71da5dfc
     ).run
 
     flash[:success] = "Transfer successfully requested."
@@ -151,15 +147,11 @@
       :event_id,
       :amount,
       :name,
-<<<<<<< HEAD
-      :scheduled_on
-    )
-=======
+      :scheduled_on,
     ]
     attributes << :should_charge_fee if admin_signed_in?
 
     params.require(:disbursement).permit(attributes)
->>>>>>> 71da5dfc
   end
 
   # Use callbacks to share common setup or constraints between actions.

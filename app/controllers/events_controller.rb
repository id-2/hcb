# frozen_string_literal: true

class EventsController < ApplicationController
  TRANSACTIONS_PER_PAGE = 75
  DONATIONS_PER_PAGE = 25

  include SetEvent

  include Rails::Pagination
  before_action :set_event, except: [:index, :new, :create]
  before_action :set_transaction_filters, only: [:transactions, :ledger]
  before_action :set_card_view, only: [:card_overview, :card_grant_overview]
  before_action except: [:show, :index] do
    render_back_to_tour @organizer_position, :welcome, event_path(@event)
  end
  skip_before_action :signed_in_user
  before_action :set_mock_data

  before_action :redirect_to_onboarding, unless: -> { @event&.is_public? }

  # GET /events
  def index
    authorize Event
    respond_to do |format|
      format.json do
        events = @current_user.events.with_attached_logo.reorder("organizer_positions.sort_index ASC", "events.id ASC").map { |x|
          {
            name: x.name,
            slug: x.slug,
            logo: x.logo.attached? ? Rails.application.routes.url_helpers.url_for(x.logo) : "none",
            demo_mode: x.demo_mode,
            member: true
          }
        }

        if auditor_signed_in?
          events.concat(
            Event.not_demo_mode.excluding(@current_user.events).with_attached_logo.select([:slug, :name]).map { |e|
              {
                slug: e.slug,
                name: e.name,
                logo: e.logo.attached? ? Rails.application.routes.url_helpers.url_for(e.logo) : "none",
                demo_mode: false,
                member: false
              }
            }
          )
        end

        response.content_type = "text/json"

        render json: events
      end
      format.html { redirect_to root_path }
    end
  end

  # GET /events/1
  def show
    begin
      authorize @event
    rescue Pundit::NotAuthorizedError
      return redirect_to root_path, flash: { error: "We couldn’t find that organization!" }
    end

    if !Flipper.enabled?(:event_home_page_redesign_2024_09_21, @event) && !(params[:event_home_page_redesign_2024_09_21] && auditor_signed_in?) || @event.demo_mode?
      redirect_to event_transactions_path(@event.slug)
    end
  end

  def transaction_heatmap
    authorize @event
    heatmap_engine_response = BreakdownEngine::Heatmap.new(@event).run

    @heatmap = heatmap_engine_response[:heatmap]
    @maximum_positive_change = heatmap_engine_response[:maximum_positive_change]
    @maximum_negative_change = heatmap_engine_response[:maximum_negative_change]
    @past_year_transactions_count = heatmap_engine_response[:transactions_count]

    render partial: "events/home/heatmap", locals: { heatmap: @heatmap, event: @event }
  end

  def merchants_categories
    authorize @event
    @merchants = BreakdownEngine::Merchants.new(@event).run
    @categories = BreakdownEngine::Categories.new(@event).run

    render partial: "events/home/merchants_categories", locals: { merchants: @merchants, categories: @categories, event: @event }
  end

  def balance_transactions
    authorize @event

    pending_transactions = _show_pending_transactions
    canonical_transactions = TransactionGroupingEngine::Transaction::All.new(event_id: @event.id).run
    all_transactions = [*pending_transactions, *canonical_transactions]

    @recent_transactions = all_transactions.first(5)

    render partial: "events/home/balance_transactions", locals: { heatmap: @heatmap, event: @event }
  end

  def money_movement
    authorize @event

    pending_transactions = _show_pending_transactions
    canonical_transactions = TransactionGroupingEngine::Transaction::All.new(event_id: @event.id).run
    all_transactions = [*pending_transactions, *canonical_transactions]

    @money_in = all_transactions.reject { |t| t.amount_cents <= 0 }.first(3)
    @money_out = all_transactions.reject { |t| t.amount_cents >= 0 }.first(3)

    render partial: "events/home/money_movement", locals: { heatmap: @heatmap, event: @event }
  end

  def team_stats
    authorize @event

    @organizers = @event.organizer_positions.joins(:user).order(Arel.sql("CONCAT(preferred_name, full_name) ASC"))

    render partial: "events/home/team_stats", locals: { merchants: @merchants, categories: @categories, event: @event }
  end

  def recent_activity
    authorize @event

    @activities = PublicActivity::Activity.for_event(@event).order(created_at: :desc).first(5)

    render partial: "events/home/recent_activity", locals: { merchants: @merchants, categories: @categories, event: @event }
  end

  def tags_users
    authorize @event
    @users = BreakdownEngine::Users.new(@event).run
    @tags = BreakdownEngine::Tags.new(@event).run

    @empty_tags = @tags.empty?
    @empty_users = @users.empty?

    render partial: "events/home/tags_users", locals: { users: @users, tags: @tags, event: @event }
  end

  def transactions
    render_tour @organizer_position, :welcome

    maybe_pending_invite = OrganizerPositionInvite.pending.find_by(user: current_user, event: @event)

    if maybe_pending_invite.present?
      skip_authorization
      return redirect_to maybe_pending_invite
    end

    begin
      authorize @event
    rescue Pundit::NotAuthorizedError
      return redirect_to root_path, flash: { error: "We couldn’t find that organization!" }
    end

    if !signed_in? && !@event.holiday_features
      @hide_seasonal_decorations = true
    end

    if flash[:popover]
      @popover = flash[:popover]
      flash.delete(:popover)
    end
  end

  def ledger
    begin
      authorize @event
    rescue Pundit::NotAuthorizedError
      return redirect_to root_path, flash: { error: "We couldn’t find that organization!" }
    end

    set_cacheable

    @pending_transactions = _show_pending_transactions
    @all_transactions = TransactionGroupingEngine::Transaction::All.new(
      event_id: @event.id,
      search: params[:q],
      tag_id: @tag&.id,
      minimum_amount: @minimum_amount,
      maximum_amount: @maximum_amount,
      user: @user,
      start_date: @start_date,
      end_date: @end_date,
      missing_receipts: @missing_receipts
    ).run

    if (@minimum_amount || @maximum_amount) && !organizer_signed_in?
      @all_transactions.reject!(&:likely_account_verification_related?)
    end

    type_results = self.class.filter_transaction_type(@type, settled_transactions: @all_transactions, pending_transactions: @pending_transactions)
    @all_transactions = type_results[:settled_transactions]
    @pending_transactions = type_results[:pending_transactions]

    page = (params[:page] || 1).to_i
    per_page = (params[:per] || TRANSACTIONS_PER_PAGE).to_i

    @transactions = Kaminari.paginate_array(@all_transactions).page(page).per(per_page)
    TransactionGroupingEngine::Transaction::AssociationPreloader.new(transactions: @transactions, event: @event).run!

    if show_running_balance?
      offset = page * per_page

      initial_subtotal = if @all_transactions.count > offset
                           TransactionGroupingEngine::Transaction::RunningBalanceAssociationPreloader.new(transactions: @all_transactions, event: @event).run!
                           # sum up transactions on pages after this one to get the initial subtotal
                           @all_transactions.slice(offset...).map(&:amount).sum
                         else
                           # this is the last page, so start from 0
                           0
                         end

      @transactions.reverse.reduce(initial_subtotal) do |running_total, transaction|
        transaction.running_balance = running_total + transaction.amount
      end
    end

    if helpers.show_mock_data?
      @transactions = MockTransactionEngineService::GenerateMockTransaction.new.run

      @transactions = Kaminari.paginate_array(@transactions).page(params[:page]).per(params[:per] || 75)
      @mock_total = @transactions.sum(&:amount_cents)
    end

    render layout: false
  end

  def balance_by_date
    authorize @event

    max = [365, (Date.today - @event.created_at.to_date).to_i + 5].min

    balance_by_date = Rails.cache.fetch("balance_by_date_#{@event.id}", expires_in: 5.minutes) do
      ::TransactionGroupingEngine::Transaction::All.new(event_id: @event.id).running_balance_by_date
    end

    balance_by_date[0.days.ago.to_date] = @event.balance_v2_cents

    begin
      if (balance_by_date[max.days.ago.to_date] || balance_by_date[balance_by_date.keys.first]) > balance_by_date[0.days.ago.to_date]
        balance_trend = "down"
      else
        balance_trend = "up"
      end
    rescue
      balance_trend = "up"
    end

    render json: {
      balanceByDate: balance_by_date,
      balanceTrend: balance_trend
    }
  end

  def team
    authorize @event

    case params[:filter]
    when "members"
      @filter = "member"
    when "managers"
      @filter = "manager"
    when "readers"
      @filter = "reader"
    when "active_teens"
      @filter = "active_teens" if auditor_signed_in?
    end

    @q = params[:q] || ""

    cookies[:team_view] = params[:view] if params[:view]
    @view = cookies[:team_view] || "grid"

    @all_positions = @event.organizer_positions
                           .joins(:user)
    @all_positions = @all_positions.where(organizer_signed_in? ? "users.full_name ILIKE :query OR users.email ILIKE :query" : "users.full_name ILIKE :query", query: "%#{User.sanitize_sql_like(@q)}%")
                                   .order(created_at: :desc)
    if @filter == "active_teens"
      @all_positions = @all_positions.select { |op| op.user.teenager? && op.user.active? } # select if user is a teenager and active (stole from the other code ;))
    elsif @filter
      @all_positions = @all_positions.where(role: @filter)
    end
    @positions = Kaminari.paginate_array(@all_positions).page(params[:page]).per(params[:per] || @view == "list" ? 20 : 10)

    @pending = @event.organizer_position_invites.pending.includes(:sender)
  end

  # GET /events/1/edit
  def edit
    @settings_tab = params[:tab]
    @frame = params[:frame]
    authorize @event
    @activities_before = params[:activities_before] || Time.now
    @activities = PublicActivity::Activity.for_event(@event).before(@activities_before).order(created_at: :desc).page(params[:page]).per(25) if @settings_tab == "audit_log"

    render :edit, layout: !@frame
  end

  # PATCH/PUT /events/1
  def update
    authorize @event

    # have to use `fixed_event_params` because `event_params` seems to be a constant
    fixed_event_params = event_params
    fixed_user_event_params = user_event_params

    # processing hidden for admins
    if fixed_event_params[:hidden] == "1" && !@event.hidden_at.present?
      fixed_event_params[:hidden_at] = DateTime.now
    elsif fixed_event_params[:hidden] == "0" && @event.hidden_at.present?
      fixed_event_params[:hidden_at] = nil
    end
    fixed_event_params.delete(:hidden)

    # processing hidden for users
    if fixed_user_event_params[:hidden] == "1" && !@event.hidden_at.present?
      fixed_user_event_params[:hidden_at] = DateTime.now
    elsif fixed_user_event_params[:hidden] == "0" && @event.hidden_at.present?
      fixed_user_event_params[:hidden_at] = nil
    end
    fixed_user_event_params.delete(:hidden)

    plan_param = fixed_event_params[:plan]
    fixed_event_params.delete(:plan)

    begin
      if @event.update(current_user.admin? ? fixed_event_params : fixed_user_event_params)
        if plan_param && plan_param != @event.plan&.type
          @event.plan.mark_inactive!(plan_param) # deactivate old plan and replace it
        end
        flash[:success] = "Organization successfully updated."
        redirect_back fallback_location: edit_event_path(@event.slug)
      else
        render :edit, status: :unprocessable_entity
      end
    rescue Errors::InvalidStripeCardLogoError => e
      flash[:error] = e.message
      redirect_back fallback_location: edit_event_path(@event.slug)
    end
  end

  # DELETE /events/1
  def destroy
    authorize @event

    @event.destroy
    flash[:success] = "Organization successfully deleted."
    redirect_to root_path
  end

  def emburse_card_overview
    authorize @event
    @emburse_cards = @event.emburse_cards.includes(user: [:profile_picture_attachment])
    @emburse_card_requests = @event.emburse_card_requests.includes(creator: :profile_picture_attachment)
    @emburse_transfers = @event.emburse_transfers
    @emburse_transactions = @event.emburse_transactions.order(transaction_time: :desc).where.not(transaction_time: nil).includes(:emburse_card)

    @sum = @event.emburse_balance
  end

  def card_overview
    @status = %w[active inactive frozen canceled].include?(params[:status]) ? params[:status] : nil
    @type = %w[virtual physical].include?(params[:type]) ? params[:type] : nil

<<<<<<< HEAD
    @user = User.friendly.find_by_friendly_id(params[:user]) if params[:user]
=======
    cookies[:card_overview_view] = params[:view] if params[:view]
    @view = cookies[:card_overview_view] || "grid"

    @user = User.friendly.find(params[:user], allow_nil: true) if params[:user]
>>>>>>> a9c9309b

    @has_filter = @status.present? || @type.present? || @user.present?

    all_stripe_cards = @event.stripe_cards.where.missing(:card_grant).joins(:stripe_cardholder, :user)
                             .order("stripe_status asc, created_at desc")

    all_stripe_cards = all_stripe_cards.where(user: { id: @user.id }) if @user

    all_stripe_cards = case @status
                       when "active"
                         all_stripe_cards.active
                       when "inactive"
                         all_stripe_cards.inactive
                       when "frozen"
                         all_stripe_cards.frozen
                       when "canceled"
                         all_stripe_cards.canceled
                       else
                         all_stripe_cards
                       end

    all_stripe_cards = case @type
                       when "virtual"
                         all_stripe_cards.virtual
                       when "physical"
                         all_stripe_cards.physical
                       else
                         all_stripe_cards
                       end

    if current_user.present?
      @stripe_cards = all_stripe_cards.where.not(stripe_cardholder: current_user.stripe_cardholder)
      @user_stripe_cards = all_stripe_cards.where(stripe_cardholder: current_user.stripe_cardholder)
    else
      @stripe_cards = all_stripe_cards
      @user_stripe_cards = StripeCard.none
    end

    @stripe_cardholders = StripeCardholder.where(user_id: @event.users.pluck(:id)).includes(:user).order("created_at desc")
    @organizer_position = OrganizerPosition.find_by(event: @event, user: current_user)

    authorize @event

    # Generate mock data
    if helpers.show_mock_data?
      @user_stripe_cards = []

      if organizer_signed_in?
        # The user's cards
        2.times.each_with_index do |_, i|
          state = i > 0
          virtual = rand > 0.5
          card = OpenStruct.new(
            id: Faker::Number.number(digits: 1),
            virtual?: virtual,
            physical?: !virtual,
            remote_shipping_status: rand > 0.5 ? "PENDING" : "SHIPPED",
            created_at: Faker::Time.between(from: 1.year.ago, to: Time.now),
            state: state ? "success" : "muted",
            state_text: state ? "Active" : "Frozen",
            status_text: state ? "Active" : "Frozen",
            stripe_name: current_user.name,
            user: current_user,
            formatted_card_number: Faker::Finance.credit_card(:mastercard),
            hidden_card_number: "•••• •••• •••• ••••",
            hidden_card_number_with_last_four: "•••• •••• •••• #{Faker::Number.number(digits: 4)}",
            to_partial_path: "stripe_cards/stripe_card",
          )
          @user_stripe_cards << card
        end
      end
      # Sort by date issued
      @user_stripe_cards.sort_by! { |card| card.created_at }.reverse!
    end

    page = (params[:page] || 1).to_i
    per_page = (params[:per] || 20).to_i

    display_cards = if helpers.show_mock_data? && organizer_signed_in?
                      @user_stripe_cards
                    elsif helpers.show_mock_data?
                      []
                    else
                      [
                        @user_stripe_cards.active,
                        @stripe_cards.active,
                        @user_stripe_cards.deactivated,
                        @stripe_cards.deactivated
                      ].flatten
                    end

    @paginated_stripe_cards = Kaminari.paginate_array(display_cards).page(page).per(per_page)
    @all_unique_cardholders = @event.stripe_cards.on_main_ledger.map(&:stripe_cardholder).uniq
  end

  def card_grant_overview
    card_grants_page = (params[:card_grants_page] || 1).to_i
    card_grants_per_page = (params[:card_grants_per_page] || 20).to_i

    transactions_page = (params[:transactions_page] || 1).to_i
    transactions_per_page = (params[:transactions_per_page] || 20).to_i

    authorize @event

    @card_grants = @event.card_grants.order(created_at: :desc)
    @paginated_card_grants = @card_grants.page(card_grants_page).per(card_grants_per_page)

    @all_stripe_cards = @event.stripe_cards.where.associated(:card_grant)
    @hcb_codes = HcbCode.where(hcb_code: @all_stripe_cards.flat_map(&:all_hcb_codes)).order(created_at: :desc)
    @paginated_hcb_codes = @hcb_codes.page(transactions_page).per(transactions_per_page)
  end

  def documentation
    @event_name = @event.name

    authorize @event
  end

  def async_balance
    authorize @event

    render :async_balance, layout: false
  end

  def account_number
    @transactions = if @event.column_account_number.present?
                      CanonicalTransaction.where(transaction_source_type: "RawColumnTransaction", transaction_source_id: RawColumnTransaction.where("column_transaction->>'account_number_id' = '#{@event.column_account_number.column_id}'").pluck(:id)).order(created_at: :desc)
                    else
                      CanonicalTransaction.none
                    end
    page = (params[:page] || 1).to_i
    @transactions = @transactions.page(page).per(params[:per] || 25)
    authorize @event
  end

  def g_suite_overview
    authorize @event

    @g_suite = @event.g_suites.first
    @waitlist_form_submitted = GWaitlistTable.all(filter: "{OrgID} = '#{@event.id}'").any? unless Flipper.enabled?(:google_workspace, @event) || Rails.env.development?

    if @g_suite.present?
      @results = GSuiteService::Verify.new(g_suite_id: @g_suite.id).results(skip_g_verify: true)

      unless @g_suite.verification_error?
        # If we're not in an error state, then we don't want to show the
        # "checklist-style" with the strike-through. Setting the results to false
        # will not strike-through the rows.
        @results = @results.transform_values { false }
      end
    end
  end

  def g_suite_create
    authorize @event

    GSuiteService::Create.new(
      current_user:,
      event_id: @event.id,
      domain: params[:domain]
    ).run

    redirect_to event_g_suite_overview_path(event_id: @event.slug)
  rescue => e
    redirect_to event_g_suite_overview_path(event_id: @event.slug), flash: { error: e.message }
  end

  def g_suite_verify
    authorize @event

    GSuiteService::MarkVerifying.new(g_suite_id: @event.g_suites.first.id).run

    redirect_to event_g_suite_overview_path(event_id: @event.slug)
  end

  def donation_overview
    authorize @event

    # The search query name was historically `search`. It has since been renamed
    # to `q`. This following line retains backwards compatibility.
    params[:q] ||= params[:search]

    relation = @event.donations.not_pending.includes(:recurring_donation)

    @stats = {
      deposited: relation.where(aasm_state: [:in_transit, :deposited]).sum(:amount),
    }

    @all_donations = relation.where(aasm_state: [:in_transit, :deposited])

    if params[:filter] == "refunded"
      relation = relation.refunded
    else
      relation = relation.where(aasm_state: [:in_transit, :deposited])
    end

    relation = relation.search_name(params[:q]) if params[:q].present?

    page = (params[:page] || 1).to_i
    per_page = (params[:per] || DONATIONS_PER_PAGE).to_i

    @all_donations = relation.order(created_at: :desc)

    @recurring_donations = @event.recurring_donations.includes(:donations).active.order(created_at: :desc)

    if helpers.show_mock_data?
      @all_donations = []
      @recurring_donations = []
      @stats = { deposited: 0, in_transit: 0, refunded: 0 }

      (0..rand(20..50)).each do |_|
        refunded = rand > 0.9
        amount = rand(1..100) * 100
        started_on = Faker::Date.backward(days: 365 * 2)

        donation = OpenStruct.new(
          amount:,
          total_donated: amount * rand(1..5),
          stripe_status: "active",
          state: refunded ? "warning" : "success",
          state_text: refunded ? "Refunded" : "Deposited",
          filter: refunded ? "refunded" : "deposited",
          created_at: started_on,
          name: Faker::Name.name,
          recurring: rand > 0.9,
          local_hcb_code: OpenStruct.new(hashid: ""),
          hcb_code: "",
        )
        @stats[:deposited] += amount unless refunded
        @stats[:refunded] += amount if refunded
        @all_donations << donation
      end
      @all_donations.each do |donation|
        if donation[:recurring]
          @recurring_donations << donation
        end
      end
      # Sort by date descending
      @recurring_donations.sort_by! { |invoice| invoice[:created_at] }.reverse!
      @all_donations.sort_by! { |invoice| invoice[:created_at] }.reverse!
    end

    @donations = Kaminari.paginate_array(@all_donations).page(page).per(per_page)

    @recurring_donations_monthly_sum = @recurring_donations.sum(0) { |donation| donation[:amount] }

  end

  def transfers
    authorize @event

    # The search query name was historically `search`. It has since been renamed
    # to `q`. This following line retains backwards compatibility.
    params[:q] ||= params[:search]

    @ach_transfers = @event.ach_transfers
    @paypal_transfers = @event.paypal_transfers
    @wires = @event.wires
    @checks = @event.checks.includes(:lob_address)
    @increase_checks = @event.increase_checks
    @disbursements = @event.outgoing_disbursements.includes(:destination_event)
    @card_grants = @event.card_grants.includes(:user, :subledger, :stripe_card)

    @disbursements = @disbursements.not_card_grant_related if @event.plan.card_grants_enabled?

    @stats = {
      deposited: @ach_transfers.deposited.sum(:amount) + @checks.deposited.sum(:amount) + @increase_checks.increase_deposited.or(@increase_checks.in_transit).sum(:amount) + @disbursements.fulfilled.pluck(:amount).sum + @paypal_transfers.deposited.sum(:amount_cents) + @wires.deposited.sum(&:usd_amount_cents) + @card_grants.sum(:amount_cents),
      in_transit: @ach_transfers.in_transit.sum(:amount) + @checks.in_transit_or_in_transit_and_processed.sum(:amount) + @increase_checks.in_transit.sum(:amount) + @disbursements.reviewing_or_processing.sum(:amount) + @paypal_transfers.approved.or(@paypal_transfers.pending).sum(:amount_cents) + @wires.approved.or(@wires.pending).sum(&:usd_amount_cents),
      canceled: @ach_transfers.rejected.sum(:amount) + @checks.canceled.sum(:amount) + @increase_checks.canceled.sum(:amount) + @disbursements.rejected.sum(:amount) + @paypal_transfers.rejected.sum(:amount_cents) + @wires.rejected.sum(&:usd_amount_cents)
    }

    @ach_transfers = @ach_transfers.in_transit if params[:filter] == "in_transit"
    @ach_transfers = @ach_transfers.deposited if params[:filter] == "deposited"
    @ach_transfers = @ach_transfers.rejected if params[:filter] == "canceled"
    @ach_transfers = @ach_transfers.search_recipient(params[:q]) if params[:q].present?

    @checks = @checks.in_transit_or_in_transit_and_processed if params[:filter] == "in_transit"
    @checks = @checks.deposited if params[:filter] == "deposited"
    @checks = @checks.canceled if params[:filter] == "canceled"
    @checks = @checks.search_recipient(params[:q]) if params[:q].present?

    @increase_checks = @increase_checks.in_transit if params[:filter] == "in_transit"
    @increase_checks = @increase_checks.increase_deposited if params[:filter] == "deposited"
    @increase_checks = @increase_checks.canceled if params[:filter] == "canceled"
    @increase_checks = @increase_checks.search_recipient(params[:q]) if params[:q].present?

    @card_grants = @card_grants.search_recipient(params[:q]) if params[:q].present?

    @disbursements = @disbursements.reviewing_or_processing if params[:filter] == "in_transit"
    @disbursements = @disbursements.fulfilled if params[:filter] == "deposited"
    @disbursements = @disbursements.rejected if params[:filter] == "canceled"
    @disbursements = @disbursements.search_name(params[:q]) if params[:q].present?

    @paypal_transfers = @paypal_transfers.approved.or(@paypal_transfers.pending) if params[:filter] == "in_transit"
    @paypal_transfers = @paypal_transfers.deposited if params[:filter] == "deposited"
    @paypal_transfers = @paypal_transfers.rejected if params[:filter] == "canceled"
    @paypal_transfers = @paypal_transfers.search_recipient(params[:q]) if params[:q].present?

    @wires = @wires.approved.or(@wires.pending) if params[:filter] == "in_transit"
    @wires = @wires.deposited if params[:filter] == "deposited"
    @wires = @wires.rejected if params[:filter] == "canceled"
    @wires = @wires.search_recipient(params[:q]) if params[:q].present?

    @transfers = Kaminari.paginate_array((@increase_checks + @checks + @ach_transfers + @disbursements + @card_grants + @paypal_transfers + @wires).sort_by { |o| o.created_at }.reverse!).page(params[:page]).per(100)

    # Generate mock data
    if helpers.show_mock_data?
      @transfers = []
      @stats = { deposited: 0, in_transit: 0, canceled: 0 }

      (0..rand(20..100)).each do |_|
        transfer = OpenStruct.new(
          state: "success",
          state_text: rand > 0.5 ? "Fufilled" : "Deposited",
          created_at: Faker::Date.backward(days: 365 * 2),
          amount: rand(1000..10000),
          name: Faker::Name.name,
          hcb_code: "",
        )
        @stats[:deposited] += transfer.amount
        @transfers << transfer
      end
      # Sort by date
      @transfers = @transfers.sort_by { |o| o.created_at }.reverse!

      # Set the most recent 0-3 invoices to be pending
      (0..rand(-1..2)).each do |i|
        @transfers[i].state = "muted"
        @transfers[i].state_text = "Pending"
        @stats[:in_transit] += @transfers[i].amount
      end

      @transfers = Kaminari.paginate_array(@transfers).page(params[:page]).per(100)
    end
  end

  def new_transfer
    authorize @event
  end

  def promotions
    authorize @event
  end

  def reimbursements
    authorize @event
    @reports = @event.reimbursement_reports.visible
    @reports = @reports.pending if params[:status] == "pending"
    @reports = @reports.where(aasm_state: ["reimbursement_approved", "reimbursed"]) if params[:status] == "reimbursed"
    @reports = @reports.rejected if params[:status] == "rejected"
    @reports = @reports.search(params[:q]) if params[:q].present?
    @reports = @reports.where("reimbursement_reports.created_at <= ?", params[:created_before]) if params[:created_before].present?
    @reports = @reports.where("reimbursement_reports.created_at >= ?", params[:created_after]) if params[:created_after].present?
    @reports = @reports.order(created_at: :desc).page(params[:page] || 1).per(params[:per] || 25)

    @filter_options = [
      { key: "status", label: "Status", type: "select", options: %w[pending reimbursed rejected] },
      { key: "created_*", label: "Date created", type: "date_range" }
    ]
    @has_filter = helpers.check_filters?(@filter_options, params)
  end

  def reimbursements_pending_review_icon
    authorize @event
    @reimbursements_pending_review_count = @event.reimbursement_reports.submitted.count

    render :reimbursements_pending_review_icon, layout: false
  end

  def employees
    authorize @event
    @employees = @event.employees.order(
      Arel.sql("aasm_state = 'onboarded' DESC"),
      Arel.sql("aasm_state = 'onboarding' DESC"),
      "employees.created_at desc"
    )
    @employees = @employees.onboarding if params[:filter] == "onboarding"
    @employees = @employees.terminated if params[:filter] == "terminated"
    @employees = @employees.search(params[:q]) if params[:q].present?
  end

  def toggle_hidden
    authorize @event

    if @event.hidden?
      flash[:success] = "Event un-hidden"
      @event.update(hidden_at: nil)
    else
      @event.update(hidden_at: Time.now)
      file_redirects = [
        "https://cloud-b01qqxaux.vercel.app/barking_dog_turned_into_wood_meme.mp4",
        "https://cloud-b01qqxaux.vercel.app/dog_transforms_after_seeing_chair.mp4",
        "https://cloud-b01qqxaux.vercel.app/dog_turns_into_bread__but_it_s_in_hd.mp4",
        "https://cloud-b01qqxaux.vercel.app/run_now_meme.mp4",
        "https://cloud-3qup26j81.vercel.app/bonk_sound_effect.mp4",
        "https://cloud-is6jebpbb.vercel.app/disappearing_doge_meme.mp4"
      ].sample

      redirect_to file_redirects, allow_other_host: true
    end
  end

  def remove_header_image
    authorize @event

    @event.donation_header_image.purge_later

    redirect_back fallback_location: edit_event_path(@event)
  end

  def remove_background_image
    authorize @event

    @event.background_image.purge_later

    redirect_back fallback_location: edit_event_path(@event)
  end

  def remove_logo
    authorize @event

    @event.logo.purge_later

    redirect_back fallback_location: edit_event_path(@event)
  end

  def toggle_event_tag
    @event_tag = EventTag.find(params[:event_tag_id])

    authorize @event
    authorize @event_tag

    if @event.event_tags.where(id: @event_tag.id).exists?
      @event.event_tags.destroy(@event_tag)
    else
      @event.event_tags << @event_tag
    end

    redirect_back fallback_location: edit_event_path(@event, tab: "admin")
  end

  def audit_log
    authorize @event
  end

  def statements
    authorize @event

    @start_date = (@event.activated_at || @event.created_at).beginning_of_month.to_date
    @end_date = Date.today.prev_month.beginning_of_month.to_date
  end

  def termination
    authorize @event

    @successor = params[:successor] || "The Hack Foundation"

    @start = params[:start]&.to_datetime || @event.activated_at || @event.created_at

    @end = params[:end]&.to_datetime || Time.now

    respond_to do |format|
      format.html do
        redirect_to @event
      end
      format.pdf do
        render pdf: "Termination Letter for #{@event.name}", page_height: "11in", page_width: "8.5in"
      end
    end
  end

  def validate_slug
    authorize @event

    if params[:value].blank? || params[:value] == @event.slug
      render json: { valid: true }
    elsif @event.tap { |e| e.slug = params[:value] }.valid?
      render json: { valid: true, hint: "This URL is available!" }
    else
      render json: { valid: false, hint: "This URL is unavailable." }
    end
  end

  def activation_flow
    authorize @event
  end

  def activate
    authorize @event

    params[:event][:files]&.each do |file|
      Document.create(user: current_user, event_id: @event.id, name: file.original_filename, file:)
    end

    if event_params[:plan] && event_params[:plan] != @event.plan.type
      @event.plan.mark_inactive!(event_params[:plan]) # deactivate old plan and replace it
    end

    if @event.update(event_params.except(:files, :plan).merge({ demo_mode: false }))
      flash[:success] = "Organization successfully activated."
      redirect_to event_path(@event)
    else
      render :activation_flow, status: :unprocessable_entity
    end
  end

  def claim_point_of_contact
    authorize @event

    if @event.update(point_of_contact: current_user)
      flash[:success] = "You're now the point of contact for #{@event.name}."
    else
      flash[:error] = "Failed to assign you as point of contact."
    end

    redirect_back fallback_location: edit_event_path(@event.slug)
  end

  def self.filter_transaction_type(type, settled_transactions:, pending_transactions:)
    # Be careful! This is used by the v4 API so beware of breaking changes.
    type_filters = {
      "ach_transfer"           => {
        "settled" => ->(t) { t.local_hcb_code.ach_transfer? },
        "pending" => ->(t) { t.raw_pending_outgoing_ach_transaction_id }
      },
      "mailed_check"           => {
        "settled" => ->(t) { t.local_hcb_code.check? || t.local_hcb_code.increase_check? },
        "pending" => ->(t) { t.raw_pending_outgoing_check_transaction_id || t.increase_check_id }
      },
      "hcb_transfer"           => {
        "settled" => ->(t) { t.local_hcb_code.disbursement? },
        "pending" => ->(t) { t.local_hcb_code.disbursement? }
      },
      "card_charge"            => {
        "settled" => ->(t) { t.raw_stripe_transaction },
        "pending" => ->(t) { t.raw_pending_stripe_transaction_id }
      },
      "check_deposit"          => {
        "settled" => ->(t) { t.local_hcb_code.check_deposit? },
        "pending" => ->(t) { t.check_deposit_id }
      },
      "donation"               => {
        "settled" => ->(t) { t.local_hcb_code.donation? },
        "pending" => ->(t) { t.raw_pending_donation_transaction_id }
      },
      "invoice"                => {
        "settled" => ->(t) { t.local_hcb_code.invoice? },
        "pending" => ->(t) { t.raw_pending_invoice_transaction_id }
      },
      "refund"                 => {
        "settled" => ->(t) { t.local_hcb_code.stripe_refund? },
        "pending" => ->(t) { false }
      },
      "fiscal_sponsorship_fee" => {
        "settled" => ->(t) { t.local_hcb_code.fee_revenue? || t.fee_payment? },
        "pending" => ->(t) { t.raw_pending_bank_fee_transaction_id }
      },
      "reimbursement"          => {
        "settled" => ->(t) { t.local_hcb_code.reimbursement_expense_payout? },
        "pending" => ->(t) { false }
      },
      "wire"                   => {
        "settled" => ->(t) { t.local_hcb_code.wire? },
        "pending" => ->(t) { t.wire_id }
      },
      "paypal_transfer"        => {
        "settled" => ->(t) { t.local_hcb_code.paypal_transfer? },
        "pending" => ->(t) { t.paypal_transfer_id }
      }
    }

    if type
      filter = type_filters[type]
      if filter
        settled_transactions = settled_transactions.select(&filter["settled"])
        pending_transactions = pending_transactions.select(&filter["pending"])
      end
    end

    { settled_transactions:, pending_transactions: }
  end

  private

  # Only allow a trusted parameter "white list" through.
  def event_params
    result_params = params.require(:event).permit(
      :name,
      :short_name,
      :description,
      :start,
      :end,
      :address,
      :demo_mode,
      :can_front_balance,
      :emburse_department_id,
      :country,
      :postal_code,
      :risk_level,
      :point_of_contact_id,
      :slug,
      :hidden,
      :donation_page_enabled,
      :donation_page_message,
      :donation_tiers_enabled,
      :reimbursements_require_organizer_peer_review,
      :public_reimbursement_page_enabled,
      :public_reimbursement_page_message,
      :donation_thank_you_message,
      :donation_reply_to_email,
      :is_public,
      :is_indexable,
      :holiday_features,
      :public_message,
      :donation_header_image,
      :logo,
      :website,
      :background_image,
      :stripe_card_logo,
      :stripe_card_shipping_type,
      :plan,
      :financially_frozen,
      card_grant_setting_attributes: [
        :merchant_lock,
        :category_lock,
        :keyword_lock,
        :invite_message,
        :expiration_preference,
        :reimbursement_conversions_enabled
      ],
      config_attributes: [
        :id,
        :anonymous_donations,
        :cover_donation_fees,
        :contact_email
      ]
    )

    # convert whatever the user inputted into something that is a legal slug
    result_params[:slug] = ActiveSupport::Inflector.parameterize(user_event_params[:slug]) if result_params[:slug]

    result_params
  end

  def user_event_params
    result_params = params.require(:event).permit(
      :short_name,
      :description,
      :address,
      :slug,
      :hidden,
      :start,
      :end,
      :donation_page_enabled,
      :donation_page_message,
      :donation_tiers_enabled,
      :reimbursements_require_organizer_peer_review,
      :public_reimbursement_page_enabled,
      :public_reimbursement_page_message,
      :donation_thank_you_message,
      :donation_reply_to_email,
      :is_public,
      :is_indexable,
      :holiday_features,
      :public_message,
      :donation_header_image,
      :logo,
      :website,
      :background_image,
      :stripe_card_logo,
      card_grant_setting_attributes: [
        :merchant_lock,
        :category_lock,
        :keyword_lock,
        :invite_message,
        :expiration_preference,
        :reimbursement_conversions_enabled
      ],
      config_attributes: [
        :id,
        :anonymous_donations,
        :cover_donation_fees,
        :contact_email
      ]
    )

    # convert whatever the user inputted into something that is a legal slug
    result_params[:slug] = ActiveSupport::Inflector.parameterize(result_params[:slug]) if result_params[:slug]

    result_params
  end

  def set_transaction_filters
    # The search query name was historically `search`. It has since been renamed
    # to `q`. This following line retains backwards compatibility.
    params[:q] ||= params[:search]

    if params[:tag]
      @tag = Tag.find_by(event_id: @event.id, label: params[:tag])
    end

    @user = @event.users.friendly.find(params[:user], allow_nil: true) if params[:user]

    @type = params[:type]
    @start_date = params[:start].presence
    @end_date = params[:end].presence
    @minimum_amount = params[:minimum_amount].presence ? Money.from_amount(params[:minimum_amount].to_f) : nil
    @maximum_amount = params[:maximum_amount].presence ? Money.from_amount(params[:maximum_amount].to_f) : nil
    @missing_receipts = params[:missing_receipts].present?

    # Also used in Transactions page UI (outside of Ledger)
    @organizers = @event.organizer_positions.joins(:user).includes(:user).order(Arel.sql("CONCAT(preferred_name, full_name) ASC"))
  end

  def set_card_view
    cookies[:card_overview_view] = params[:view] if params[:view]
    @view = cookies[:card_overview_view] || "grid"
  end


  def _show_pending_transactions
    return [] if params[:page] && params[:page] != "1"

    pending_transactions = PendingTransactionEngine::PendingTransaction::All.new(
      event_id: @event.id,
      search: params[:q],
      tag_id: @tag&.id,
      minimum_amount: @minimum_amount,
      maximum_amount: @maximum_amount,
      user: @user,
      start_date: @start_date,
      end_date: @end_date,
      missing_receipts: @missing_receipts
    ).run
    PendingTransactionEngine::PendingTransaction::AssociationPreloader.new(pending_transactions:, event: @event).run!
    pending_transactions
  end

  def show_running_balance?
    # don't support running balance if tag or search query are present because these filter the query of all transactions, which
    # breaks the running balance computation
    return false if @tag.present?
    return false if params[:q].present?

    @show_running_balance = current_user&.auditor? && current_user.running_balance_enabled?
  end

  def set_cacheable
    return false unless params[:q].blank? &&
                        params[:page].blank? &&
                        params[:per].blank? &&
                        @user.nil? &&
                        @tag.blank? &&
                        @type.blank? &&
                        @start_date.blank? &&
                        @end_date.blank? &&
                        @minimum_amount.nil? &&
                        @maximum_amount.nil? &&
                        !@missing_receipts
    return false if organizer_signed_in?

    true
  end

  def set_mock_data
    if params[:show_mock_data].present?
      helpers.set_mock_data!(params[:show_mock_data] == "true")
    end
  end

end<|MERGE_RESOLUTION|>--- conflicted
+++ resolved
@@ -366,14 +366,10 @@
     @status = %w[active inactive frozen canceled].include?(params[:status]) ? params[:status] : nil
     @type = %w[virtual physical].include?(params[:type]) ? params[:type] : nil
 
-<<<<<<< HEAD
-    @user = User.friendly.find_by_friendly_id(params[:user]) if params[:user]
-=======
     cookies[:card_overview_view] = params[:view] if params[:view]
     @view = cookies[:card_overview_view] || "grid"
 
     @user = User.friendly.find(params[:user], allow_nil: true) if params[:user]
->>>>>>> a9c9309b
 
     @has_filter = @status.present? || @type.present? || @user.present?
 

--- conflicted
+++ resolved
@@ -30,15 +30,13 @@
 
   def show
     @transaction = Transaction.find(params[:id])
-<<<<<<< HEAD
-    @fee = @transaction.is_event_related ? @transaction.fee_relationship : nil
-=======
+
     @fee = @transaction.fee
 
     @commentable = @transaction
     @comments = @commentable.comments
     @comment = Comment.new
->>>>>>> ebe678f6
+
 
     authorize @transaction
   end

--- conflicted
+++ resolved
@@ -5,52 +5,28 @@
       <%= render partial: "canonical_transactions/tag", collection: hcb_code.tags, locals: { hcb_code: } %>
     </div>
 
-<<<<<<< HEAD
-      <% if organizer_signed_in?(as: :member) %>
-        <div data-controller="menu">
-          <button class="list-badge add-tag-badge ml0 menu__toggle menu__toggle--arrowless h-full" style="height: 1.6rem" data-menu-target="toggle" data-action="menu#toggle click@document->menu#close keydown@document->menu#keydown">+ Add tag</button>
-          <div class="menu__content menu__content--2 menu__content--compact menu__content--left h6" data-menu-target="content">
-            <% @event.tags.each do |tag| %>
-              <div class="flex items-center" data-tag="<%= tag.id %>">
-                <%= button_to toggle_tag_hcb_code_path(id: hcb_code.hashid, tag_id: tag.id), class: "menu__action #{tag_dom_id(hcb_code, tag, "_toggle")}", form_class: "flex-auto", form: { "data-turbo" => "true" } do %>
-                  <div class="tag__preview tag-<%= tag.color || "muted" %>"></div>
-                  <%= tag.label %>
-                  <%= "✓" if hcb_code.tags.include?(tag) %>
-                <% end %>
-                <%= button_to event_tag_path(@event, tag), class: "menu__action", method: :delete, title: "Delete this tag", form: { "data-turbo" => "true", "data-turbo-confirm" => tag.removal_confirmation_message }  do %>
-                  <%= inline_icon "delete", size: 16, style: "margin: 0" %>
-                <% end %>
-              </div>
-            <% end %>
-            <% if @event.tags.any? %>
-              <div class="menu__divider tags__divider"></div>
-            <% end %>
-            <%= render partial: "hcb_codes/create_tag", locals: { button: hcb_code.hashid } %>
-          </div>
+    <% if organizer_signed_in?(as: :member) %>
+      <div data-controller="menu">
+        <button class="list-badge add-tag-badge ml0 menu__toggle menu__toggle--arrowless h-full" style="height: 1.6rem" data-menu-target="toggle" data-action="menu#toggle click@document->menu#close keydown@document->menu#keydown">+ Add tag</button>
+        <div class="menu__content menu__content--2 menu__content--compact menu__content--left text-sm" data-menu-target="content">
+          <% @event.tags.each do |tag| %>
+            <div class="flex items-center" data-tag="<%= tag.id %>">
+              <%= button_to toggle_tag_hcb_code_path(id: hcb_code.hashid, tag_id: tag.id), class: "menu__action #{tag_dom_id(hcb_code, tag, "_toggle")}", form_class: "flex-auto", form: { "data-turbo" => "true" } do %>
+                <%= render partial: "canonical_transactions/tag_icon", locals: { tag: } %>
+                <%= tag.label %>
+                <%= "✓" if hcb_code.tags.include?(tag) %>
+              <% end %>
+              <%= button_to event_tag_path(@event, tag), class: "menu__action", method: :delete, title: "Delete this tag", form: { "data-turbo" => "true", "data-turbo-confirm" => tag.removal_confirmation_message }  do %>
+                <%= inline_icon "delete", size: 16, style: "margin: 0" %>
+              <% end %>
+            </div>
+          <% end %>
+          <% if @event.tags.any? %>
+            <div class="menu__divider tags__divider"></div>
+          <% end %>
+          <%= render partial: "hcb_codes/create_tag", locals: { button: hcb_code.hashid } %>
         </div>
-      <% end %>
-=======
-    <div data-controller="menu">
-      <button class="list-badge add-tag-badge ml0 menu__toggle menu__toggle--arrowless h-full" style="height: 1.6rem" data-menu-target="toggle" data-action="menu#toggle click@document->menu#close keydown@document->menu#keydown">+ Add tag</button>
-      <div class="menu__content menu__content--2 menu__content--compact menu__content--left text-sm" data-menu-target="content">
-        <% @event.tags.each do |tag| %>
-          <div class="flex items-center" data-tag="<%= tag.id %>">
-            <%= button_to toggle_tag_hcb_code_path(id: hcb_code.hashid, tag_id: tag.id), class: "menu__action #{tag_dom_id(hcb_code, tag, "_toggle")}", form_class: "flex-auto", form: { "data-turbo" => "true" } do %>
-              <%= render partial: "canonical_transactions/tag_icon", locals: { tag: } %>
-              <%= tag.label %>
-              <%= "✓" if hcb_code.tags.include?(tag) %>
-            <% end %>
-            <%= button_to event_tag_path(@event, tag), class: "menu__action", method: :delete, title: "Delete this tag", form: { "data-turbo" => "true", "data-turbo-confirm" => tag.removal_confirmation_message }  do %>
-              <%= inline_icon "delete", size: 16, style: "margin: 0" %>
-            <% end %>
-          </div>
-        <% end %>
-        <% if @event.tags.any? %>
-          <div class="menu__divider tags__divider"></div>
-        <% end %>
-        <%= render partial: "hcb_codes/create_tag", locals: { button: hcb_code.hashid } %>
       </div>
->>>>>>> 0cccd69e
-    </div>
+    <% end %>
   </div>
 </div>
--- conflicted
+++ resolved
@@ -35,30 +35,6 @@
           <span class="regular"><%= render_money(renderable_amount_cents) %></span>
         <% end %>
 
-        <% if @hcb_code.pt && !@hcb_code.pt.settled? %>
-          <% if @hcb_code.pt.raw_pending_stripe_transaction&.stripe_transaction&.dig("status") == "reversed" %>
-            <span class="badge h4 md-right bg-accent">
-              Reversed
-              <%= inline_icon :info, size: 20 %>
-            </span>
-          <% elsif @hcb_code.pt.declined? %>
-            <span class="badge h4 md-right bg-accent">
-              Declined
-              <%= inline_icon :info, size: 20 %>
-            </span>
-          <% else %>
-            <span class="badge h4 md-right bg-muted">
-              Pending
-              <%= inline_icon :info, size: 20 %>
-            </span>
-          <% end %>
-        <% end %>
-
-<<<<<<< HEAD
-        <% if @hcb_code.personal_transaction.present? %>
-          <span class="badge h4 md-right bg-warning">
-            Personal
-=======
       <% if @hcb_code.pt && !@hcb_code.pt.settled? %>
         <% if @hcb_code.pt.raw_pending_stripe_transaction&.stripe_transaction&.dig("status") == "reversed" %>
           <span class="badge h4 md-right bg-accent">
@@ -66,16 +42,21 @@
             <%= inline_icon :info, size: 20 %>
           </span>
         <% elsif @hcb_code.pt.declined? %>
-          <action data-behavior="modal_trigger" data-modal="declined_information_<%= instance %>" class="pointer" tabindex="0">
-            <span class="badge h4 md-right bg-accent">
-              Declined
-              <%= inline_icon :info, size: 20 %>
-            </span>
-          </action>
+          <span class="badge h4 md-right bg-accent">
+            Declined
+            <%= inline_icon :info, size: 20 %>
+          </span>
         <% else %>
           <span class="badge h4 md-right bg-muted">
             Pending
->>>>>>> dfd023f5
+            <%= inline_icon :info, size: 20 %>
+          </span>
+        <% end %>
+      <% end %>
+
+        <% if @hcb_code.personal_transaction.present? %>
+          <span class="badge h4 md-right bg-warning">
+            Personal
             <%= inline_icon :info, size: 20 %>
           </span>
         <% end %>

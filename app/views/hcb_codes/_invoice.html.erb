--- conflicted
+++ resolved
@@ -147,12 +147,8 @@
     </p>
     <%= render "hcb_codes/tags", hcb_code: @hcb_code, event: @event || @hcb_code.event %>
   </section>
-<<<<<<< HEAD
-  <section class="card__banner card__darker details details--wide border-t md-pl0 md-pr0">
-=======
   <% width_css_class = @invoice.deposited? ? @invoice.canonical_transactions.sum { |ct| ct.fee.amount_cents_as_decimal } != 0 : @invoice.event.revenue_fee != 0 ? "w-64" : "w-8" %>
-  <section class="card__banner card__darker details details--wide border-top md-pl0 md-pr0">
->>>>>>> cc18ad34
+  <section class="card__banner card__darker details details--wide border-t md:pl-0 md:pr-0">
     <table>
     <thead>
       <tr>

--- conflicted
+++ resolved
@@ -52,10 +52,7 @@
     <%= render partial: "hcb_codes/transaction_history" %>
     <%= render partial: "hcb_codes/pending_transaction_history" %>
   <% end %>
-<<<<<<< HEAD
 <% end %>
-
-<% title "Transaction for #{number_to_currency(@hcb_code.amount)}" unless content_for :title %>
 
 <% if @reverse_receipt_id.present? %>
   <section id="reverse_receipt_modal" class="modal modal--scroll max-w-md bg-snow" data-behavior="modal" role="dialog" data-modal-auto-open="true" data-modal="reverse_receipt_modal">
@@ -65,6 +62,4 @@
     <%= button_to "Yes", reverse_receipt_path(@reverse_receipt_id, format: :html), class: "left bg-success btn", method: :post %>
     <a href="#" class="right bg-error btn" rel="modal:close">No</a>
   </section>
-=======
->>>>>>> e8f1dc35
 <% end %>
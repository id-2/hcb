--- conflicted
+++ resolved
@@ -1,12 +1,7 @@
 <%# locals: (donations: nil, total: 0, start_date:, end_date:, is_email: false, block: nil) %>
 
 <%= render "announcements/blocks/block_shell", block:, type: "donationSummary", is_email: do %>
-<<<<<<< HEAD
-  <p><strong>Donation summary for <%= start_date.strftime("%B %e, %Y") %> - <%= Time.now.strftime("%B %e, %Y") %></strong></p>
-=======
-  <%= render partial: "announcements/blocks/block_actions", locals: { block:, is_email: } %>
-  <p><strong>Donation summary for <%= start_date.strftime("%B %e, %Y") %> - <%= end_date.strftime("%B %e, %Y") %></strong></p>
->>>>>>> cd71be73
+  <p><strong>Donation summary for <%= start_date.strftime("%B %e, %Y") %> - <%= end_date.now.strftime("%B %e, %Y") %></strong></p>
   <ul>
     <% donations.each do |donation| %>
       <li>

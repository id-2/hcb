<%# locals: (content: nil, autosave: true) %>

<<<<<<< HEAD
<%= form_with id: "announcement-form",
              model: @announcement,
              url: announcement_path(@announcement),
              data: {
                controller: "tiptap",
                action: "tiptap_hcbCode@window->tiptap#hcbCode tiptap_donationSummary@window->tiptap#donationSummary",
                "tiptap-target": "form",
                "tiptap-content-value": content,
                "tiptap-announcement-id-value": @announcement.id,
                "tiptap-autosave-value": autosave,
                "turbo-frame": "_top"
              }.compact do |form| %>
=======
<%= form_with model: @announcement, url: announcement_path(@announcement), data: { controller: "tiptap", "tiptap-target": "form", "tiptap-content-value": content, "tiptap-announcement-id-value": @announcement.id, "tiptap-autosave-value": autosave, "tiptap-followers-value": @event.followers.size, "tiptap-published-value": @announcement.published?, "turbo-frame": "_top" }.compact do |form| %>
>>>>>>> a13df1cd
  <div class="field">
    <%= form.label :title, class: "text-lg" %>
    <%= form.text_field :title, placeholder: "#{@event.name}'s June Update", class: "!max-w-none w-full mt-1" %>
  </div>

  <div class="field">
    <%= form.label :content, class: "text-lg" %>
    <%= form.hidden_field :json_content, data: { "tiptap-target": "contentInput" } %>
    <div class="border-smoke dark:border-0 border-[1px] border-solid rounded-md mt-1 relative">
      <div class="flex gap-2 bg-snow dark:bg-darkless p-2 rounded-md rounded-b-none dark:border-b-dark border-b-smoke border-b-[1px] border-solid border-0">
        <%= render partial: "announcements/format_menu" %>
      </div>
      <div data-tiptap-target="editor" data-action="click->tiptap#focus" class="dark:bg-darkless bg-snow p-2 rounded-md rounded-t-none py-1 min-h-32"></div>
      <div class="tooltipped absolute right-1 bottom-1 h-8" aria-label="Styling with Markdown is supported">
        <%= inline_icon "markdown", size: 32 %>
      </div>
    </div>
  </div>

  <%= form.hidden_field :autosave, data: { "tiptap-target": "autosaveInput" } %>

  <%= form.hidden_field :event_id, value: @event.slug %>

  <% if content.present? %>
    <div>
      <p class="italic text-muted">Your changes automatically save</p>

      <button type="button" class="btn" data-action="tiptap#submit">
        <%= inline_icon "reply" %> Back
      </button>
    </div>
  <% else %>
    <%= dropdown_button form:,
                        options: [
                          ["Publish now", false, "Publish this post instantly."],
                          ["Create draft", true, "Save as a draft to publish later."]
                        ],
                        button_icon: "send",
                        name: "draft",
                        button_options: { data: { action: "tiptap#submit" }, type: "button" },
                        menu_class: "relative",
                        template: ->(value) { value ? "Create draft" : "Publish now" } %>
  <% end %>
<% end %><|MERGE_RESOLUTION|>--- conflicted
+++ resolved
@@ -1,6 +1,5 @@
 <%# locals: (content: nil, autosave: true) %>
 
-<<<<<<< HEAD
 <%= form_with id: "announcement-form",
               model: @announcement,
               url: announcement_path(@announcement),
@@ -11,11 +10,10 @@
                 "tiptap-content-value": content,
                 "tiptap-announcement-id-value": @announcement.id,
                 "tiptap-autosave-value": autosave,
-                "turbo-frame": "_top"
+                "tiptap-followers-value": @event.followers.size,
+                "tiptap-published-value": @announcement.published?,
+                "turbo-frame": "_top",
               }.compact do |form| %>
-=======
-<%= form_with model: @announcement, url: announcement_path(@announcement), data: { controller: "tiptap", "tiptap-target": "form", "tiptap-content-value": content, "tiptap-announcement-id-value": @announcement.id, "tiptap-autosave-value": autosave, "tiptap-followers-value": @event.followers.size, "tiptap-published-value": @announcement.published?, "turbo-frame": "_top" }.compact do |form| %>
->>>>>>> a13df1cd
   <div class="field">
     <%= form.label :title, class: "text-lg" %>
     <%= form.text_field :title, placeholder: "#{@event.name}'s June Update", class: "!max-w-none w-full mt-1" %>

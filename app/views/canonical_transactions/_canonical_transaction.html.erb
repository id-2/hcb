<% instance = ct.__id__ %>
<% tagged_with = ct.local_hcb_code.tags.filter { |tag| !@event || tag.event == @event } %>
<% subscription = local_assigns[:subscription] || nil %>
<tr
  class="transaction <%= unless current_user && Flipper.enabled?(:transactions_background_2024_06_05, current_user)
                           ct.amount.negative? ? "transaction--negative" : ct.amount.positive? ? "transaction--positive" : "transaction--zero"
                         end %> <%= ct.local_hcb_code.disbursement.special_appearance[:css_class] if !ct.amount.negative? && ct.local_hcb_code.disbursement&.special_appearance? %>"
  id="<%= ct.local_hcb_code.hashid %>"
  <% if defined?(selectable) && selectable %>
    data-transactions-target="transaction"
  <% end %>
  <% if local_assigns[:receipt_upload_button] %>
    data-controller="file-drop"
    data-file-drop-target="dropzone"
    data-file-drop-linking-value="true"
    data-file-drop-modal-value="<%= link_receipts_path %>"
    data-file-drop-receiptable-value="HcbCode:<%= ct.local_hcb_code.id %>"
    data-action="
      dragover->file-drop#dragover
      drop->file-drop#drop
      dragenter->file-drop#dragenter
      dragleave->file-drop#dragleave
      <% if defined?(selectable) && selectable %>
        click->transactions#select
      <% end %>
    "
  <% end %>>
  <% if defined?(selectable) && selectable %>
    <td class="transaction__icon transaction__icon--selected">
      <%= inline_icon "checkmark" %>
    </td>
  <% end %>

  <%= render "hcb_codes/icon", tx: ct, authorless: local_assigns[:authorless], selects: defined?(selectable) && selectable && ct.local_hcb_code.hashid %>

  <td>
    <% if subscription %>
      <% label = "" %>
      <% if subscription[:average_date_difference] > 29 && subscription[:average_date_difference] < 31 %>
        <% label += "Monthly" %>
      <% elsif subscription[:average_date_difference] > 360 && subscription[:average_date_difference] < 370 %>
        <% label += "Annually" %>
      <% else %>
        <% label += "Every #{subscription[:average_date_difference].ceil} days" %>
      <% end %>
      <% if (ct.date + subscription[:average_date_difference].days) < Time.now + 2.days %>
        <% label += ", expected soon" %>
      <% else %>
        <% label += ", in #{distance_of_time_in_words(Time.now, ct.date + subscription[:average_date_difference].days, only: :days)}" %>
      <% end %>
      <%= label %>
    <% else %>
      <%= (ct.date.is_a?(String) ? Date.parse(ct.date) : ct.date).strftime("%b %e, %Y") %>
    <% end %>
  </td>

  <td class="transaction__memo">
    <div>
      <div class="flex-auto">
        <div class="flex items-center justify-start" style="gap: 1ch;">
          <%= turbo_frame_tag "#{ct.local_hcb_code.hashid}:memo_frame", class: "memo-frame flex", style: "width:100%; overflow:hidden; text-overflow:ellipsis; flex-grow: 1" do %>
            <span title="<%= transaction_memo(ct) %>" style="flex-grow: 1;">
              <%= ct.local_hcb_code.card_grant? && !organizer_signed_in? ? link_to(transaction_memo(ct), spending_card_grant_path(ct.local_hcb_code.disbursement.card_grant), data: { turbo_frame: "_top", behavior: "modal_trigger", modal: "card_grant_details_#{instance}" }) : content_tag(:span) do %>
                <%= render "hcb_codes/memo", hcb_code: ct.local_hcb_code, location: "ledger", ledger_instance: instance, force_display_details: defined?(force_display_details) %>
              <% end %>
            </span>
          <% end %>
        </div>

        <% if !@event&.demo_mode? %>
          <div class="flex flex-wrap pending_transactions_tags tags hcb_code_<%= ct.local_hcb_code.hashid %>_tags" style="gap: 0.25rem">
            <%= render partial: "canonical_transactions/tag", collection: tagged_with, locals: { hcb_code: ct.local_hcb_code } %>
          </div>
        <% end %>
      </div>

      <% if !defined?(receipt_upload_button) && !defined?(hide_tags) && organizer_signed_in? && !ct.instance_of?(OpenStruct) %>
        <% if suggestion = ct.local_hcb_code.suggested_hcb_code_tag_suggestions.last %>
          <div class="list-badge add-tag-badge ml0 menu__toggle menu__toggle--arrowless b--ai suggested_tag tooltipped tooltippped--s" style="border: 1.5px dashed #a633d6" id="tag_suggestion_<%= suggestion.id %>" aria-label="Click to apply HCB's suggestion">
            <%= link_to "#{suggestion.tag.emoji} #{suggestion.tag.label}", tag_suggestion_accept_path(suggestion), style: "text-decoration: none", class: "ai", data: { turbo_method: :POST } %>
            <%= button_to tag_suggestion_reject_path(suggestion), class: "p0 line-height-0 bg-transparent border-none cursor-pointer link-reset", form_class: "line-height-0", form: { "data-turbo" => "true" } do %>
              <%= inline_icon "view-close", size: 16 %>
            <% end %>
          </div>
        <% end %>
        <% if policy(ct.local_hcb_code).toggle_tag? %>
          <div class="overflow-visible relative" style="margin-left: 0.5rem;" data-controller="menu" data-menu-append-to-value="turbo-frame#ledger">
            <button class="list-badge add-tag-badge ml0 menu__toggle menu__toggle--arrowless" data-menu-target="toggle" data-action="menu#toggle click@document->menu#close keydown@document->menu#keydown">+ Add tag</button>
            <div class="menu__content menu__content--2 menu__content--compact menu__content--left text-sm" data-menu-target="content">
              <% (@event || ct.local_hcb_code.event).tags.each do |tag| %>
                <div class="flex items-center" data-tag="<%= tag.id %>">
                  <%= button_to toggle_tag_hcb_code_path(id: ct.local_hcb_code.hashid, tag_id: tag.id), class: "menu__action #{tag_dom_id(ct.local_hcb_code, tag, "_toggle")}", form_class: "flex-auto", form: { "data-turbo" => "true" } do %>
                    <%= render partial: "canonical_transactions/tag_icon", locals: { tag: } %>
                    <%= tag.label %>
                    <%= "✓" if tagged_with.include?(tag) %>
                  <% end %>
                  <%= button_to event_tag_path(@event || ct.local_hcb_code.event, tag), class: "menu__action", method: :delete, title: "Delete this tag", form: { "data-turbo" => "true", "data-turbo-confirm" => tag.removal_confirmation_message } do %>
                    <%= inline_icon "delete", size: 18, style: "margin: 0" %>
                  <% end %>
                </div>
              <% end %>
              <% if (@event || ct.local_hcb_code.event).tags.any? %>
                <div class="menu__divider tags__divider"></div>
              <% end %>
              <%= render partial: "hcb_codes/create_tag", locals: { button: ct.local_hcb_code.hashid } %>
            </div>
          </div>
        <% end %>
      <% end %>
      <% if ct.local_hcb_code %>
        <%= list_badge_for auditor_signed_in? ? ct.local_hcb_code.comments.size : ct.local_hcb_code.not_admin_only_comments_count, "comment", "post", optional: true %>
        <%= list_badge_for ct.local_hcb_code.receipts.size, "receipt", "receipt", optional: ct.local_hcb_code.receipt_optional?, required: ct.local_hcb_code.missing_receipt? %>
      <% end %>
    </div>
  </td>

  <td class="nowrap">
    <span class="flex items-center justify-end">
      <% if ct.likely_account_verification_related? && !organizer_signed_in? %>
        <%= redacted_amount %>
      <% else %>
        <span><%= render_transaction_amount ct.amount %></span>
      <% end %>
    </span>
  </td>

  <% if @show_running_balance %>
    <td><%= number_to_currency ct.running_balance %></td>
  <% end %>

  <% if local_assigns[:show_author_column] %>
    <% author = ct.local_hcb_code.author %>
    <% author_name = ct.local_hcb_code.author_name %>
    <td>
      <div class="flex items-center justify-center <%= "tooltipped tooltipped--w" if author_name %>" aria-label="<%= author_name %>">
        <% if author.present? %>
          <%= avatar_for author, class: "align-middle author" %>
        <% elsif ct.local_hcb_code.fallback_avatar %>
          <%= image_tag(ct.local_hcb_code.fallback_avatar, loading: "lazy", width: 24, height: 24, class: "rounded-full shrink-none") %>
        <% end %>
      </div>
    </td>
  <% end %>

  <% if local_assigns[:receipt_upload_button] %>
    <td style="width: 1%">
      <% if ct.local_hcb_code.missing_receipt? || !local_assigns[:updated_via_turbo_stream] %>
        <%= form_with url: receipts_path, data: { controller: "form", "file-drop-target" => "form", "turbo" => true } do |form| %>
          <%= form.file_field :file, id: "file_#{ct.local_hcb_code.hashid}", multiple: true, include_hidden: false, required: true, class: "display-none", data: { action: "change->form#submit", "file-drop-target" => "fileInput" } %>
          <%= form.hidden_field :redirect_url, value: @card_grant ? card_grant_path(@card_grant) : my_inbox_path %>
          <% unless @card_grant.present? %>
            <%= form.hidden_field :show_link, value: true %>
          <% end %>
          <%= form.hidden_field :receiptable_type, value: ct.local_hcb_code.class %>
          <%= form.hidden_field :receiptable_id, value: ct.local_hcb_code.id %>
          <%= form.hidden_field :upload_method, value: "receipts_page", data: { "file-drop-target" => "uploadMethod" } %>
          <%= form.hidden_field :show_receipt_button, value: local_assigns[:receipt_upload_button] %>
          <%= form.hidden_field :show_author_img, value: local_assigns[:show_author_column] %>
          <div class="btn-group btn-group--no-wrap w-100">
            <%= form.label "file_#{ct.local_hcb_code.hashid}", class: "btn #{"disabled" if local_assigns[:receipt_upload_button_disabled]} flex-grow", style: "font-size: 0.875rem; font-weight: 600; padding: 0.25rem 1rem;" do %>
              <%= inline_icon "cloud-upload" %>
              <%= ct.local_hcb_code.receipts.any? ? "Upload another receipt" : "Upload receipt" %>
            <% end %>

<<<<<<< HEAD
            <%= link_to my_receipts_upload_path, class: "btn #{"disabled" if local_assigns[:receipt_upload_button_disabled]} bg-primary", style: "font-size: 0.875rem; font-weight: 600; padding: 0.25rem 1rem;", data: { behavior: "modal_trigger", modal: "link_receipt_#{instance}" } do %>
              <%= inline_icon "payment-docs" %>
              <span>Select</span>
=======
            <% if Flipper.enabled?(:receipt_bin_2023_04_07, current_user) %>
              <%= link_to my_receipts_upload_path, class: "btn #{"disabled" if local_assigns[:receipt_upload_button_disabled]} bg-primary", style: "font-size: 0.875rem; font-weight: 600; padding: 0.25rem 1rem;", data: { behavior: "modal_trigger", modal: "link_receipt_#{instance}" } do %>
                <%= inline_icon "receipt" %>
                <span>Select</span>
              <% end %>
>>>>>>> 8d0af403
            <% end %>
          </div>
        <% end %>
      <% else %>
        <div class="btn bg-success disabled" style="font-size: 0.875rem; font-weight: 600; padding: 0.25rem 1rem; width: 100%">
          <%= inline_icon "receipt", size: 14 %>
          <span>Uploaded!</span>
        </div>
      <% end %>
    </td>

    <% if !local_assigns[:receipt_upload_button_disabled] %>
      <section class="modal modal--huge modal--scroll bg-snow" data-behavior="modal" role="dialog" id="link_receipt_<%= instance %>">
        <%= modal_header "Select receipt" %>
        <%= turbo_frame_tag "link_modal_#{ct.local_hcb_code.id}", src: link_modal_receipts_path(receiptable_type: "HcbCode", receiptable_id: ct.local_hcb_code.id, show_receipt_button: local_assigns[:receipt_upload_button], show_author_img: local_assigns[:show_author_column]), turbo_frame: "_top" do %>
          <strong>Loading...</strong>
        <% end %>
      </section>
    <% end %>
  <% end %>
</tr>

<% event = @event || ct.local_hcb_code.event %>
<% if Flipper.enabled?(:hcb_code_popovers_2023_06_16, current_user) && event.present? && !show_mock_data?(event) %>
  <% pretty_title = ct.local_hcb_code.pretty_title(show_event_name: defined?(show_event_name), show_amount: defined?(show_amount), event: @event) %>
  <section class="modal modal--scroll modal--popover bg-snow" data-behavior="modal" role="dialog" id="transaction_details_<%= instance %>" data-state-url="<%= hcb_code_path(ct.local_hcb_code) %>" data-state-title="<%= pretty_title %>">
    <%= modal_header(pretty_title, external_link: url_for(ct.local_hcb_code)) %>
    <%= turbo_frame_tag ct.local_hcb_code.public_id, src: ct.local_hcb_code.popover_path(transaction_show_receipt_button: local_assigns[:receipt_upload_button], transaction_show_author_img: local_assigns[:show_author_column]), loading: :lazy do %>
      <div class="shimmer mb1 mt3">
        <div class="shimmer__border"></div>
        <div class="shimmer__main">
          <article class="card pb0 h-100">
            <h2 class="h2 mt0 mx0 border-none flex items-center justify-between">
              <span class="flex-auto">
                <%= pop_icon_to "edit",
                    my_inbox_path,
                    class: "mr2 align-middle", "aria-label": "Rename transaction",
                    data: { turbo: true } if organizer_signed_in?(as: :member) %>
                <span class="align-middle"
                      data-controller="navigation"
                      data-action="dblclick->navigation#navigate"
                      data-navigation-location-param="<%= my_inbox_path %>"
                      data-navigation-frame-param="2">
                  <%= ct.local_hcb_code.humanized_type %>
                  <span class="regular muted">for $-</span>
                </span>
              </span>
            </h2>

            <section class="card__banner card__darker details-horiz border-top border-bottom">
              <p>
                <strong>Card</strong> -
              </p>
              <p>
                <strong>Spender</strong> -
              </p>
              <p>
                <strong>Spent</strong> -
              </p>
              <p>
                <strong>Settled after</strong> -
              </p>
            </section>

            <section class="details details--wide pt2 pb2 details--tall">
              <p>
                <strong>Merchant</strong>
                <action data-behavior="modal_trigger" data-modal="merchant_details" class="pointer" tabindex="0">
                  <span class="inline-flex">
                    -
                    <%= inline_icon "external", size: 24, class: "muted", 'aria-label': "Icon indicating click for more" %>
                  </span>
                </action>
              </p>
              <p>
                <strong>Charge method</strong>
                <action data-behavior="modal_trigger" data-modal="verification_details" class="pointer" tabindex="0">
                  <span>
                    -
                    <%= inline_icon "external", size: 24, class: "muted", 'aria-label': "Icon indicating click for more" %>
                  </span>
                </action>
              </p>
            </section>
          </article>
        </div>
      </div>
    <% end %>
  </section>
<% end %>

<% if (Flipper.enabled?(:hcb_code_popovers_2023_06_16, current_user) || !organizer_signed_in?) && ct.local_hcb_code.card_grant? %>
  <section class="modal modal--scroll modal--popover bg-snow" data-behavior="modal" role="dialog" id="card_grant_details_<%= instance %>" data-state-url="<%= spending_card_grant_path(ct.local_hcb_code.disbursement.card_grant) %>" data-state-title="<%= transaction_memo(ct) %>">
    <%= modal_header(ct.local_hcb_code.pretty_title(show_event_name: false, show_amount: true, event: @event), external_link: spending_card_grant_path(ct.local_hcb_code.disbursement.card_grant)) %>
    <%= turbo_frame_tag "spending_#{ct.local_hcb_code.disbursement.card_grant.public_id}", src: spending_card_grant_path(ct.local_hcb_code.disbursement.card_grant, params: { frame: true }), loading: :lazy do %>
      <strong>Loading...</strong>
    <% end %>
  </section>
<% end %><|MERGE_RESOLUTION|>--- conflicted
+++ resolved
@@ -162,17 +162,9 @@
               <%= ct.local_hcb_code.receipts.any? ? "Upload another receipt" : "Upload receipt" %>
             <% end %>
 
-<<<<<<< HEAD
             <%= link_to my_receipts_upload_path, class: "btn #{"disabled" if local_assigns[:receipt_upload_button_disabled]} bg-primary", style: "font-size: 0.875rem; font-weight: 600; padding: 0.25rem 1rem;", data: { behavior: "modal_trigger", modal: "link_receipt_#{instance}" } do %>
               <%= inline_icon "payment-docs" %>
               <span>Select</span>
-=======
-            <% if Flipper.enabled?(:receipt_bin_2023_04_07, current_user) %>
-              <%= link_to my_receipts_upload_path, class: "btn #{"disabled" if local_assigns[:receipt_upload_button_disabled]} bg-primary", style: "font-size: 0.875rem; font-weight: 600; padding: 0.25rem 1rem;", data: { behavior: "modal_trigger", modal: "link_receipt_#{instance}" } do %>
-                <%= inline_icon "receipt" %>
-                <span>Select</span>
-              <% end %>
->>>>>>> 8d0af403
             <% end %>
           </div>
         <% end %>

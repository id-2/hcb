<% instance = ct.__id__ %>
<% tagged_with = ct.local_hcb_code.tags.filter { |tag| !@event || tag.event == @event } %>
<% subscription = local_assigns[:subscription] || nil %>
<tr
  class="transaction <%= unless current_user && Flipper.enabled?(:transactions_background_2024_06_05, current_user)
                           ct.amount.negative? ? "transaction--negative" : ct.amount.positive? ? "transaction--positive" : "transaction--zero"
                         end %> <%= ct.local_hcb_code.disbursement.special_appearance[:css_class] if !ct.amount.negative? && ct.local_hcb_code.disbursement&.special_appearance? %>"
  id="<%= ct.local_hcb_code.hashid %>"
  <% if defined?(selectable) && selectable %>
    data-transactions-target="transaction"
  <% end %>
  <% if local_assigns[:receipt_upload_button] %>
    data-controller="file-drop"
    data-file-drop-target="dropzone"
    data-file-drop-linking-value="true"
    data-file-drop-modal-value="<%= link_receipts_path %>"
    data-file-drop-receiptable-value="HcbCode:<%= ct.local_hcb_code.id %>"
    data-action="
      dragover->file-drop#dragover
      drop->file-drop#drop
      dragenter->file-drop#dragenter
      dragleave->file-drop#dragleave
      <% if defined?(selectable) && selectable %>
        click->transactions#select
      <% end %>
    "
  <% end %>>
  <% if defined?(selectable) && selectable %>
    <td class="transaction__icon transaction__icon--selected">
      <%= inline_icon "checkmark" %>
    </td>
  <% end %>

  <%= render "hcb_codes/icon", tx: ct, authorless: local_assigns[:authorless], selects: defined?(selectable) && selectable && ct.local_hcb_code.hashid %>

  <td>
    <% if subscription %>
      <% label = "" %>
      <% if subscription[:average_date_difference] > 29 && subscription[:average_date_difference] < 31 %>
        <% label += "Monthly" %>
      <% elsif subscription[:average_date_difference] > 360 && subscription[:average_date_difference] < 370 %>
        <% label += "Annually" %>
      <% else %>
        <% label += "Every #{subscription[:average_date_difference].ceil} days" %>
      <% end %>
      <% if (ct.date + subscription[:average_date_difference].days) < Time.now + 2.days %>
        <% label += ", expected soon" %>
      <% else %>
        <% label += ", in #{distance_of_time_in_words(Time.now, ct.date + subscription[:average_date_difference].days, only: :days)}" %>
      <% end %>
      <%= label %>
    <% else %>
      <%= (ct.date.is_a?(String) ? Date.parse(ct.date) : ct.date).strftime("%b %e, %Y") %>
    <% end %>
  </td>

  <td class="transaction__memo">
    <div>
      <div class="flex-auto">
        <div class="flex items-center justify-start" style="gap: 1ch;">
          <%= turbo_frame_tag "#{ct.local_hcb_code.hashid}:memo_frame", class: "memo-frame flex", style: "width:100%; overflow:hidden; text-overflow:ellipsis; flex-grow: 1" do %>
            <span title="<%= transaction_memo(ct) %>" style="flex-grow: 1;">
              <%= ct.local_hcb_code.card_grant? && !organizer_signed_in? ? link_to(transaction_memo(ct), spending_card_grant_path(ct.local_hcb_code.disbursement.card_grant), data: { turbo_frame: "_top", behavior: "modal_trigger", modal: "card_grant_details_#{instance}" }) : content_tag(:span) do %>
                <%= render "hcb_codes/memo", hcb_code: ct.local_hcb_code, location: "ledger", ledger_instance: instance, force_display_details: defined?(force_display_details) %>
              <% end %>
            </span>
          <% end %>
        </div>

        <% if !@event&.demo_mode? %>
          <div class="flex flex-wrap pending_transactions_tags tags hcb_code_<%= ct.local_hcb_code.hashid %>_tags" style="gap: 0.25rem">
            <%= render partial: "canonical_transactions/tag", collection: tagged_with, locals: { hcb_code: ct.local_hcb_code } %>
          </div>
        <% end %>
      </div>

<<<<<<< HEAD
      <% if !defined?(receipt_upload_button) && !defined?(hide_tags) && organizer_signed_in?(as: :member) && !ct.instance_of?(OpenStruct) && Flipper.enabled?(:transaction_tags_2022_07_29, @event || ct.local_hcb_code.event) %>
=======
      <% if !defined?(receipt_upload_button) && !defined?(hide_tags) && organizer_signed_in? && !ct.instance_of?(OpenStruct) %>
>>>>>>> 0cccd69e
        <% if suggestion = ct.local_hcb_code.suggested_hcb_code_tag_suggestions.last %>
          <div class="list-badge add-tag-badge ml0 menu__toggle menu__toggle--arrowless b--ai suggested_tag tooltipped tooltippped--s" style="border: 1.5px dashed #a633d6" id="tag_suggestion_<%= suggestion.id %>" aria-label="Click to apply HCB's suggestion">
            <%= link_to "#{suggestion.tag.emoji} #{suggestion.tag.label}", tag_suggestion_accept_path(suggestion), style: "text-decoration: none", class: "ai", data: { turbo_method: :POST } %>
            <%= button_to tag_suggestion_reject_path(suggestion), class: "p0 line-height-0 bg-transparent border-none cursor-pointer link-reset", form_class: "line-height-0", form: { "data-turbo" => "true" } do %>
              <%= inline_icon "view-close", size: 16 %>
            <% end %>
          </div>
        <% end %>
<<<<<<< HEAD
        <% if organizer_signed_in?(as: :member) %>
          <div class="overflow-visible relative" style="margin-left: 0.5rem;" data-controller="menu" data-menu-append-to-value="turbo-frame#ledger">
            <button class="list-badge add-tag-badge ml0 menu__toggle menu__toggle--arrowless" data-menu-target="toggle" data-action="menu#toggle click@document->menu#close keydown@document->menu#keydown">+ Add tag</button>
            <div class="menu__content menu__content--2 menu__content--compact menu__content--left h6" data-menu-target="content">
              <% (@event || ct.local_hcb_code.event).tags.each do |tag| %>
                <div class="flex items-center" data-tag="<%= tag.id %>">
                  <%= button_to toggle_tag_hcb_code_path(id: ct.local_hcb_code.hashid, tag_id: tag.id), class: "menu__action #{tag_dom_id(ct.local_hcb_code, tag, "_toggle")}", form_class: "flex-auto", form: { "data-turbo" => "true" } do %>
                    <div class="tag__preview tag-<%= tag.color || "muted" %>"></div>
                    <%= tag.label %>
                    <%= "✓" if tagged_with.include?(tag) %>
                  <% end %>
                  <%= button_to event_tag_path(@event || ct.local_hcb_code.event, tag), class: "menu__action", method: :delete, title: "Delete this tag", form: { "data-turbo" => "true", "data-turbo-confirm" => tag.removal_confirmation_message } do %>
                    <%= inline_icon "delete", size: 16, style: "margin: 0" %>
                  <% end %>
                </div>
              <% end %>
              <% if (@event || ct.local_hcb_code.event).tags.any? %>
                <div class="menu__divider tags__divider"></div>
              <% end %>
              <%= render partial: "hcb_codes/create_tag", locals: { button: ct.local_hcb_code.hashid } %>
            </div>
=======
        <div class="overflow-visible relative" style="margin-left: 0.5rem;" data-controller="menu" data-menu-append-to-value="turbo-frame#ledger">
          <button class="list-badge add-tag-badge ml0 menu__toggle menu__toggle--arrowless" data-menu-target="toggle" data-action="menu#toggle click@document->menu#close keydown@document->menu#keydown">+ Add tag</button>
          <div class="menu__content menu__content--2 menu__content--compact menu__content--left text-sm" data-menu-target="content">
            <% (@event || ct.local_hcb_code.event).tags.each do |tag| %>
              <div class="flex items-center" data-tag="<%= tag.id %>">
                <%= button_to toggle_tag_hcb_code_path(id: ct.local_hcb_code.hashid, tag_id: tag.id), class: "menu__action #{tag_dom_id(ct.local_hcb_code, tag, "_toggle")}", form_class: "flex-auto", form: { "data-turbo" => "true" } do %>
                  <%= render partial: "canonical_transactions/tag_icon", locals: { tag: } %>
                  <%= tag.label %>
                  <%= "✓" if tagged_with.include?(tag) %>
                <% end %>
                <%= button_to event_tag_path(@event || ct.local_hcb_code.event, tag), class: "menu__action", method: :delete, title: "Delete this tag", form: { "data-turbo" => "true", "data-turbo-confirm" => tag.removal_confirmation_message } do %>
                  <%= inline_icon "delete", size: 18, style: "margin: 0" %>
                <% end %>
              </div>
            <% end %>
            <% if (@event || ct.local_hcb_code.event).tags.any? %>
              <div class="menu__divider tags__divider"></div>
            <% end %>
            <%= render partial: "hcb_codes/create_tag", locals: { button: ct.local_hcb_code.hashid } %>
>>>>>>> 0cccd69e
          </div>
        <% end %>
      <% end %>
      <% if ct.local_hcb_code %>
        <%= list_badge_for auditor_signed_in? ? ct.local_hcb_code.comments.size : ct.local_hcb_code.not_admin_only_comments_count, "comment", "post", optional: true %>
        <%= list_badge_for ct.local_hcb_code.receipts.size, "receipt", "payment-docs", optional: ct.local_hcb_code.receipt_optional?, required: ct.local_hcb_code.missing_receipt? %>
      <% end %>
    </div>
  </td>

  <td class="nowrap">
    <span class="flex items-center justify-end">
      <% if ct.likely_account_verification_related? && !organizer_signed_in? %>
        <%= redacted_amount %>
      <% else %>
        <span><%= render_transaction_amount ct.amount %></span>
      <% end %>
    </span>
  </td>

  <% if @show_running_balance %>
    <td><%= number_to_currency ct.running_balance %></td>
  <% end %>

  <% if local_assigns[:show_author_column] %>
    <% author = ct.local_hcb_code.author %>
    <% author_name = ct.local_hcb_code.author_name %>
    <td>
      <div class="flex items-center justify-center <%= "tooltipped tooltipped--w" if author_name %>" aria-label="<%= author_name %>">
        <% if author.present? %>
          <%= avatar_for author, class: "align-middle author" %>
        <% elsif ct.local_hcb_code.fallback_avatar %>
          <%= image_tag(ct.local_hcb_code.fallback_avatar, loading: "lazy", width: 24, height: 24, class: "rounded-full shrink-none") %>
        <% end %>
      </div>
    </td>
  <% end %>

  <% if local_assigns[:receipt_upload_button] %>
    <td style="width: 1%">
      <% if ct.local_hcb_code.missing_receipt? || !local_assigns[:updated_via_turbo_stream] %>
        <%= form_with url: receipts_path, data: { controller: "form", "file-drop-target" => "form", "turbo" => true } do |form| %>
          <%= form.file_field :file, id: "file_#{ct.local_hcb_code.hashid}", multiple: true, include_hidden: false, required: true, class: "display-none", data: { action: "change->form#submit", "file-drop-target" => "fileInput" } %>
          <%= form.hidden_field :redirect_url, value: @card_grant ? card_grant_path(@card_grant) : my_inbox_path %>
          <% unless @card_grant.present? %>
            <%= form.hidden_field :show_link, value: true %>
          <% end %>
          <%= form.hidden_field :receiptable_type, value: ct.local_hcb_code.class %>
          <%= form.hidden_field :receiptable_id, value: ct.local_hcb_code.id %>
          <%= form.hidden_field :upload_method, value: "receipts_page", data: { "file-drop-target" => "uploadMethod" } %>
          <%= form.hidden_field :show_receipt_button, value: local_assigns[:receipt_upload_button] %>
          <%= form.hidden_field :show_author_img, value: local_assigns[:show_author_column] %>
          <div class="btn-group btn-group--no-wrap w-100">
            <%= form.label "file_#{ct.local_hcb_code.hashid}", class: "btn #{"disabled" if local_assigns[:receipt_upload_button_disabled]} flex-grow", style: "font-size: 0.875rem; font-weight: 600; padding: 0.25rem 1rem;" do %>
              <%= inline_icon "cloud-upload" %>
              <%= ct.local_hcb_code.receipts.any? ? "Upload another receipt" : "Upload receipt" %>
            <% end %>

            <%= link_to my_receipts_upload_path, class: "btn #{"disabled" if local_assigns[:receipt_upload_button_disabled]} bg-primary", style: "font-size: 0.875rem; font-weight: 600; padding: 0.25rem 1rem;", data: { behavior: "modal_trigger", modal: "link_receipt_#{instance}" } do %>
              <%= inline_icon "payment-docs" %>
              <span>Select</span>
            <% end %>
          </div>
        <% end %>
      <% else %>
        <div class="btn bg-success disabled" style="font-size: 0.875rem; font-weight: 600; padding: 0.25rem 1rem; width: 100%">
          <%= inline_icon "attachment", size: 14 %>
          <span>Uploaded!</span>
        </div>
      <% end %>
    </td>

    <% if !local_assigns[:receipt_upload_button_disabled] %>
      <section class="modal modal--huge modal--scroll bg-snow" data-behavior="modal" role="dialog" id="link_receipt_<%= instance %>">
        <%= modal_header "Select receipt" %>
        <%= turbo_frame_tag "link_modal_#{ct.local_hcb_code.id}", src: link_modal_receipts_path(receiptable_type: "HcbCode", receiptable_id: ct.local_hcb_code.id, show_receipt_button: local_assigns[:receipt_upload_button], show_author_img: local_assigns[:show_author_column]), turbo_frame: "_top" do %>
          <strong>Loading...</strong>
        <% end %>
      </section>
    <% end %>
  <% end %>
</tr>

<% event = @event || ct.local_hcb_code.event %>
<% if Flipper.enabled?(:hcb_code_popovers_2023_06_16, current_user) && event.present? && !show_mock_data?(event) %>
  <% pretty_title = ct.local_hcb_code.pretty_title(show_event_name: defined?(show_event_name), show_amount: defined?(show_amount), event: @event) %>
  <section class="modal modal--scroll modal--popover bg-snow" data-behavior="modal" role="dialog" id="transaction_details_<%= instance %>" data-state-url="<%= hcb_code_path(ct.local_hcb_code) %>" data-state-title="<%= pretty_title %>">
    <%= modal_header(pretty_title, external_link: url_for(ct.local_hcb_code)) %>
    <%= turbo_frame_tag ct.local_hcb_code.public_id, src: ct.local_hcb_code.popover_path(transaction_show_receipt_button: local_assigns[:receipt_upload_button], transaction_show_author_img: local_assigns[:show_author_column]), loading: :lazy do %>
      <div class="shimmer mb1 mt3">
        <div class="shimmer__border"></div>
        <div class="shimmer__main">
          <article class="card pb0 h-100">
            <h2 class="h2 mt0 mx0 border-none flex items-center justify-between">
              <span class="flex-auto">
                <%= pop_icon_to "edit",
                    my_inbox_path,
                    class: "mr2 align-middle", "aria-label": "Rename transaction",
                    data: { turbo: true } if organizer_signed_in?(as: :member) %>
                <span class="align-middle"
                      data-controller="navigation"
                      data-action="dblclick->navigation#navigate"
                      data-navigation-location-param="<%= my_inbox_path %>"
                      data-navigation-frame-param="2">
                  <%= ct.local_hcb_code.humanized_type %>
                  <span class="regular muted">for $-</span>
                </span>
              </span>
            </h2>

            <section class="card__banner card__darker details-horiz border-top border-bottom">
              <p>
                <strong>Card</strong> -
              </p>
              <p>
                <strong>Spender</strong> -
              </p>
              <p>
                <strong>Spent</strong> -
              </p>
              <p>
                <strong>Settled after</strong> -
              </p>
            </section>

            <section class="details details--wide pt2 pb2 details--tall">
              <p>
                <strong>Merchant</strong>
                <action data-behavior="modal_trigger" data-modal="merchant_details" class="pointer" tabindex="0">
                  <span class="inline-flex">
                    -
                    <%= inline_icon "external", size: 24, class: "muted", 'aria-label': "Icon indicating click for more" %>
                  </span>
                </action>
              </p>
              <p>
                <strong>Charge method</strong>
                <action data-behavior="modal_trigger" data-modal="verification_details" class="pointer" tabindex="0">
                  <span>
                    -
                    <%= inline_icon "external", size: 24, class: "muted", 'aria-label': "Icon indicating click for more" %>
                  </span>
                </action>
              </p>
            </section>
          </article>
        </div>
      </div>
    <% end %>
  </section>
<% end %>

<% if (Flipper.enabled?(:hcb_code_popovers_2023_06_16, current_user) || !organizer_signed_in?) && ct.local_hcb_code.card_grant? %>
  <section class="modal modal--scroll modal--popover bg-snow" data-behavior="modal" role="dialog" id="card_grant_details_<%= instance %>" data-state-url="<%= spending_card_grant_path(ct.local_hcb_code.disbursement.card_grant) %>" data-state-title="<%= transaction_memo(ct) %>">
    <%= modal_header(ct.local_hcb_code.pretty_title(show_event_name: false, show_amount: true, event: @event), external_link: spending_card_grant_path(ct.local_hcb_code.disbursement.card_grant)) %>
    <%= turbo_frame_tag "spending_#{ct.local_hcb_code.disbursement.card_grant.public_id}", src: spending_card_grant_path(ct.local_hcb_code.disbursement.card_grant, params: { frame: true }), loading: :lazy do %>
      <strong>Loading...</strong>
    <% end %>
  </section>
<% end %><|MERGE_RESOLUTION|>--- conflicted
+++ resolved
@@ -74,11 +74,7 @@
         <% end %>
       </div>
 
-<<<<<<< HEAD
-      <% if !defined?(receipt_upload_button) && !defined?(hide_tags) && organizer_signed_in?(as: :member) && !ct.instance_of?(OpenStruct) && Flipper.enabled?(:transaction_tags_2022_07_29, @event || ct.local_hcb_code.event) %>
-=======
-      <% if !defined?(receipt_upload_button) && !defined?(hide_tags) && organizer_signed_in? && !ct.instance_of?(OpenStruct) %>
->>>>>>> 0cccd69e
+      <% if !defined?(receipt_upload_button) && !defined?(hide_tags) && organizer_signed_in?(as: :member) && !ct.instance_of?(OpenStruct) %>
         <% if suggestion = ct.local_hcb_code.suggested_hcb_code_tag_suggestions.last %>
           <div class="list-badge add-tag-badge ml0 menu__toggle menu__toggle--arrowless b--ai suggested_tag tooltipped tooltippped--s" style="border: 1.5px dashed #a633d6" id="tag_suggestion_<%= suggestion.id %>" aria-label="Click to apply HCB's suggestion">
             <%= link_to "#{suggestion.tag.emoji} #{suggestion.tag.label}", tag_suggestion_accept_path(suggestion), style: "text-decoration: none", class: "ai", data: { turbo_method: :POST } %>
@@ -87,20 +83,19 @@
             <% end %>
           </div>
         <% end %>
-<<<<<<< HEAD
         <% if organizer_signed_in?(as: :member) %>
           <div class="overflow-visible relative" style="margin-left: 0.5rem;" data-controller="menu" data-menu-append-to-value="turbo-frame#ledger">
             <button class="list-badge add-tag-badge ml0 menu__toggle menu__toggle--arrowless" data-menu-target="toggle" data-action="menu#toggle click@document->menu#close keydown@document->menu#keydown">+ Add tag</button>
-            <div class="menu__content menu__content--2 menu__content--compact menu__content--left h6" data-menu-target="content">
+            <div class="menu__content menu__content--2 menu__content--compact menu__content--left text-sm" data-menu-target="content">
               <% (@event || ct.local_hcb_code.event).tags.each do |tag| %>
                 <div class="flex items-center" data-tag="<%= tag.id %>">
                   <%= button_to toggle_tag_hcb_code_path(id: ct.local_hcb_code.hashid, tag_id: tag.id), class: "menu__action #{tag_dom_id(ct.local_hcb_code, tag, "_toggle")}", form_class: "flex-auto", form: { "data-turbo" => "true" } do %>
-                    <div class="tag__preview tag-<%= tag.color || "muted" %>"></div>
+                    <%= render partial: "canonical_transactions/tag_icon", locals: { tag: } %>
                     <%= tag.label %>
                     <%= "✓" if tagged_with.include?(tag) %>
                   <% end %>
                   <%= button_to event_tag_path(@event || ct.local_hcb_code.event, tag), class: "menu__action", method: :delete, title: "Delete this tag", form: { "data-turbo" => "true", "data-turbo-confirm" => tag.removal_confirmation_message } do %>
-                    <%= inline_icon "delete", size: 16, style: "margin: 0" %>
+                    <%= inline_icon "delete", size: 18, style: "margin: 0" %>
                   <% end %>
                 </div>
               <% end %>
@@ -109,27 +104,6 @@
               <% end %>
               <%= render partial: "hcb_codes/create_tag", locals: { button: ct.local_hcb_code.hashid } %>
             </div>
-=======
-        <div class="overflow-visible relative" style="margin-left: 0.5rem;" data-controller="menu" data-menu-append-to-value="turbo-frame#ledger">
-          <button class="list-badge add-tag-badge ml0 menu__toggle menu__toggle--arrowless" data-menu-target="toggle" data-action="menu#toggle click@document->menu#close keydown@document->menu#keydown">+ Add tag</button>
-          <div class="menu__content menu__content--2 menu__content--compact menu__content--left text-sm" data-menu-target="content">
-            <% (@event || ct.local_hcb_code.event).tags.each do |tag| %>
-              <div class="flex items-center" data-tag="<%= tag.id %>">
-                <%= button_to toggle_tag_hcb_code_path(id: ct.local_hcb_code.hashid, tag_id: tag.id), class: "menu__action #{tag_dom_id(ct.local_hcb_code, tag, "_toggle")}", form_class: "flex-auto", form: { "data-turbo" => "true" } do %>
-                  <%= render partial: "canonical_transactions/tag_icon", locals: { tag: } %>
-                  <%= tag.label %>
-                  <%= "✓" if tagged_with.include?(tag) %>
-                <% end %>
-                <%= button_to event_tag_path(@event || ct.local_hcb_code.event, tag), class: "menu__action", method: :delete, title: "Delete this tag", form: { "data-turbo" => "true", "data-turbo-confirm" => tag.removal_confirmation_message } do %>
-                  <%= inline_icon "delete", size: 18, style: "margin: 0" %>
-                <% end %>
-              </div>
-            <% end %>
-            <% if (@event || ct.local_hcb_code.event).tags.any? %>
-              <div class="menu__divider tags__divider"></div>
-            <% end %>
-            <%= render partial: "hcb_codes/create_tag", locals: { button: ct.local_hcb_code.hashid } %>
->>>>>>> 0cccd69e
           </div>
         <% end %>
       <% end %>

<%= form_with(model: [load_card_request.event, load_card_request], local: true) do |form| %>
  <% if load_card_request.errors.any? %>
    <div id="error_explanation">
      <h2>Something went wrong 🙁</h2>
      <ul>
      <% load_card_request.errors.full_messages.each do |message| %>
        <li><%= message %></li>
      <% end %>
      </ul>
    </div>
  <% end %>

  <%= form.hidden_field :creator_id, value: current_user.id %>

  <%= form.hidden_field :event_id, value: load_card_request.event.id %>

  <div class="field">
<<<<<<< HEAD
    <%= form.label :load_amount, 'Amount to add (in USD)' %>
    <%= form.number_field :load_amount, value: (@load_card_request.load_amount || 0) / 100 %>
=======
    <%= form.label :load_amount, 'Amount to add (USD)' %>
    <div class="flex items-center">
      <span class="bold muted" style="width: 1rem;">$</span>
      <%= form.number_field :load_amount %>
    </div>
>>>>>>> e5c99c7f
  </div>

  <% if admin_signed_in? %>
  <div class="field">
    <%= form.label :emburse_transaction_id, 'Emburse transaction ID', class: load_card_request.emburse_transaction_id.blank? && 'shade-yellow' %>
    <%= form.text_field :emburse_transaction_id %>
  </div>
  <% end %>

  <div class="actions">
    <%= form.submit 'Request balance added' %>
  </div>
<% end %><|MERGE_RESOLUTION|>--- conflicted
+++ resolved
@@ -15,16 +15,11 @@
   <%= form.hidden_field :event_id, value: load_card_request.event.id %>
 
   <div class="field">
-<<<<<<< HEAD
-    <%= form.label :load_amount, 'Amount to add (in USD)' %>
-    <%= form.number_field :load_amount, value: (@load_card_request.load_amount || 0) / 100 %>
-=======
     <%= form.label :load_amount, 'Amount to add (USD)' %>
     <div class="flex items-center">
       <span class="bold muted" style="width: 1rem;">$</span>
-      <%= form.number_field :load_amount %>
+    <%= form.number_field :load_amount, value: (@load_card_request.load_amount || 0) / 100 %>
     </div>
->>>>>>> e5c99c7f
   </div>
 
   <% if admin_signed_in? %>

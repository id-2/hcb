--- conflicted
+++ resolved
@@ -10,15 +10,9 @@
           <span class="btn bg-success btn-small disabled">Shipped!</span>
         </div>
       <% elsif Flipper.enabled?(local_assigns[:feature_flag], local_assigns[:event] || current_user) %>
-<<<<<<< HEAD
-        <%= link_to "Disable", disable_feature_path(feature: local_assigns[:feature_flag], event_id: local_assigns[:event]&.id), method: :post, class: "btn btn-small bg-error", data: { turbo_confirm: local_assigns[:disable_warning], turbo_method: "post" } %>
+        <%= link_to "Disable", disable_feature_path(feature: local_assigns[:feature_flag], event_id: local_assigns[:event]&.id), method: :post, class: "btn btn-small bg-error", data: { turbo_confirm: local_assigns[:disable_warning], turbo_method: "post" }, disabled: %>
       <% else %>
-        <%= link_to "Enable", enable_feature_path(feature: local_assigns[:feature_flag], event_id: local_assigns[:event]&.id), method: :post, class: "btn bg-accent btn-small" %>
-=======
-        <%= link_to "Disable", disable_feature_path(feature: local_assigns[:feature_flag], event_id: local_assigns[:event]&.id), method: :post, class: "btn bg-accent", data: { turbo_confirm: local_assigns[:disable_warning], turbo_method: "post" }, disabled: %>
-      <% else %>
-        <%= link_to "Enable", enable_feature_path(feature: local_assigns[:feature_flag], event_id: local_assigns[:event]&.id), method: :post, class: "btn bg-info", disabled: %>
->>>>>>> 9e7d6452
+        <%= link_to "Enable", enable_feature_path(feature: local_assigns[:feature_flag], event_id: local_assigns[:event]&.id), method: :post, class: "btn bg-accent btn-small", disabled: %>
       <% end %>
     </div>
     <p class="m-0">

<%= render "users/mobile_nav", selected: local_assigns[:selected] %>
<% content_for(:header) do %>
  <%= render partial: "logo" %>
<% end %>

<% content_for(:nav) do %>
<<<<<<< HEAD
  <nav class="dock font-medium mt-4">
=======
  <h1 class="flex items-center xs-hide border-none h1 mt0 mb0 pt2">
    <%= avatar_for current_user, size: 36, class: "mr1" %>
    <%= current_user.initial_name %>
  </h1>

  <div>
    <button
      class="btn h-10 bg-none bg-smoke shadow-none w-100 justify-start mt1 px-3 hover:shadow-none display-none-not-important md:flex"
      style="border-radius: 8px"
      data-behavior="command_bar_trigger">
      <span class="flex-grow text-left font-medium">Jump to...</span>
      <span class="bg-gray-300 dark:bg-gray-700 opacity-75 <%= request.user_agent.to_s.upcase.include?("MAC") ? "w-6" : "w-9" %> rounded-md mr-2 text-sm">
        <%= request.user_agent.to_s.upcase.include?("MAC") ? "⌘" : "Ctrl" %>
      </span>
      <span class="bg-gray-300 dark:bg-gray-700 opacity-75 w-6 rounded-md text-sm">
        K
      </span>
    </button>
  </div>

  <nav class="dock font-medium mt1">
>>>>>>> 9e7d6452
    <% users_mobile_nav(selected: local_assigns[:selected]).each do |item| %>
      <%= dock_item item[:name],
        item[:path],
        tooltip: item[:tooltip],
        icon: item[:icon],
        selected: item[:selected] %>
    <% end %>
    <div>
      <%= render "users/settings_dropdown", local_assigns: %>
    </div>
    <% if @first_visit %>
      <div class="pwa__prompt" style="position: relative">
        <div class="pwa__prompt__hide" onclick="hidePWAPrompt()">
          <%= inline_icon "private-fill", size: 24, class: "pwa__prompt__icon" %>
        </div>
        <b>Looking for a mobile app?</b>
        <br>
        Click <%= inline_icon "share", size: 18, class: "pwa__prompt__icon" %>
        and then <%= inline_icon "plus-box", size: 18, class: "pwa__prompt__icon" %>
        <i>Add to Home Screen</i>.
      </div>
    <% end %>
  </nav>

  <% if (current_user.events.not_demo_mode.funded.exists? || current_user.card_grants.any? || current_user.reimbursement_reports.any?) && Flipper.enabled?(:bank_wrapped, current_user) %>
    <div id="bank-wrapped-dialog" style="display: none;">
      <article role="alertdialog" class="flash flex items-center mt2 mb1 mx-auto shrink-none cursor-pointer" onclick="document.getElementById('bank-wrapped-link').click()" style="background: url('https://cloud-7sn7fc3g0-hack-club-bot.vercel.app/0frame_1__16_.svg'); background-size: 300px; background-position: 0px -10px; background-repeat: repeat; color: white;">
        <span class="flex-auto flex justify-between items-center">
          <span>Check out your <a href="/wrapped" target="_blank" class="primary nowrap" style="color: white;" id="bank-wrapped-link"><strong>HCB Wrapped</strong></a> for 2024!</span>
        </span>
        <svg onclick="(localStorage.setItem('hide_hcb_wrapped_2024', 'true'), document.getElementById('bank-wrapped-dialog').remove())" xmlns="http://www.w3.org/2000/svg" width="32" height="32" fill="currentColor" fill-rule="evenodd" stroke-linejoin="round" stroke-miterlimit="1.414" aria-label="view-close" clip-rule="evenodd" preserveAspectRatio="xMidYMid meet" viewBox="0 0 32 32" class="pointer" style=""><g><path d="M11.121,9.707c-0.39,-0.391 -1.024,-0.391 -1.414,0c-0.391,0.39 -0.391,1.024 0,1.414l4.95,4.95l-4.95,4.95c-0.391,0.39 -0.391,1.023 0,1.414c0.39,0.39 1.024,0.39 1.414,0l4.95,-4.95l4.95,4.95c0.39,0.39 1.023,0.39 1.414,0c0.39,-0.391 0.39,-1.024 0,-1.414l-4.95,-4.95l4.95,-4.95c0.39,-0.39 0.39,-1.024 0,-1.414c-0.391,-0.391 -1.024,-0.391 -1.414,0l-4.95,4.95l-4.95,-4.95Z"></path></g></svg>
      </article>
    </div>

    <script>
      if (localStorage.getItem('hide_hcb_wrapped_2024') !== 'true') {
        document.getElementById('bank-wrapped-dialog').style.display = 'block';
      }
    </script>
  <% end %>

  <% if (current_user.teenager? && current_user.only_card_grant_user?) %>
    <%= render partial: "users/card_grant_conversion_callout" %>
  <% end %>

  <% if Flipper.enabled?(:recently_on_hcb_2024_05_23, current_user) && @activities %>
    <h4 class="w-100 mb0 text-left mt3 border-bottom pb1 activity">
      <span class="flex items-center w-100">
          <span class="flex-grow">Recent activity</span>
          <% if auditor_signed_in? %>
            <%= link_to toggle_admin_activities_path, data: { turbo_frame: "activities-1", turbo: true, turbo_method: :POST } do %>
              <% admin_tool("ml2 h6 badge bg-muted", style: "padding: 0.25rem 0.625rem; border-radius: 9999px;") do %>
                👤 <%= User.currently_online.count %>
              <% end %>
            <% end %>
          <% end %>
      </span>
    </h4>

    <%= render partial: "my/activities" if Flipper.enabled?(:recently_on_hcb_2024_05_23, current_user) && @activities %>
  <% end %>

<% end %><|MERGE_RESOLUTION|>--- conflicted
+++ resolved
@@ -4,9 +4,6 @@
 <% end %>
 
 <% content_for(:nav) do %>
-<<<<<<< HEAD
-  <nav class="dock font-medium mt-4">
-=======
   <h1 class="flex items-center xs-hide border-none h1 mt0 mb0 pt2">
     <%= avatar_for current_user, size: 36, class: "mr1" %>
     <%= current_user.initial_name %>
@@ -28,7 +25,6 @@
   </div>
 
   <nav class="dock font-medium mt1">
->>>>>>> 9e7d6452
     <% users_mobile_nav(selected: local_assigns[:selected]).each do |item| %>
       <%= dock_item item[:name],
         item[:path],

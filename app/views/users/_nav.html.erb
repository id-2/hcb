--- conflicted
+++ resolved
@@ -1,17 +1,9 @@
-<<<<<<< HEAD
-<% content_for(:nav) do %>
-  <h1 class="flex items-center gap-3 xs-hide border-none h2 mt2 mb0">
-    <%= avatar_for current_user, 36 %>
-    <%= current_user.initial_name %>
-  </h1>
-=======
 <%= render "users/mobile_nav", selected: local_assigns[:selected] %>
 <% content_for(:header) do %>
   <div class="mt-1">
     <%= render partial: "logo" %>
   </div>
 <% end %>
->>>>>>> 7da26b15
 
 <% content_for(:nav) do %>
   <div class="mt-5">
@@ -29,36 +21,6 @@
     </button>
   </div>
 
-<<<<<<< HEAD
-  <nav class="dock font-medium mt2">
-    <%= dock_item "Home",
-      root_path,
-      tooltip: "See all your organizations",
-      icon: "home",
-      selected: local_assigns[:selected] == :home %>
-    <%= dock_item "Cards",
-      my_cards_path,
-      tooltip: "See all your cards",
-      icon: "card",
-      selected: local_assigns[:selected] == :cards %>
-    <%= dock_item "Receipts",
-      my_inbox_path,
-      tooltip: "See transactions awaiting receipts",
-      icon: "payment-docs",
-      async_badge: my_missing_receipts_icon_path,
-      selected: local_assigns[:selected] == :receipts %>
-    <%= dock_item "Reimbursements",
-      my_reimbursements_path,
-      tooltip: "See expense reimbursements",
-      icon: "attachment",
-      async_badge: my_reimbursements_icon_path,
-      selected: local_assigns[:selected] == :reimbursements %>
-    <%= dock_item "Settings",
-      my_settings_path,
-      tooltip: "Edit account settings",
-      icon: "settings",
-      selected: local_assigns[:selected] == :settings %>
-=======
   <nav class="dock font-medium mt1">
     <% users_mobile_nav(selected: local_assigns[:selected]).each do |item| %>
       <div>
@@ -72,7 +34,6 @@
     <div>
       <%= render "users/settings_dropdown", local_assigns: %>
     </div>
->>>>>>> 7da26b15
     <% if @first_visit %>
       <div class="pwa__prompt" style="position: relative">
         <div class="pwa__prompt__hide" onclick="hidePWAPrompt()">

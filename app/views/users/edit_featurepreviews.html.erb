<% title "Account Settings" %>
<% page_md %>
<%= render "users/nav", selected: :settings %>
<h1>
  Settings
</h1>
<turbo-frame id="settings" autoscroll data-autoscroll-behavior="smooth">
  <%= render "settings_nav", active: "previews" %>
  <section>
    <h2 id="feature-previews">Feature previews</h2>
<<<<<<< HEAD
    <div class="card pb0 mb3" id="receipt-bin">
      <div class="card__banner card__banner--top flex justify-between items-center feature-weekly-receipt-email feature-generic">
        <h3 class="h1 p2 my0 color-black">Receipt Bin</h3>
        <% if Flipper.enabled?(:receipt_bin_2023_04_07) %>
          <%# Feature is enabled for all users, don't include a choice %>
          <div class="actions tooltipped tooltipped--w inline-block mt1" aria-label="This feature is now generally available!">
            <span class="btn bg-accent disabled">Shipped!</span>
          </div>
        <% elsif Flipper.enabled?(:receipt_bin_2023_04_07, current_user) %>
          <%= link_to "Disable", disable_feature_users_path(feature: :receipt_bin_2023_04_07), method: :post, class: "btn bg-accent" %>
        <% else %>
          <%= link_to "Enable", enable_feature_users_path(feature: :receipt_bin_2023_04_07), method: :post, class: "btn bg-info" %>
        <% end %>
      </div>
      <p>
        Receipts have been a common pain point for Bank's users. Keeping track of receipts for every transaction can be tiring, and it's easy to forget to upload them. We're experimenting with a new way to manage receipts: Receipt Bin. After opting-in, you'll be able to upload receipts to the Receipt Bin, and Bank will attempt to automatically match them to transactions. You can also manually link receipts to transactions or save them for later.
      </p>
      <section class="card__banner card__darker secondary border-top">
        <p class="my0">
          We're soft launching Receipt Bin- there will be bugs, and we're counting on you to report them!
        </p>
      </section>
    </div>
=======
>>>>>>> 141c2e37

    <%= render partial: "users/feature_preview", locals: {
          id: "receipt-bin",
          unlisted: true,
          feature_flag: :receipt_bin_2023_04_07,
          name: "Receipt Bin",
          description: "Receipts have been a common pain point for HCB's users. Keeping track of receipts for every transaction can be tiring, and it's easy to forget to upload them. We're experimenting with a new way to manage receipts: Receipt Bin. After opting-in, you'll be able to upload receipts to the Receipt Bin, and HCB will attempt to automatically match them to transactions. You can also manually link receipts to transactions or save them for later.",
          footer: "We're soft launching Receipt Bin- there will be bugs, and we're counting on you to report them!"
        } %>

    <%= render partial: "users/feature_preview", locals: {
          id: "transaction-popovers",
          feature_flag: :hcb_code_popovers_2023_06_16,
          name: "Transaction Popovers",
          description: "This feature flag enables a popover allowing quick and easy access to transaction details from the organization's ledger."
        } %>

    <%= render partial: "users/feature_preview", locals: {
          id: "sms-receipt-notification",
          classes: ["feature-sms-receipt-notification"],
          feature_flag: :sms_receipt_notifications_2022_11_23,
          name: "SMS Charge Notifications",
          description: "We're experimenting with new ways to alert people that they need to
        upload a receipt. After opting-in, you'll get a text whenever your
        card is charged asking for a receipt. You can change your phone
        number in your user settings.",
          footer: "⚠️ This feature will only work if you have a phone number on file. Please update your security settings to add one."
        } %>

        <details>
          <summary class="mb2">Past feature previews</summary>

          <%= render partial: "users/feature_preview", locals: {
                id: "turbo",
                classes: ["feature-turbo"],
                feature_flag: :turbo_2023_01_23,
                name: "Turbo Async Pages",
                description: "Opting into this preview will enable <a href=\"https://turbo.hotwired.dev\" target=\"_blank\">Turbo</a>, a framework for speeding up web application UIs (like HCB's!) Possible side effects include:
                  <ul>
                    <li>Faster (sometimes instant!) page transitions</li>
                    <li>Possibly broken UI behavior</li>
                    <li>Flashes of cached content</li>
                  </ul>",
                footer: "This feature is an early tech preview and <strong>will have bugs</strong>. Please let us know when you encounter them!"
              } %>

          <%= render partial: "users/feature_preview", locals: {
                id: "weekly-receipt-email",
                classes: ["feature-weekly-receipt-email", "feature-generic"],
                feature_flag: :receipt_report_2023_04_19,
                name: "Receipt Report",
                description: "Opting into this preview will send you a weekly reminder with a list of all your missing receipts.",
                footer: "Try #{link_to "triggering an email for yourself", trigger_receipt_report_path, method: :post}!"
              } %>

          <%= render partial: "users/feature_preview", locals: {
                id: "receipt-email-upload",
                classes: ["feature-receipt-upload"],
                feature_flag: :receipt_email_upload_2022_05_10,
                name: "Email Receipt Upload",
                description: "We send an email once a card is charged along the lines of \"Please
            upload a receipt for your $10 charge\" with a link to a form on HCB
            to upload receipts.
            After opting-in to this feature preview, you can reply directly to
            that email with your receipt attached to upload it."
              } %>

          <%= render partial: "users/feature_preview", locals: {
                id: "internal-transfers",
                classes: ["feature-disbursements"],
                feature_flag: :transfers_2022_04_21,
                name: "Internal Transfers",
                description: "Users with multiple organizations on HCB can now create
          transfers between their accounts. After opting-in, new options will
          show up on an organziation's \"Transfers\" page, including a \"New
          Transfer\" button and tools for searching and sorting the existing
          transfers list.",
                footer: "This feature is on a per-user basis. Co-organizers will also have to
            opt-in for access."
              } %>

          <%= render partial: "users/feature_preview", locals: {
                id: "suggested-memos",
                classes: ["feature-disbursements"],
                feature_flag: :suggested_memo_2022_08_02,
                name: "Transaction Memo Suggestions",
                description: "Renaming transactions is a great way for donors and team members to
          understand how your organization's money is spent. After opting-in to
          this feature preview, you will be provided with some suggestions when
          renaming a transaction. Feel free to choose one of those suggestions or
          write your own, as you normally would. To provide you these suggestions,
          we look at the memos of similar transactions in your organization. As a
          result, organizations with more renamed transactions will have more
          accurate suggestions!",
                footer: "This feature is on a per-user basis. Co-organizers will also have to
            opt-in for access."
              } %>
        </details>
  </section>
</turbo-frame><|MERGE_RESOLUTION|>--- conflicted
+++ resolved
@@ -8,36 +8,9 @@
   <%= render "settings_nav", active: "previews" %>
   <section>
     <h2 id="feature-previews">Feature previews</h2>
-<<<<<<< HEAD
-    <div class="card pb0 mb3" id="receipt-bin">
-      <div class="card__banner card__banner--top flex justify-between items-center feature-weekly-receipt-email feature-generic">
-        <h3 class="h1 p2 my0 color-black">Receipt Bin</h3>
-        <% if Flipper.enabled?(:receipt_bin_2023_04_07) %>
-          <%# Feature is enabled for all users, don't include a choice %>
-          <div class="actions tooltipped tooltipped--w inline-block mt1" aria-label="This feature is now generally available!">
-            <span class="btn bg-accent disabled">Shipped!</span>
-          </div>
-        <% elsif Flipper.enabled?(:receipt_bin_2023_04_07, current_user) %>
-          <%= link_to "Disable", disable_feature_users_path(feature: :receipt_bin_2023_04_07), method: :post, class: "btn bg-accent" %>
-        <% else %>
-          <%= link_to "Enable", enable_feature_users_path(feature: :receipt_bin_2023_04_07), method: :post, class: "btn bg-info" %>
-        <% end %>
-      </div>
-      <p>
-        Receipts have been a common pain point for Bank's users. Keeping track of receipts for every transaction can be tiring, and it's easy to forget to upload them. We're experimenting with a new way to manage receipts: Receipt Bin. After opting-in, you'll be able to upload receipts to the Receipt Bin, and Bank will attempt to automatically match them to transactions. You can also manually link receipts to transactions or save them for later.
-      </p>
-      <section class="card__banner card__darker secondary border-top">
-        <p class="my0">
-          We're soft launching Receipt Bin- there will be bugs, and we're counting on you to report them!
-        </p>
-      </section>
-    </div>
-=======
->>>>>>> 141c2e37
 
     <%= render partial: "users/feature_preview", locals: {
           id: "receipt-bin",
-          unlisted: true,
           feature_flag: :receipt_bin_2023_04_07,
           name: "Receipt Bin",
           description: "Receipts have been a common pain point for HCB's users. Keeping track of receipts for every transaction can be tiring, and it's easy to forget to upload them. We're experimenting with a new way to manage receipts: Receipt Bin. After opting-in, you'll be able to upload receipts to the Receipt Bin, and HCB will attempt to automatically match them to transactions. You can also manually link receipts to transactions or save them for later.",

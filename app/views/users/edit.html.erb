<% if @onboarding %>
  <% title "Setup your account" %>
  <% page_sm %>
<% else %>
  <% title "Account Settings" %>
  <% page_md %>
  <%= render 'users/nav' %>
<% end %>

<<<<<<< HEAD
    <div class="field">
      <%= form.label :full_name %>
      <%= form.text_field :full_name, required: true, placeholder: "Fiona Hackworth", pattern: '^\S+.+' %>
    </div>
    <div class="field">
      <%= form.label :legal_name %>
      <%= form.text_field :legal_name, required: false, placeholder: "Fiona Hackworth", pattern: '^\S+.+' %>
    </div>
    <div class="field">
      <%= form.label :phone_number, "Mobile phone number" %>
      <% if @onboarding %>
        <p class="h5 muted mt0 mb1">
          To contact you on short notice.
        </p>
      <% end %>
      <% if @user.use_sms_auth %>
        <p class="h5 muted mt0 mb1">
          Changing your number will turn off SMS login codes.
        </p>
      <% end %>
      <%= form.hidden_field :phone_number, required: true, placeholder: '555-555-5555', id: 'phone_number' %>
      <input type="tel" id="phone_raw" value="<%= @user.phone_number || nil %>" required="required">
    </div>
    <div class="field">
      <%= form.label :birthday, class: 'muted' %>
      <p class="h5 muted mt0 mb1">
        Used for card issuing.
      </p>
      <%= form.date_select :birthday,
                          start_year: Date.today.year - 100,
                          end_year: Date.today.year,
                          order: [:month, :day, :year],
                          prompt: @user.birthday.nil? %>
    </div>
    <div class="field">
      <%= form.label :email, class: 'muted' %>
      <%= form.email_field :email, disabled: true %>
    </div>
    <%= form.label :profile_picture %>
    <p class="flex items-center mt1">
      <%= avatar_for @user, 48, class: 'mr2' %>
      <span>
        <% if @user.profile_picture.attached? %>
          You're currently using an uploaded profile picture.<br>
          If you'd like to switch back to your Gravatar, <%= link_to 'click here', user_delete_profile_picture_path(@user), method: :post %>.
        <% else %>
          If you have a <a href="https://gravatar.com" target="_blank">Gravatar</a>, we’ll pull it in here.<br>
          Or, you can upload a profile picture below.<br>
        <% end %>
      </span>
    </p>
    <div class="field">
      <%= form.file_field :profile_picture, accept: 'image/png, image/jpeg' %>
    </div>
    <% if @user.admin_override_pretend? %>
      <div class="field field--checkbox admin-tools">
        <%= form.check_box :pretend_is_not_admin %>
        <%= form.label :pretend_is_not_admin, 'Pretend not to be an admin on Bank' %>
      </div>
    <% end %>
    <div>
      <%= form.label :session_duration_seconds, "Stay signed in for" %>
      <%= form.select :session_duration_seconds, SessionsHelper::SESSION_DURATION_OPTIONS.to_a %>
    </div>
    <fieldset>
      <legend class="heading h2 pt2">Share usage data with us</legend>
      <p class="h5 muted mt1 mb2">
        Help us improve Hack Club Bank by sending usage data.
=======
    <h1>
    <%= @onboarding ? 'Welcome to Bank!' : 'Settings' %>
    </h1>
    <turbo-frame id='settings'>
    <%= render 'settings_nav', active:'general' unless @onboarding %>
    <section>
    <h2>Account details</h2>
    <% if @onboarding %>
        <p>Complete your profile to get started.</p>
    <% end %>
    <%= form_with(model: @user, local: true, html:{ onsubmit: 'onSubmit()'}) do |form| %>
        <%= form_errors @user, 'user information' %>
        <% if current_season(override_preference: true) %>
        <div class="field field--checkbox">
            <%= form.check_box :seasonal_themes_enabled %>
            <%= form.label :seasonal_themes_enabled, "#{by_season "✨", override_preference: true, fall: "🎃", winter: "🎄"} Enable #{current_season(override_preference: true)} theme", class: "h3 bold" %>
        </div>
        <% end %>

        <div class="field">
        <%= form.label :full_name %>
        <%= form.text_field :full_name, required: true, placeholder: "Fiona Hackworth", pattern: '^\S+.+' %>
        </div>
        <div class="field">
        <%= form.label :phone_number, "Mobile phone number" %>
>>>>>>> 28234d14
        <% if @onboarding %>
            <p class="h5 muted mt0 mb1">
            To contact you on short notice.
            </p>
        <% end %>
        <% if @user.use_sms_auth %>
            <p class="h5 muted mt0 mb1">
            Changing your number will turn off SMS login codes.
            </p>
        <% end %>
        <%= form.hidden_field :phone_number, required: true, placeholder: '555-555-5555', id: 'phone_number' %>
        <input type="tel" id="phone_raw" value="<%= @user.phone_number || nil %>" required="required">
        </div>
        <div class="field">
        <%= form.label :birthday, class: 'muted' %>
        <p class="h5 muted mt0 mb1">
            Used for card issuing.
        </p>
        <%= form.date_select :birthday,
                            start_year: Date.today.year - 100,
                            end_year: Date.today.year,
                            order: [:month, :day, :year],
                            prompt: @user.birthday.nil? %>
        </div>
        <div class="field">
        <%= form.label :email, class: 'muted' %>
        <%= form.email_field :email, disabled: true %>
        </div>
        <%= form.label :profile_picture %>
        <p class="flex items-center mt1">
        <%= avatar_for @user, 48, class: 'mr2' %>
        <span>
            <% if @user.profile_picture.attached? %>
            You're currently using an uploaded profile picture.<br>
            If you'd like to switch back to your Gravatar, <%= link_to 'click here', user_delete_profile_picture_path(@user), method: :post %>.
            <% else %>
            If you have a <a href="https://gravatar.com" target="_blank">Gravatar</a>, we’ll pull it in here.<br>
            Or, you can upload a profile picture below.<br>
            <% end %>
        </span>
        </p>
        <div class="field">
        <%= form.file_field :profile_picture, accept: 'image/png, image/jpeg' %>
        </div>
        <% if @user.admin_override_pretend? %>
        <div class="field field--checkbox admin-tools">
            <%= form.check_box :pretend_is_not_admin %>
            <%= form.label :pretend_is_not_admin, 'Pretend not to be an admin on Bank' %>
        </div>
        <% end %>
        <div>
        <%= form.label :session_duration_seconds, "Stay signed in for" %>
        <%= form.select :session_duration_seconds, SessionsHelper::SESSION_DURATION_OPTIONS.to_a %>
        </div>
        <fieldset>
        <legend class="heading h2 pt2">Share usage data with us</legend>
        <p class="h5 muted mt1 mb2">
            Help us improve Hack Club Bank by sending usage data.
            <% if @onboarding %>
            <br>
            You can turn this off in your settings anytime.
            <% else %>
            Off by default.
            <% end %>
        </p>
        <div class="field field--options">
            <%= form.radio_button :sessions_reported, false %>
            <%= form.label :sessions_reported, value: false do %>
            <%= inline_icon 'thumbsdown', size: 28 %>
            <strong>No thanks</strong>
            <% end %>
            <%= form.radio_button :sessions_reported, true %>
            <%= form.label :sessions_reported, value: true do %>
            <%= inline_icon 'support', size: 28 %>
            <strong>Sure thing!</strong>
            <% end %>
        </div>
        </fieldset>
        <div class="actions flex">
        <%= form.submit @onboarding ? 'Start using Bank' : 'Save profile' %>
        </div>
    <% end %>
    <% unless @onboarding %>


    <% end %>
    <script src="https://cdnjs.cloudflare.com/ajax/libs/intl-tel-input/17.0.13/js/intlTelInput.min.js" integrity="sha512-QMUqEPmhXq1f3DnAVdXvu40C8nbTgxvBGvNruP6RFacy3zWKbNTmx7rdQVVM2gkd2auCWhlPYtcW2tHwzso4SA==" crossorigin="anonymous" referrerpolicy="no-referrer"></script>
    <link rel="stylesheet" href="https://cdnjs.cloudflare.com/ajax/libs/intl-tel-input/17.0.13/css/intlTelInput.css" integrity="sha512-gxWow8Mo6q6pLa1XH/CcH8JyiSDEtiwJV78E+D+QP0EVasFs8wKXq16G8CLD4CJ2SnonHr4Lm/yY2fSI2+cbmw==" crossorigin="anonymous" referrerpolicy="no-referrer" />
    <%= javascript_include_tag "phone_input.js" %>
    </section>

</turbo-frame><|MERGE_RESOLUTION|>--- conflicted
+++ resolved
@@ -7,76 +7,6 @@
   <%= render 'users/nav' %>
 <% end %>
 
-<<<<<<< HEAD
-    <div class="field">
-      <%= form.label :full_name %>
-      <%= form.text_field :full_name, required: true, placeholder: "Fiona Hackworth", pattern: '^\S+.+' %>
-    </div>
-    <div class="field">
-      <%= form.label :legal_name %>
-      <%= form.text_field :legal_name, required: false, placeholder: "Fiona Hackworth", pattern: '^\S+.+' %>
-    </div>
-    <div class="field">
-      <%= form.label :phone_number, "Mobile phone number" %>
-      <% if @onboarding %>
-        <p class="h5 muted mt0 mb1">
-          To contact you on short notice.
-        </p>
-      <% end %>
-      <% if @user.use_sms_auth %>
-        <p class="h5 muted mt0 mb1">
-          Changing your number will turn off SMS login codes.
-        </p>
-      <% end %>
-      <%= form.hidden_field :phone_number, required: true, placeholder: '555-555-5555', id: 'phone_number' %>
-      <input type="tel" id="phone_raw" value="<%= @user.phone_number || nil %>" required="required">
-    </div>
-    <div class="field">
-      <%= form.label :birthday, class: 'muted' %>
-      <p class="h5 muted mt0 mb1">
-        Used for card issuing.
-      </p>
-      <%= form.date_select :birthday,
-                          start_year: Date.today.year - 100,
-                          end_year: Date.today.year,
-                          order: [:month, :day, :year],
-                          prompt: @user.birthday.nil? %>
-    </div>
-    <div class="field">
-      <%= form.label :email, class: 'muted' %>
-      <%= form.email_field :email, disabled: true %>
-    </div>
-    <%= form.label :profile_picture %>
-    <p class="flex items-center mt1">
-      <%= avatar_for @user, 48, class: 'mr2' %>
-      <span>
-        <% if @user.profile_picture.attached? %>
-          You're currently using an uploaded profile picture.<br>
-          If you'd like to switch back to your Gravatar, <%= link_to 'click here', user_delete_profile_picture_path(@user), method: :post %>.
-        <% else %>
-          If you have a <a href="https://gravatar.com" target="_blank">Gravatar</a>, we’ll pull it in here.<br>
-          Or, you can upload a profile picture below.<br>
-        <% end %>
-      </span>
-    </p>
-    <div class="field">
-      <%= form.file_field :profile_picture, accept: 'image/png, image/jpeg' %>
-    </div>
-    <% if @user.admin_override_pretend? %>
-      <div class="field field--checkbox admin-tools">
-        <%= form.check_box :pretend_is_not_admin %>
-        <%= form.label :pretend_is_not_admin, 'Pretend not to be an admin on Bank' %>
-      </div>
-    <% end %>
-    <div>
-      <%= form.label :session_duration_seconds, "Stay signed in for" %>
-      <%= form.select :session_duration_seconds, SessionsHelper::SESSION_DURATION_OPTIONS.to_a %>
-    </div>
-    <fieldset>
-      <legend class="heading h2 pt2">Share usage data with us</legend>
-      <p class="h5 muted mt1 mb2">
-        Help us improve Hack Club Bank by sending usage data.
-=======
     <h1>
     <%= @onboarding ? 'Welcome to Bank!' : 'Settings' %>
     </h1>
@@ -101,8 +31,11 @@
         <%= form.text_field :full_name, required: true, placeholder: "Fiona Hackworth", pattern: '^\S+.+' %>
         </div>
         <div class="field">
+          <%= form.label :legal_name %>
+          <%= form.text_field :legal_name, required: false, placeholder: "Fiona Hackworth", pattern: '^\S+.+' %>
+        </div>
+        <div class="field">
         <%= form.label :phone_number, "Mobile phone number" %>
->>>>>>> 28234d14
         <% if @onboarding %>
             <p class="h5 muted mt0 mb1">
             To contact you on short notice.

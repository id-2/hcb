--- conflicted
+++ resolved
@@ -13,7 +13,6 @@
 <turbo-frame id="settings" autoscroll data-autoscroll-behavior="smooth">
   <%= render "settings_nav", active: "general" unless @onboarding %>
   <section>
-<<<<<<< HEAD
     <h2>App Preferences</h2>
     <%# Dark/light/system theme select %>
     <div class="field">
@@ -27,8 +26,6 @@
     </div>
 
     <h2>Account details</h2>
-=======
->>>>>>> c72b2f06
     <% if @onboarding %>
       <p>Complete your profile to get started.</p>
     <% end %>

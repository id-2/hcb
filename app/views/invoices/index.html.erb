<% title "Invoices for #{@event.name}" %>
<% page_md %>
<%= render 'events/nav' %>

<h1 class="heading">
  <span class="flex items-center">
    Invoices
    <%= badge_for @invoices.size, class: 'bg-muted' %>
  </span>
  <%= link_to 'Send an invoice',
    new_event_invoice_path(event_id: @event.slug),
    class: 'btn bg-success' %>
</h1>

<% if @invoices.any? %>
  <div class="filterbar flex flex-wrap items-center width-100">
    <input
      type="search"
      data-behavior="filterbar_search"
      placeholder="Search…"
      aria-label="Filter invoices"
      class="flex-auto md-mr2"
      style="width: auto; max-width: none;">
    <div data-behavior="filterbar" role="tablist" class="filterbar__filters flex mt1 lg-mt0">
      <%= filterbar_item 'All', :exists, true %>
      <%= filterbar_item 'Paid', :paid %>
      <%= filterbar_item 'Unpaid', :unpaid %>
      <%= filterbar_item 'Upcoming', :upcoming %>
      <%= filterbar_item 'Overdue', :overdue %>
      <%= filterbar_item 'Archived', :archived %>
    </div>
  </div>

  <ul class="grid grid--spacious">
    <% @invoices.each do |i| %>
      <%= link_to i, data: { behavior: 'filterbar_row', filter: i.filter_data.to_json } do %>
        <%= creator_bar i %>
        <li class="card">
          <div class="flex">
            <strong class="flex-auto h3 line-height-3 mb1">
              <%= i.sponsor.name %>
            </strong>
            <span class="block h1 black line-height-1 <%= i.state %>"><%= render_money_short i.item_amount %></span>
          </div>
<<<<<<< HEAD
          <span class="ml0 badge bg-<%= i.state %>">
            <%= i.state_text %>
          </span>
=======
          <div class="flex flex-wrap justify-between items-center">
              <span class="ml0 badge bg-<%= i.archived? ? 'pending' : i.state %>">
                <%= i.archived? ? 'Archived' : i.state_text %>
              </span>
          </div>
>>>>>>> 15e59735
        </li>
      <% end %>
    <% end %>
  </ul>
  <%= filterbar_blankslate 'No invoices match this filter' %>
<% else %>
  <%= blankslate 'Send invoices to sponsors to collect payment' %>
<% end %><|MERGE_RESOLUTION|>--- conflicted
+++ resolved
@@ -42,17 +42,9 @@
             </strong>
             <span class="block h1 black line-height-1 <%= i.state %>"><%= render_money_short i.item_amount %></span>
           </div>
-<<<<<<< HEAD
           <span class="ml0 badge bg-<%= i.state %>">
             <%= i.state_text %>
           </span>
-=======
-          <div class="flex flex-wrap justify-between items-center">
-              <span class="ml0 badge bg-<%= i.archived? ? 'pending' : i.state %>">
-                <%= i.archived? ? 'Archived' : i.state_text %>
-              </span>
-          </div>
->>>>>>> 15e59735
         </li>
       <% end %>
     <% end %>

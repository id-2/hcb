<<<<<<< HEAD
<%= form_with(model: invoice, url: event_invoices_path(@event), local: true) do |form| %>
=======
<%= form_with(model: invoice, url: :event_invoices, local: true, html: { "x-data" => "{ amount: null }" }) do |form| %>
>>>>>>> 774c775e
  <%= form_errors invoice %>
  <%= form_errors sponsor %>

  <% if @event.sponsors.count > 0 %>
    <div class="field">
      <%= form.label :sponsor, "Sponsor" %>
      <%= form.select :sponsor,
        options_for_select(!organizer_signed_in? ? [] : @event.sponsors.select(:id, :name, :contact_email, :address_line1, :address_line2, :address_city, :address_state, :address_postal_code, :address_country).map { |s|
          [s.name, s.id, { 'data-json': s.to_json }]
        }),
        include_blank: "New sponsor…" %>
    </div>
  <% end %>

  <%= form.fields_for :sponsor_attributes do |form| %>
    <h2>Sponsor details</h2>

    <p data-behavior="sponsor_update_warning" style="display: none;" class="flex items-center info line-height-3">
      <%= inline_icon "important", size: 32, class: "mr1" %>
      You're currently updating a previous sponsor. This will also update all past invoices to them.
    </p>

    <%= form.hidden_field :id %>
    <div class="field mt2">
      <%= form.label :name, "Name (use company name if applicable)" %>
      <%= form.text_field :name, placeholder: "Raviga Capital", required: true, disabled: @event.demo_mode? %>
    </div>

    <div class="field">
      <%= form.label :contact_email, "Contact email (email to send invoice to)" %>
      <%= form.email_field :contact_email, placeholder: "peter.gregory@ravigacapital.com", required: true, disabled: @event.demo_mode? %>
    </div>

    <div class="field">
      <%= form.label :address_line1, "Street address" %>
      <%= form.text_field :address_line1, placeholder: "1 Letterman Drive", required: true, disabled: @event.demo_mode? %>
    </div>

    <div class="field">
      <%= form.text_field :address_line2, placeholder: "Suite 500", disabled: @event.demo_mode? %>
    </div>

    <div class="flex">
      <div class="field flex-auto mr1">
        <%= form.label :address_city, "City" %>
        <%= form.text_field :address_city, placeholder: "San Francisco", required: true, disabled: @event.demo_mode? %>
      </div>
      <div class="field flex-auto ml1">
        <%= form.label :address_state, "State" %>
        <%= form.text_field :address_state, placeholder: "CA", required: true, disabled: @event.demo_mode? %>
      </div>
    </div>

    <div class="flex">
      <div class="field flex-auto mr1">
        <%= form.label :address_postal_code, "ZIP" %>
        <%= form.text_field :address_postal_code, placeholder: "94129", required: true, disabled: @event.demo_mode? %>
      </div>
      <div class="field flex-auto ml1">
        <%= form.label :address_country, "Country" %>
        <%= form.country_select :address_country, ["US"], priority_countries_divider: "", include_blank: "Select a country", required: true, disabled: @event.demo_mode? %>
      </div>
    </div>
  <% end %>

  <h2>Invoice details</h2>

  <%= form.label :item_amount, "Amount" %>
  <div class="field">
    <div class="flex items-center">
      <span class="bold muted" style="width: 1rem;">$</span>
      <%= form.number_field :item_amount,
      value: (invoice.item_amount.nil? ? nil : (invoice.item_amount.to_f / 100)), placeholder: "500.00",
      step: 0.01,
      min: 1.00, required: true, disabled: @event.demo_mode?,
      data: { controller: "truncate-decimal", action: "truncate-decimal#truncate" },
      "x-model.fill.number" => "amount" %>
    </div>
    <% if invoice.event.sponsorship_fee != 0 %>
      <span class="muted" data-behavior="amount-preview" data-fee="<%= sponsor.event.sponsorship_fee %>"></span>
    <% end %>

    <div class="info flex gap-2 mt-2" x-cloak x-show="amount >= <%= Invoice::MAX_CARD_AMOUNT / 100.0 %>">
      Invoices over <%= render_money Invoice::MAX_CARD_AMOUNT %> can only be paid by a bank transfer.
    </div>
  </div>

  <div class="field">
    <%= form.label :item_description, "Description" %>
    <%= form.text_field :item_description, placeholder: "#{sponsor.event.name} Silver Sponsorship", required: true, disabled: @event.demo_mode? %>
  </div>

  <div class="field">
    <%= form.label :due_date %>
    <%= form.date_select :due_date, selected: (Date.today + 30.days), disabled: @event.demo_mode? %>
  </div>

  <div class="actions tooltipped tooltipped--n inline-block" aria-label="Your invoice will immediately be emailed to the sponsor">
    <%= form.submit "Send invoice now", disabled: !organizer_signed_in? || @event.demo_mode? %>
  </div>
<% end %><|MERGE_RESOLUTION|>--- conflicted
+++ resolved
@@ -1,8 +1,4 @@
-<<<<<<< HEAD
-<%= form_with(model: invoice, url: event_invoices_path(@event), local: true) do |form| %>
-=======
-<%= form_with(model: invoice, url: :event_invoices, local: true, html: { "x-data" => "{ amount: null }" }) do |form| %>
->>>>>>> 774c775e
+<%= form_with(model: invoice, url: event_invoices_path(@event), local: true, html: { "x-data" => "{ amount: null }" }) do |form| %>
   <%= form_errors invoice %>
   <%= form_errors sponsor %>
 

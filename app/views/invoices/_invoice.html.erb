--- conflicted
+++ resolved
@@ -75,16 +75,13 @@
   <td class="xs-hide"></td>
   <td></td>
 </tr>
-<<<<<<< HEAD
+
+<% if invoice.fee_reimbursed? %>
 <tr
   class="transaction__explanation"
   data-behavior="row_expand_row filterbar_row_exclude"
   data-id="<%= transaction.id %>"
 >
-=======
-<% if invoice.fee_reimbursed? %>
-<tr class="transaction__explanation">
->>>>>>> 3d940a22
   <td></td>
   <td>
     <% if invoice_hcb_percent(invoice) %>
@@ -103,16 +100,12 @@
   <td class="xs-hide"></td>
   <td></td>
 </tr>
-<<<<<<< HEAD
 <tr
   class="transaction__explanation transaction__explanation--last"
   data-behavior="row_expand_row filterbar_row_exclude"
   data-id="<%= transaction.id %>"
 >
-=======
 <% end %>
-<tr class="transaction__explanation transaction__explanation--last">
->>>>>>> 3d940a22
   <td></td>
   <td>
     <span class="slate">Net recieved:</span>

--- conflicted
+++ resolved
@@ -1,8 +1,4 @@
 <% page_sm %>
 <%= render "events/nav", selected: :transfers %>
 
-<<<<<<< HEAD
-<%= render "create_form", card_grant: @card_grant %>
-=======
-<% render "create_form", card_grant: @card_grant %>
->>>>>>> 97871b0f
+<% render "create_form", card_grant: @card_grant %>
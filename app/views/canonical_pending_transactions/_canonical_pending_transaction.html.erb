--- conflicted
+++ resolved
@@ -2,16 +2,12 @@
 <tr
   class="transaction--<%= pt.amount.negative? ? "negative" : "positive" %> muted"
   id="<%= pt.local_hcb_code.hashid %>"
-<<<<<<< HEAD
   data-transactions-target="transaction"
   <% if defined?(multi_select) %>
     data-action="click->transactions#trackClick"
     data-transactions-target="transaction"
   <% end %>
-  <% if defined?(receipt_upload_button) %>
-=======
   <% if local_assigns[:receipt_upload_button] %>
->>>>>>> 4f3d3c67
     data-controller="file-drop"
     data-file-drop-target="dropzone"
     data-file-drop-linking-value="true"

--- conflicted
+++ resolved
@@ -54,39 +54,6 @@
               <% end %>
             </span>
           <% end %>
-<<<<<<< HEAD
-
-          <% if !defined?(receipt_upload_button) && !defined?(hide_tags) && organizer_signed_in? && !pt.instance_of?(OpenStruct) && Flipper.enabled?(:transaction_tags_2022_07_29, @event || pt.local_hcb_code.event) %>
-            <div class="overflow-visible relative" style="margin-left: 0.5rem;" data-controller="menu" data-menu-append-to-value="turbo-frame#ledger">
-              <button class="list-badge add-tag-badge ml0 menu__toggle menu__toggle--arrowless" data-menu-target="toggle" data-action="menu#toggle click@document->menu#close keydown@document->menu#keydown">+ Add tag</button>
-              <%= render "hcb_codes/create_tag", code: pt.local_hcb_code, instance: instance %>
-              <div class="menu__content menu__content--2 menu__content--compact menu__content--left h6" data-menu-target="content">
-                <% (@event || pt.local_hcb_code.event).tags.each do |tag| %>
-                  <div class="flex items-center" data-tag="<%= tag.id %>">
-                    <%= button_to toggle_tag_hcb_code_path(id: pt.local_hcb_code.hashid, tag_id: tag.id), class: "menu__action #{tag_dom_id(pt.local_hcb_code, tag, "_toggle")}", form_class: "flex-auto", form: { "data-turbo" => "true" } do %>
-                      <%= "✓" if tagged_with.include?(tag) %>
-                      <% if tag.emoji %>
-                        <%= emoji tag.emoji, size: 18, class: "ml-1 mr-2" %>
-                      <% end %>
-                      <%= tag.label %>
-                    <% end %>
-                    <%= button_to event_tag_path(@event || pt.local_hcb_code.event, tag), class: "menu__action", method: :delete, title: "Delete this tag", form: { "data-turbo" => "true", "data-turbo-confirm" => tag.removal_confirmation_message } do %>
-                      <%= inline_icon "delete", size: 16, style: "margin: 0" %>
-                    <% end %>
-                  </div>
-                <% end %>
-                <% if (@event || pt.local_hcb_code.event).tags.any? %>
-                  <div class="menu__divider tags__divider"></div>
-                <% end %>
-                <%= link_to "#", class: "menu__input", data: { behavior: "modal_trigger", modal: "create_tag_#{instance}" } do %>
-                  <%= inline_icon "plus", size: 15 %>
-                  Create tag
-                <% end %>
-              </div>
-            </div>
-          <% end %>
-=======
->>>>>>> 0cd41a23
         </div>
 
         <% if Flipper.enabled?(:transaction_tags_2022_07_29, @event) && !@event&.demo_mode? %>

<tr
  class="transaction--<%= pt.amount.negative? ? "negative" : "positive" %> muted"
  id="<%= pt.local_hcb_code.hashid %>"
  <% if defined?(receipt_upload_button) %>
    data-controller="file-drop"
    data-file-drop-target="dropzone"
    data-file-drop-linking-value="true"
    data-file-drop-modal-value="<%= link_receipts_path %>"
    data-file-drop-receiptable-value="HcbCode:<%= pt.local_hcb_code.id %>"
    data-action="
      dragover->file-drop#dragover
      drop->file-drop#drop
      dragenter->file-drop#dragenter
      dragleave->file-drop#dragleave
    "
  <% end %>>
  <% if pt.raw_pending_outgoing_check_transaction_id %>
    <td class="transaction__icon tooltipped tooltipped--e" aria-label="Outgoing check">
      <%= inline_icon "payment-transfer" %>
    </td>
  <% elsif pt.increase_check_id %>
    <td class="transaction__icon tooltipped tooltipped--e" aria-label="Mailed check">
      <%= inline_icon "email" %>
    </td>
  <% elsif pt.check_deposit_id %>
    <td class="transaction__icon tooltipped tooltipped--e" aria-label="Check deposit">
      <%= inline_icon "payment-docs" %>
    </td>
  <% elsif pt.raw_pending_outgoing_ach_transaction_id %>
    <td class="transaction__icon tooltipped tooltipped--e" aria-label="Outgoing ACH">
      <%= inline_icon "payment-transfer" %>
    </td>
  <% elsif pt.raw_pending_invoice_transaction_id %>
    <td class="transaction__icon tooltipped tooltipped--e" aria-label="Invoice">
      <%= inline_icon "briefcase" %>
    </td>
  <% elsif pt.raw_pending_donation_transaction_id %>
    <td class="transaction__icon tooltipped tooltipped--e" aria-label="Donation">
      <%= inline_icon "support" %>
    </td>
  <% elsif pt.raw_pending_stripe_transaction_id %>
    <td class="transaction__icon tooltipped tooltipped--e" aria-label="Card transaction<%= !defined?(authorless) && pt.stripe_cardholder ? " by " + pt.stripe_cardholder.user.initial_name : "" %>">
      <% unless defined?(authorless) || !pt.stripe_cardholder %>
        <%= avatar_for pt.stripe_cardholder.user, 24 %>
      <% else %>
        <%= inline_icon "card" %>
      <% end %>
    </td>
  <% elsif pt.raw_pending_bank_fee_transaction_id %>
    <td class="transaction__icon tooltipped tooltipped--e" aria-label="Hack Club Bank Fee payment">
      <%= inline_icon "minus-fill" %>
    </td>
  <% elsif pt.raw_pending_incoming_disbursement_transaction_id %>
    <td class="transaction__icon tooltipped tooltipped--e" aria-label="Incoming transfer">
      <%= inline_icon "plus-fill" %>
    </td>
  <% elsif pt.raw_pending_outgoing_disbursement_transaction_id %>
    <td class="transaction__icon tooltipped tooltipped--e" aria-label="Outgoing transfer">
      <%= inline_icon "minus-fill" %>
    </td>
  <% elsif pt.ach_payment_id %>
    <td class="transaction__icon tooltipped tooltipped--e" aria-label="Incoming bank transfer">
      <%= inline_icon "bank-account" %>
    </td>
  <% else %>
    <td class="transaction__icon tooltipped tooltipped--e" aria-label="Other">
    </td>
  <% end %>
  <td>
    <%= pt.date %>
  </td>
  <td class="transaction__memo">
    <div>
      <div class="flex-auto">
        <div class="flex items-center justify-start">
          <%= turbo_frame_tag "#{pt.local_hcb_code.hashid}:memo_frame", class: "memo-frame flex", style: "width:100%; overflow:hidden; text-overflow:ellipsis" do %>
            <span title="<%= pt.local_hcb_code.memo %>">
              <% if pt.declined? %>
                DECLINED:
              <% else %>
                PENDING:
              <% end %>

              <%= pt.local_hcb_code.memo %>
            </span>

            <% if pt.amount_cents.negative? && name_contains_emoji?(pt.local_hcb_code.memo) %>
              <% admin_tools("memo-frame__ai-button badge m0 ml1 p0 overflow-visible") do %>
                <a href="<%= memo_frame_hcb_code_path(pt.local_hcb_code, gen_memo: true) %>"
                   style="padding: 4px 6px"
                   data-turbo="true"
                   class="link-reset">
                  ✨ AI Rename
                </a>
              <% end %>
            <% end %>
          <% end %>

          <% if !defined?(receipt_upload_button) && !defined?(hide_tags) && organizer_signed_in? && Flipper.enabled?(:transaction_tags_2022_07_29, @event || pt.local_hcb_code.event) %>
            <div class="overflow-visible relative" style="margin-left: 0.5rem;" data-controller="menu" data-menu-append-to-value="turbo-frame#ledger">
              <button class="list-badge add-tag-badge ml0 menu__toggle menu__toggle--arrowless" data-menu-target="toggle" data-action="menu#toggle click@document->menu#close keydown@document->menu#keydown">+ Add tag</button>
              <div class="menu__content menu__content--2 menu__content--compact menu__content--left h6" data-menu-target="content">
                <% (@event || pt.local_hcb_code.event).tags.each do |tag| %>
                  <div class="flex items-center">
                    <%= button_to toggle_tag_hcb_code_path(id: pt.local_hcb_code.hashid, tag_id: tag.id), class: "menu__action", form_class: "flex-auto", form: { "data-turbo" => "true" } do %>
                      <%= "✓" if pt.local_hcb_code.tags.include?(tag) %>

                      <%= tag.label %>
                    <% end %>
                    <%= button_to event_tag_path(@event || pt.local_hcb_code.event, tag), class: "menu__action", method: :delete, title: "Delete this tag", form: { "data-turbo" => "true", "data-turbo-confirm" => tag.removal_confirmation_message } do %>
                      <%= inline_icon "delete", size: 16, style: "margin: 0" %>
                    <% end %>
                  </div>
                <% end %>
                <% if (@event || pt.local_hcb_code.event).tags.any? %>
                  <div class="menu__divider"></div>
                <% end %>
                <%= form_with url: event_tags_path(@event || pt.local_hcb_code.event), data: { turbo: true } do |form| %>
                  <%= form.hidden_field :hcb_code_id, value: pt.local_hcb_code.hashid %>
                  <%= form.text_field :label, data: { "behavior" => (@event || pt.local_hcb_code.event).tags.none? ? "autofocus" : "" }, class: "menu__input", placeholder: "+ Create tag", autocomplete: "off", required: true %>
                <% end %>
              </div>
            </div>
          <% end %>
        </div>

        <% if Flipper.enabled?(:transaction_tags_2022_07_29, @event) %>
          <div class="flex flex-wrap" style="gap: 0.25rem">
            <% pt.local_hcb_code.tags.filter { |tag| !@event || tag.event == @event }.each do |tag| %>
              <div class="badge tx-tag m0 shrink-none flex items-center">
                <%= tag.label %>
                <% if organizer_signed_in? %>
                  <%= button_to toggle_tag_hcb_code_path(id: pt.local_hcb_code.hashid, tag_id: tag.id), class: "p0 line-height-0 bg-transparent border-none cursor-pointer link-reset", form_class: "line-height-0", form: { "data-turbo" => "true" } do %>
                    <%= inline_icon "view-close", size: 16 %>
                  <% end %>
                <% end %>
              </div>
            <% end %>
          </div>
        <% end %>
      </div>

      <% if pt.local_hcb_code %>
        <%= list_badge_for pt.local_hcb_code.receipts.size, "receipt", "payment-docs", optional: !pt.raw_pending_stripe_transaction_id, required: pt.local_hcb_code.needs_receipt? %>
        <%= list_badge_for admin_signed_in? ? pt.local_hcb_code.comments.size : pt.local_hcb_code.not_admin_only_comments_count, "note", "post", optional: true %>
      <% end %>
    </div>
  </td>
  <td class="nowrap<%= " strikethrough" if pt.declined? %><%= " italic" if pt.unsettled? %>">
    <%= number_to_currency pt.amount %>
  </td>
  <% if @show_running_balance %>
    <td></td>
  <% end %>
  <td>
    <%= link_to "Details", pt.url, data: { turbo_frame: "_top" } if organizer_signed_in? || defined?(force_display_details) %>
  </td>
  <% if defined?(receipt_upload_button) %>
    <td style="width: 1%">
      <% if pt.local_hcb_code.needs_receipt? %>
        <%= form_with url: upload_receipts_path, data: { controller: "form", "file-drop-target" => "form" } do |form| %>
          <%= form.file_field :file, id: "file_#{pt.local_hcb_code.hashid}", multiple: true, required: true, class: "display-none", data: { action: "change->form#submit", "file-drop-target" => "fileInput" } %>
          <%= form.hidden_field :redirect_url, value: @card_grant ? card_grant_path(@card_grant) : my_inbox_path %>
          <% unless @card_grant.present? %>
            <%= form.hidden_field :show_link, value: true %>
          <% end %>
          <%= form.hidden_field :receiptable_type, value: pt.local_hcb_code.class %>
          <%= form.hidden_field :receiptable_id, value: pt.local_hcb_code.id %>
          <%= form.hidden_field :upload_method, value: "receipts_page", data: { "file-drop-target" => "uploadMethod" } %>
          <div class="<%= "btn-group" if Flipper.enabled?(:receipt_bin_2023_04_07, current_user) %>">
            <%= form.label "file_#{pt.local_hcb_code.hashid}", class: "btn", style: "font-size: 0.875rem; font-weight: 600; padding: 0.25rem 1rem;" do %>
              <%= inline_icon "share" %>
              Upload receipt
            <% end %>

<<<<<<< HEAD
          <% if Flipper.enabled?(:receipt_bin_2023_04_07, current_user) %>
            <%= link_to my_receipts_upload_path, class: "btn bg-primary", style: "font-size: 0.875rem; font-weight: 600; padding: 0.25rem 1rem;", data: { behavior: "modal_trigger", modal: "link_receipt_#{pt.local_hcb_code.id}" } do %>
              <%= inline_icon "payment-docs" %>
              <span>Select</span>
=======
            <% if Flipper.enabled?(:receipt_bin_2023_04_07, current_user) %>
              <%= link_to my_receipts_upload_path, class: "btn bg-primary", style: "font-size: 0.875rem; font-weight: 600; padding: 0.25rem 1rem;", data: { behavior: "modal_trigger", modal: "link_receipt" } do %>
                <%= inline_icon "payment-docs" %>
                <span>Select</span>
              <% end %>
>>>>>>> 081745ac
            <% end %>
          </div>
        <% end %>
      <% end %>
    </td>

    <% if Flipper.enabled?(:receipt_bin_2023_04_07, current_user) %>
      <section class="modal modal--wide modal--scroll bg-snow" data-behavior="modal" role="dialog" id="link_receipt_<%= pt.local_hcb_code.id %>">
        <%= modal_header "Select receipt" %>
        <%= async_frame_to link_modal_receipts_path(receiptable_type: "HcbCode", receiptable_id: pt.local_hcb_code.id), as: :span do %>
          <strong>Loading...</strong>
        <% end %>
      </section>
    <% end %>
  <% end %>
</tr><|MERGE_RESOLUTION|>--- conflicted
+++ resolved
@@ -173,18 +173,11 @@
               Upload receipt
             <% end %>
 
-<<<<<<< HEAD
-          <% if Flipper.enabled?(:receipt_bin_2023_04_07, current_user) %>
-            <%= link_to my_receipts_upload_path, class: "btn bg-primary", style: "font-size: 0.875rem; font-weight: 600; padding: 0.25rem 1rem;", data: { behavior: "modal_trigger", modal: "link_receipt_#{pt.local_hcb_code.id}" } do %>
-              <%= inline_icon "payment-docs" %>
-              <span>Select</span>
-=======
             <% if Flipper.enabled?(:receipt_bin_2023_04_07, current_user) %>
-              <%= link_to my_receipts_upload_path, class: "btn bg-primary", style: "font-size: 0.875rem; font-weight: 600; padding: 0.25rem 1rem;", data: { behavior: "modal_trigger", modal: "link_receipt" } do %>
+              <%= link_to my_receipts_upload_path, class: "btn bg-primary", style: "font-size: 0.875rem; font-weight: 600; padding: 0.25rem 1rem;", data: { behavior: "modal_trigger", modal: "link_receipt_#{pt.local_hcb_code.id}" } do %>
                 <%= inline_icon "payment-docs" %>
                 <span>Select</span>
               <% end %>
->>>>>>> 081745ac
             <% end %>
           </div>
         <% end %>

<% instance = pt.__id__ %>
<% tagged_with = pt.local_hcb_code.tags.filter { |tag| !@event || tag.event == @event } %>
<tr
  class="transaction muted <%= unless current_user && Flipper.enabled?(:transactions_background_2024_06_05, current_user)
                                 pt.amount.negative? ? "transaction--negative" : pt.amount.positive? ? "transaction--positive" : "transaction--zero"
                               end %>"
  id="<%= pt.local_hcb_code.hashid %>"
  <% if defined?(selectable) && selectable %>
    data-action="click->transactions#select"
    data-transactions-target="transaction"
  <% end %>
  <% if local_assigns[:receipt_upload_button] %>
    data-controller="file-drop"
    data-file-drop-target="dropzone"
    data-file-drop-linking-value="true"
    data-file-drop-modal-value="<%= link_receipts_path %>"
    data-file-drop-receiptable-value="HcbCode:<%= pt.local_hcb_code.id %>"
    data-action="
      dragover->file-drop#dragover
      drop->file-drop#drop
      dragenter->file-drop#dragenter
      dragleave->file-drop#dragleave
      <% if defined?(selectable) && selectable %>
        click->transactions#select
      <% end %>
    "
  <% end %>>
  <% if defined?(selectable) && selectable %>
    <td class="transaction__icon transaction__icon--selected">
      <%= inline_icon "checkmark" %>
    </td>
  <% end %>
  <%= render "hcb_codes/icon", tx: pt, authorless: local_assigns[:authorless] %>
  <td>
    <%= format_date pt.date %>
  </td>
  <td class="transaction__memo">
    <div>
      <div class="flex-auto">
        <div class="flex items-center justify-start">
          <% if pt.declined? %>
            <%= badge_for "Declined", class: "bg-error m0 mr1" %>
          <% else %>
            <%= badge_for "Pending", class: "bg-transparent border border-dashed border-muted m0 mr1" %>
          <% end %>
          <%= turbo_frame_tag "#{pt.local_hcb_code.hashid}:memo_frame", class: "memo-frame flex", style: "width:100%; overflow:hidden; text-overflow:ellipsis; flex-grow: 1" do %>
            <span title="<%= transaction_memo(pt) %>" style="flex-grow: 1;">
              <%= pt.local_hcb_code.card_grant? && !organizer_signed_in? ? link_to(transaction_memo(pt), spending_card_grant_path(pt.local_hcb_code.disbursement.card_grant), data: { turbo_frame: "_top", behavior: "modal_trigger", modal: "card_grant_details_#{instance}" }) : content_tag(:span) do %>
                <% if Flipper.enabled?(:rename_on_homepage_2023_12_06, current_user) && !defined?(disable_rename) %>
                  <%= render "hcb_codes/memo", hcb_code: pt.local_hcb_code, location: "ledger" %>
                <% else %>
                  <%= transaction_memo(pt) %>
                <% end %>
              <% end %>
            </span>
          <% end %>
        </div>

        <% if Flipper.enabled?(:transaction_tags_2022_07_29, @event) && !@event&.demo_mode? %>
          <div class="flex flex-wrap pending_transactions_tags" style="gap: 0.25rem" id="hcb_code_<%= pt.local_hcb_code.hashid %>_tags">
            <%= render partial: "canonical_transactions/tag", collection: tagged_with, locals: { hcb_code: pt.local_hcb_code } %>
          </div>
        <% end %>
      </div>

      <% if !defined?(receipt_upload_button) && !defined?(hide_tags) && organizer_signed_in? && !pt.instance_of?(OpenStruct) && Flipper.enabled?(:transaction_tags_2022_07_29, @event || pt.local_hcb_code.event) %>
        <div class="overflow-visible relative" style="margin-left: 0.5rem;" data-controller="menu" data-menu-append-to-value="turbo-frame#ledger">
          <button class="list-badge add-tag-badge ml0 menu__toggle menu__toggle--arrowless" data-menu-target="toggle" data-action="menu#toggle click@document->menu#close keydown@document->menu#keydown">+ Add tag</button>
          <div class="menu__content menu__content--2 menu__content--compact menu__content--left h6" data-menu-target="content">
            <% (@event || pt.local_hcb_code.event).tags.each do |tag| %>
              <div class="flex items-center" data-tag="<%= tag.id %>">
                <%= button_to toggle_tag_hcb_code_path(id: pt.local_hcb_code.hashid, tag_id: tag.id), class: "menu__action #{tag_dom_id(pt.local_hcb_code, tag, "_toggle")}", form_class: "flex-auto", form: { "data-turbo" => "true" } do %>
                  <div class="w-3 h-3 rounded-full mr-2 tag-darker tag-<%= tag.color || "muted" %>"></div>
                  <%= tag.label %>
                  <%= "✓" if tagged_with.include?(tag) %>
                <% end %>
                <%= button_to event_tag_path(@event || pt.local_hcb_code.event, tag), class: "menu__action", method: :delete, title: "Delete this tag", form: { "data-turbo" => "true", "data-turbo-confirm" => tag.removal_confirmation_message } do %>
                  <%= inline_icon "delete", size: 16, style: "margin: 0" %>
                <% end %>
              </div>
            <% end %>
            <% if (@event || pt.local_hcb_code.event).tags.any? %>
              <div class="menu__divider tags__divider"></div>
            <% end %>
            <%= render partial: "hcb_codes/create_tag", locals: { button: pt.local_hcb_code.hashid } %>
          </div>
        </div>
      <% end %>
      <% if pt.local_hcb_code %>
<<<<<<< HEAD
        <%= list_badge_for admin_signed_in? ? pt.local_hcb_code.comments.size : pt.local_hcb_code.not_admin_only_comments_count, "note", "post", optional: true, class: "ml0" %>
=======
        <%= list_badge_for admin_signed_in? ? pt.local_hcb_code.comments.size : pt.local_hcb_code.not_admin_only_comments_count, "comment", "post", optional: true %>
>>>>>>> f8d7195b
        <%= list_badge_for pt.local_hcb_code.receipts.size, "receipt", "payment-docs", optional: pt.local_hcb_code.receipt_optional?, required: pt.local_hcb_code.missing_receipt? %>
      <% end %>
    </div>
  </td>
  <td class="nowrap">
    <%= render_transaction_amount pt.amount %>
  </td>
  <% if @show_running_balance %>
    <td></td>
  <% end %>
  <td>
    <%= link_to "Details", pt.url, data: Flipper.enabled?(:hcb_code_popovers_2023_06_16, current_user) && !@force_no_popover ? { turbo_frame: "_top", behavior: "modal_trigger", modal: "transaction_details_#{instance}" } : { turbo_frame: "_top" } if organizer_signed_in? || defined?(force_display_details) %>
  </td>
  <% if local_assigns[:receipt_upload_button] %>
    <td style="width: 1%">
      <% if pt.local_hcb_code.missing_receipt? || !local_assigns[:updated_via_turbo_stream] %>
        <%= form_with url: receipts_path, data: { controller: "form", "file-drop-target" => "form", "turbo" => true } do |form| %>
          <%= form.file_field :file, id: "file_#{pt.local_hcb_code.hashid}", multiple: true, include_hidden: false, required: true, class: "display-none", data: { action: "change->form#submit", "file-drop-target" => "fileInput" } %>
          <%= form.hidden_field :redirect_url, value: @card_grant ? card_grant_path(@card_grant) : my_inbox_path %>
          <% unless @card_grant.present? %>
            <%= form.hidden_field :show_link, value: true %>
          <% end %>
          <%= form.hidden_field :receiptable_type, value: pt.local_hcb_code.class %>
          <%= form.hidden_field :receiptable_id, value: pt.local_hcb_code.id %>
          <%= form.hidden_field :upload_method, value: "receipts_page", data: { "file-drop-target" => "uploadMethod" } %>
          <div class="<%= "btn-group btn-group--no-wrap" if Flipper.enabled?(:receipt_bin_2023_04_07, current_user) %>">
            <%= form.label "file_#{pt.local_hcb_code.hashid}", class: "btn", style: "font-size: 0.875rem; font-weight: 600; padding: 0.25rem 1rem;" do %>
              <%= inline_icon "share" %>
              Upload receipt
            <% end %>

            <% if Flipper.enabled?(:receipt_bin_2023_04_07, current_user) %>
              <%= link_to my_receipts_upload_path, class: "btn bg-primary", style: "font-size: 0.875rem; font-weight: 600; padding: 0.25rem 1rem;", data: { behavior: "modal_trigger", modal: "link_receipt_#{instance}" } do %>
                <%= inline_icon "payment-docs" %>
                <span>Select</span>
              <% end %>
            <% end %>
          </div>
        <% end %>
      <% else %>
        <div class="btn bg-success disabled" style="font-size: 0.875rem; font-weight: 600; padding: 0.25rem 1rem; width: 100%">
          <%= inline_icon "attachment", size: 14 %>
          <span>Uploaded!</span>
        </div>
      <% end %>
    </td>

    <% if Flipper.enabled?(:receipt_bin_2023_04_07, current_user) %>
      <section class="modal modal--huge modal--scroll bg-snow" data-behavior="modal" role="dialog" id="link_receipt_<%= instance %>">
        <%= modal_header "Select receipt" %>
        <%= turbo_frame_tag "link_modal_#{pt.local_hcb_code.id}", src: link_modal_receipts_path(receiptable_type: "HcbCode", receiptable_id: pt.local_hcb_code.id), turbo_frame: "_top" do %>
          <strong>Loading...</strong>
        <% end %>
      </section>
    <% end %>
  <% end %>
</tr>

<% if Flipper.enabled?(:hcb_code_popovers_2023_06_16, current_user) && (@event || pt.local_hcb_code.event).present? %>
  <section class="modal modal--scroll modal--popover bg-snow" data-behavior="modal" role="dialog" id="transaction_details_<%= instance %>">
    <%= modal_header(pt.local_hcb_code.pretty_title(show_event_name: defined?(show_event_name), show_amount: defined?(show_amount), event_name: @event&.name, amount_cents: pt.amount), external_link: pt.local_hcb_code.url) %>
    <%= async_frame_to pt.local_hcb_code.popover_url, as: :span, lazy: true do %>
      <div class="shimmer mb1 mt3">
        <div class="shimmer__border"></div>
        <div class="shimmer__main">
          <article class="card pb0 h-100">
            <h2 class="h2 mt0 mx0 border-none flex items-center justify-between">
              <span class="flex-auto">
                <%= pop_icon_to "edit",
                    my_inbox_path,
                    class: "mr2 align-middle", "aria-label": "Rename transaction",
                    data: { turbo: true } if organizer_signed_in? %>
                <span class="align-middle"
                      data-controller="navigation"
                      data-action="dblclick->navigation#navigate"
                      data-navigation-location-param="<%= my_inbox_path %>"
                      data-navigation-frame-param="2">
                  <%= pt.local_hcb_code.humanized_type %>
                  <span class="regular muted">for $-</span>
                </span>
              </span>
            </h2>

            <section class="card__banner card__darker details-horiz border-top border-bottom">
              <p>
                <strong>Card</strong> -
              </p>
              <p>
                <strong>Spender</strong> -
              </p>
              <p>
                <strong>Spent</strong> -
              </p>
              <p>
                <strong>Settled after</strong> -
              </p>
            </section>

            <section class="details details--wide pt2 pb2 details--tall">
              <p>
                <strong>Merchant</strong>
                <action data-behavior="modal_trigger" data-modal="merchant_details" class="pointer" tabindex="0">
                  <span class="inline-flex">
                    -
                    <%= inline_icon "external", size: 24, class: "muted", 'aria-label': "Icon indicating click for more" %>
                  </span>
                </action>
              </p>
              <p>
                <strong>Charge method</strong>
                <action data-behavior="modal_trigger" data-modal="verification_details" class="pointer" tabindex="0">
                  <span>
                    -
                    <%= inline_icon "external", size: 24, class: "muted", 'aria-label': "Icon indicating click for more" %>
                  </span>
                </action>
              </p>
            </section>
          </article>
        </div>
      </div>
    <% end %>
  </section>
<% end %><|MERGE_RESOLUTION|>--- conflicted
+++ resolved
@@ -87,11 +87,7 @@
         </div>
       <% end %>
       <% if pt.local_hcb_code %>
-<<<<<<< HEAD
-        <%= list_badge_for admin_signed_in? ? pt.local_hcb_code.comments.size : pt.local_hcb_code.not_admin_only_comments_count, "note", "post", optional: true, class: "ml0" %>
-=======
         <%= list_badge_for admin_signed_in? ? pt.local_hcb_code.comments.size : pt.local_hcb_code.not_admin_only_comments_count, "comment", "post", optional: true %>
->>>>>>> f8d7195b
         <%= list_badge_for pt.local_hcb_code.receipts.size, "receipt", "payment-docs", optional: pt.local_hcb_code.receipt_optional?, required: pt.local_hcb_code.missing_receipt? %>
       <% end %>
     </div>

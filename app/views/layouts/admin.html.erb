--- conflicted
+++ resolved
@@ -30,62 +30,6 @@
 
     <p>
       <a class="skip-to-main" href="#main">Skip to main content</a>
-<<<<<<< HEAD
-=======
-      <%= link_to "admin", root_path %>
-      |
-      <%= link_to "bank accounts (#{BankAccount.failing.count})", bank_accounts_admin_index_path %>
-      |
-      <%= link_to "partners (#{Partner.count})", partners_admin_index_path %>
-      |
-      <%= link_to "partnered signups (#{PartneredSignup.applicant_signed.count})", partnered_signups_admin_index_path %>
-      |
-      <%= link_to "partner organizations (#{Event.partner.count})", partner_organizations_admin_index_path %>
-      |
-      <%= link_to "organizations (#{Event.approved.count})", events_admin_index_path %>
-      |
-      <%= link_to "organization balances", balances_admin_index_path %>
-      |
-      <%= link_to "bank fees (#{BankFee.in_transit_or_pending.count})", bank_fees_admin_index_path %>
-      |
-      <%= link_to "users", users_admin_index_path %>
-      |
-      <%= link_to "raw transactions (#{RawCsvTransaction.unhashed.count})", raw_transactions_admin_index_path %>
-      |
-      <%= link_to "ledger (#{CanonicalTransaction.not_stripe_top_up.unmapped.count})", ledger_admin_index_path %>
-      |
-      <%= link_to "pending ledger (#{CanonicalPendingTransaction.unsettled.count})", pending_ledger_admin_index_path %>
-      |
-      <%= link_to "achs (#{AchTransfer.pending.count})", ach_admin_index_path %>
-      |
-      <%= link_to "checks (#{IncreaseCheck.pending.count})", increase_checks_admin_index_path %>
-      |
-      <%= link_to "Partner donations", partner_donations_admin_index_path %>
-      |
-      <%= link_to "donations", donations_admin_index_path %>
-      |
-      <%= link_to "Recurring donations", recurring_donations_admin_index_path %>
-      |
-      <%= link_to "disbursements (#{Disbursement.reviewing.count})", disbursements_admin_index_path %>
-      |
-      <%= link_to "invoices", invoices_admin_index_path %>
-      |
-      <%= link_to "sponsors", sponsors_admin_index_path %>
-      |
-      <%= link_to "google workspaces (#{GSuite.needs_ops_review.count})", google_workspaces_admin_index_path %>
-      |
-      <%= link_to "hcb codes", hcb_codes_admin_index_path %>
-      |
-      <%= link_to "transaction csvs", transaction_csvs_admin_index_path %>
-      |
-      <%= link_to "stripe cards", stripe_cards_admin_index_url %>
-      |
-      <%= link_to "column statements", column_statements_admin_index_url %>
-      |
-      <%= link_to "ledger audits (#{Admin::LedgerAudit.pending.count})", admin_ledger_audits_path %>
-    </p>
->>>>>>> 3d7a8905
-
       <nav>
         <%= link_to root_path, class: "nav-item role-badge text-decoration-none badge-#{current_user.access_level}" do %>
           <%= inline_icon "bank-account", size: 24 %>

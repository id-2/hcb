<!DOCTYPE html>
<html>
  <head>
    <title>
      <%= "#{@title} –" if !@title.nil? %>
      HCB Admin
    </title>

    <%= csrf_meta_tags %>
    <%= csp_meta_tag %>
    <%= javascript_include_tag "dark", 'data-turbo-track': "reload" %>
    <%= stylesheet_link_tag "admin", media: "all", "data-turbo-track": "reload" %>
    <%= javascript_include_tag "bundle", 'data-turbo-track': "reload", defer: true %>
    <%= javascript_include_tag "admin", "data-turbo-track": "reload", defer: true %>
    <link rel="icon" type="image/png" sizes="32x32" href="/favicon-<%= Rails.env %>-32x32.png">
    <link rel="icon" type="image/png" sizes="16x16" href="/favicon-<%= Rails.env %>-16x16.png">
    <%= yield(:head) if content_for?(:head) %>
  </head>
  <body data-turbo="<%= Flipper.enabled?(:turbo_2023_01_23, current_user) %>">
    <% flash.each do |key, value| %>
      <% if key == "error" %>
        <p style="text-align:center;background:red;color:white;"><%= value %></p>
      <% elsif key == "success" %>
        <p style="text-align:center;background:green;color:white;"><%= value %></p>
      <% else %>
        <p style="text-align:center;background:darkblue;color:white;"><%= value %></p>
      <% end %>
      <hr>
    <% end %>

    <p>
      <a class="skip-to-main" href="#main">Skip to main content</a>

      <nav>
        <%= link_to root_path, class: "nav-item role-badge text-decoration-none badge-#{current_user.access_level}" do %>
          <%= inline_icon "bank-account", size: 24 %>
          <b>
<<<<<<< HEAD
            <%= current_user.access_level %><%= ":" if !@title.nil? %>
          </b>
          <%= @title if !@title.nil? %>
=======
            <%= current_user.access_level %><%= ":" if content_for?(:title) %>
          </b>
          <%= yield(:title) if content_for?(:title) %>
>>>>>>> c6f33b14
        <% end %>
        <details open class="details">
          <summary class="nav-item">
            Transfers
            <span class="badge pr2 bg-success h-fit-content">
              <%= AchTransfer.pending.count + IncreaseCheck.pending.count + Disbursement.reviewing.count %>
            </span>
          </summary>
          <div class="dropdown">
            <div class="sub-items">
              <%= link_to ach_admin_index_path do %>
                ACHs
                <span class="badge pr2 bg-accent h-fit-content">
                  <%= AchTransfer.pending.count %>
                </span>
              <% end %>
              <%= link_to increase_checks_admin_index_path do %>
                Checks
                <span class="badge pr2 bg-accent h-fit-content">
                  <%= IncreaseCheck.pending.count %>
                </span>
              <% end %>
              <%= link_to disbursements_admin_index_path do %>
                Disbursements
                <span class="badge pr2 bg-accent h-fit-content">
                  <%= Disbursement.reviewing.count %>
                </span>
              <% end %>
            </div>
          </div>
        </details>
        <details open class="details">
          <summary class="nav-item">
            Ledger
            <span class="badge pr2 bg-success h-fit-content">
              <%= CanonicalTransaction.not_stripe_top_up.unmapped.count + CanonicalPendingTransaction.unsettled.count + RawCsvTransaction.unhashed.count %>
            </span>
          </summary>
          <div class="dropdown">
            <div class="sub-items">
              <%= link_to ledger_admin_index_path do %>
                Ledger
                <span class="badge pr2 bg-accent h-fit-content">
                  <%= CanonicalTransaction.not_stripe_top_up.unmapped.count %>
                </span>
              <% end %>
              <%= link_to pending_ledger_admin_index_path do %>
                Pending Ledger
                <span class="badge pr2 bg-accent h-fit-content">
                  <%= CanonicalPendingTransaction.unsettled.count %>
                </span>
              <% end %>
              <%= link_to raw_transactions_admin_index_path do %>
                Raw Transactions
                <span class="badge pr2 bg-accent h-fit-content">
                  <%= RawCsvTransaction.unhashed.count %>
                </span>
              <% end %>
              <%= link_to "Transaction CSVs", transaction_csvs_admin_index_path %>
              <%= link_to "HCB codes", hcb_codes_admin_index_path %>
            </div>
          </div>
        </details>
        <details open class="details">
          <summary class="nav-item">Incoming Money</summary>
          <div class="dropdown">
            <div class="sub-items">
              <%= link_to "donations", donations_admin_index_path %>
              <%= link_to "recurring donations", recurring_donations_admin_index_path %>
              <%= link_to "invoices", invoices_admin_index_path %>
              <%= link_to "sponsors", sponsors_admin_index_path %>
            </div>
          </div>
        </details>
        <details open class="details">
          <summary class="nav-item">Partners</summary>
          <div class="dropdown">
            <div class="sub-items">
              <%= link_to partners_admin_index_path do %>
                Partners
                <span class="badge pr2 bg-accent h-fit-content">
                  <%= Partner.count %>
                </span>
              <% end %>
              <%= link_to partnered_signups_admin_index_path do %>
                Partnered Signups
                <span class="badge pr2 bg-accent h-fit-content">
                  <%= PartneredSignup.applicant_signed.count %>
                </span>
              <% end %>
              <%= link_to partner_organizations_admin_index_path do %>
                Partner Organizations
                <span class="badge pr2 bg-accent h-fit-content">
                  <%= Event.partner.count %>
                </span>
              <% end %>
              <%= link_to "partner donations", partner_donations_admin_index_path %>
            </div>
          </div>
        </details>
        <details open class="details">
          <summary class="nav-item">
            Perks
            <span class="badge pr2 bg-success h-fit-content">
              <%= GSuite.needs_ops_review.count %>
            </span>
          </summary>
          <div class="dropdown">
            <div class="sub-items">
              <%= link_to google_workspaces_admin_index_path do %>
                Google Workspaces
                <span class="badge pr2 bg-accent h-fit-content">
                  <%= GSuite.needs_ops_review.count %>
                </span>
              <% end %>
            </div>
          </div>
        </details>
        <details open class="details">
          <summary class="nav-item">Misc. Information</summary>
          <div class="dropdown">
            <div class="sub-items">
              <%= link_to bank_accounts_admin_index_path do %>
                Bank Accounts
                <span class="badge pr2 bg-accent h-fit-content">
                  <%= BankAccount.failing.count %>
                </span>
              <% end %>
              <%= link_to bank_fees_admin_index_path do %>
                Bank Fees
                <span class="badge pr2 bg-accent h-fit-content">
                  <%= BankFee.in_transit_or_pending.count %>
                </span>
              <% end %>
              <%= link_to events_admin_index_path do %>
                Organizations
                <span class="badge pr2 bg-accent h-fit-content">
                  <%= Event.approved.count %>
                </span>
              <% end %>
              <%= link_to "organization balances", balances_admin_index_path %>
              <%= link_to "users", users_admin_index_path %>
              <%= link_to "stripe cards", stripe_cards_admin_index_url %>
            </div>
          </div>
        </details>
      </nav>
    </p>

    <div id="main" class="overflow-x-auto overflow-y-auto">
      <%= yield %>
    </div>

    <%= render "application/footer" unless (@no_app_shell || @hide_footer) %>
  </body>
</html><|MERGE_RESOLUTION|>--- conflicted
+++ resolved
@@ -35,15 +35,9 @@
         <%= link_to root_path, class: "nav-item role-badge text-decoration-none badge-#{current_user.access_level}" do %>
           <%= inline_icon "bank-account", size: 24 %>
           <b>
-<<<<<<< HEAD
-            <%= current_user.access_level %><%= ":" if !@title.nil? %>
-          </b>
-          <%= @title if !@title.nil? %>
-=======
             <%= current_user.access_level %><%= ":" if content_for?(:title) %>
           </b>
           <%= yield(:title) if content_for?(:title) %>
->>>>>>> c6f33b14
         <% end %>
         <details open class="details">
           <summary class="nav-item">

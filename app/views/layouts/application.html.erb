<!DOCTYPE html>
<html lang="en" data-dark="<%= !!@dark %>" <%= "data-ignore-theme" unless @dark.nil? %>>
  <head>
    <title>
      <%= yield(:title).concat(" –") if content_for?(:title) %>
      HCB
    </title>
    <%= csrf_meta_tags %>
    <%= csp_meta_tag %>
    <meta name="theme-color" content="#f9fafc">

    <%= javascript_include_tag "dark", 'data-turbo-track': "reload" %>
    <%= stylesheet_link_tag "application", media: "all", 'data-turbo-track': "reload" %>
    <%= javascript_include_tag "bundle", 'data-turbo-track': "reload", defer: true %>
    <%= javascript_include_tag "application", 'data-turbo-track': "reload", defer: true %>

    <% if signed_in? %>
      <script>
        document.addEventListener("turbo:load", () => {
          try {
            Headway.init({
              selector: "#changelog-icon",
              account:  "7z8ovy",
              trigger: "#changelog-icon"
            })
          } catch {}
        })
      </script>
      <script async src="https://cdn.headwayapp.co/widget.js"></script>
    <% end %>

    <meta name="format-detection" content="telephone=no">
    <link rel="apple-touch-icon" sizes="180x180" href="/apple-touch-icon.png">
    <% if user_birthday? %>
      <link rel="icon" type="image/png" href="/favicon-party.gif">
    <% else %>
      <link rel="icon" type="image/png" sizes="32x32" href="/favicon-<%= Rails.env %>-32x32.png">
      <link rel="icon" type="image/png" sizes="16x16" href="/favicon-<%= Rails.env %>-16x16.png">
    <% end %>
    <link rel="manifest" href="/site.webmanifest">
    <meta name="viewport" content="width=device-width, initial-scale=1.0">
    <link rel="mask-icon" href="/safari-pinned-tab.svg" color="#ec3750">
    <meta name="msapplication-TileColor" content="#ec3750">
    <%= yield(:head) if content_for?(:head) %>
  </head>
  <body <%= yield(:body_attributes) if content_for?(:body_attributes) %> class="bg-snow embedded <%= content_for :page_class %> <%= "season-#{current_season}" if current_season %>">
    <%= react_component "tour/TourOverlay",
                        tour: @tour&.name,
                        id: @tour&.id,
                        step: @tour&.step || 0,
                        options: @tour&.tourable&.try(:tourable_options) || {},
                        back_to_tour: @back_to_tour %>
<<<<<<< HEAD

    <% if @event&.is_public && !organizer_signed_in? && !@no_app_shell && !@no_transparency_header && !@use_user_nav %>
=======
    <% if current_session&.impersonated? %>
      <div class="w-100 px4 bg-white transparency-banner">
        <p class="h5 medium center mt1 mb1">
          <%= link_to "← Exit Impersonation", unimpersonate_user_path(current_user&.id, return_to: request.url), data: { turbo_method: "post", turbo_frame: "_top" } %> | You're currently impersonating <%= user_mention User.find(current_user&.id) %>
        </p>
      </div>
    <% end %>
    <% if @event&.is_public && !organizer_signed_in? && !@no_app_shell && !@no_transparency_header %>
>>>>>>> 4f203198
      <div class="w-100 px3 bg-white transparency-banner" data-behavior="hide_iframe">
        <p class="h5 medium center mt1 mb1">
          This HCB project has been made public so you can see all its finances.
          Hey, <%= link_to "what’s HCB?", "https://hackclub.com/hcb/", target: "_blank", class: "primary" %>
        </p>
      </div>
    <% end %>

    <% if @event&.demo_mode? && !@no_app_shell && !@no_transparency_header %>
      <style>
        .banner-content {
          grid-template-columns: 1fr 2fr 1fr;
          place-items: center;

          @media (max-width: 660px) {
            display: flex;
            flex-direction: column-reverse;
            gap: 1rem;

            .playground-desc {
              order: 1;
            }
          }
        }
      </style>
      <div class="w-full dev-banner dev-banner--info rounded-bottom">
        <div class="flex flex-column container container--md center pb2">
          <p class="bold center m0" style="font-size: 2rem;">Playground Mode</p>
          <div class="grid g3 banner-content">
            <%= link_to event_demo_mode_request_meeting_path(@event), method: :post, class: "btn bg-primary shrink-none nowrap #{"disabled" unless can_request_activation? }", data: { tour_step: "activate_account" } do %>
              <%= inline_icon "welcome" %>Request Activation
            <% end %>
            <p class="center m0 playground-desc">While in Playground mode, explore the dashboard with mock data, and invite your team.<br>To utilise financial features, activate your account!</p>
            <button
              id="mock-data-toggle"
              data-mock-data-status="<%= show_mock_data? %>"
              class="btn btn-small shrink-none nowrap">
              <%= inline_icon "view" %>
              <%= show_mock_data? ? "Hide" : "Show" %> Mock Data
            </button>
            <script>
              document.getElementById("mock-data-toggle").addEventListener("click", ({ target }) => {
                const currentStatus = target.dataset.mockDataStatus === "true" ? true : false;
                const url = new URL(window.location.href);
                url.searchParams.set("show_mock_data", !currentStatus);
                window.location.href = url.toString();
              });
            </script>
          </div>
        </div>
      </div>
      <section class="modal modal--scroll bg-snow" data-behavior="modal" role="dialog" id="demo_mode">
        <%= modal_header "Playground Mode" %>
        <% if organizer_signed_in? %>
          <p>
            Your account is in <strong>Playground Mode</strong>. You can sign in and poke around, but many features are disabled. Once you're ready to activate your account, you can schedule a call with the HCB team.
          </p>
          <% if @event.demo_mode_request_meeting_at.blank? %>
            <%= link_to event_demo_mode_request_meeting_path(@event), method: :post, class: "btn btn-success" do %>
              Request activation
            <% end %>
            <p class="muted">After requesting, we'll be in touch within 24 hours on business days.</p>
          <% else %>
            <p class="muted">You requested to activate your account around <%= local_time_ago @event.demo_mode_request_meeting_at %>.</p>
          <% end %>
        <% else %>
          <p>This is a <strong>demo account</strong>. Someone created this account about <%= local_time_ago @event.created_at %> to take it for a test drive, but hasn't fully activated their account yet.</p>
        <% end %>
      </section>
    <% end %>

    <%# LET THERE BE SNOW %>
    <% unless @hide_holiday_features || !winter? %>
      <%= react_component "holiday/SnowToggl", {}, { style: "position:fixed;left:1rem;bottom:1rem;z-index:99" } %>
      <%= react_component "holiday/Snow", {}, { style: "height:100%" } %>
    <% end %>

    <%# ghosts and ghouls %>
    <% if fall? %>
      <img src="https://cloud-iuqyduosh-hack-club-bot.vercel.app/0image.png" alt="oOoOoOoOo" class="flying-spook ghost">
      <img src="https://cloud-fy14iajlp-hack-club-bot.vercel.app/0image__50_-removebg-preview.png" alt="witch orpheus" class="flying-spook">
    <% end %>

    <% if content_for?(:nav) %>
      <main class="container app">
        <% if @event && @first_time %>
          <div class="welcome" data-controller="welcome" data-welcome-organizer-position-value="<%= @organizer_position&.id %>">
            <div class="welcome__image mb3">
              <div class="welcome__shine"></div>
              <%= image_tag "logo-production-dark.svg", width: 100, class: "logo-dark" %>
              <%= image_tag "logo-production.svg", width: 100, class: "logo" %>
            </div>

            <div class="welcome__content">
              <div class="center">
                <h3 class="h3 caps secondary block m0">Welcome to</h3>
                <h1 class="primary mt0 border-none"><%= @organizer_position&.initial? ? "HCB" : @event.name %></h1>
              </div>

              <div class="mb2">
                <button class="btn" data-action="welcome#tour">Show me around</button>
              </div>
              <a href="<%= event_path(@event) %>" data-action="welcome#dismiss">No thanks, bring me straight to HCB</a>
            </div>
          </div>
        <% end %>

        <aside class="app__sidebar">
          <%= render "application/header" %>
          <%= render "application/flash" %>
          <%= yield(:nav) %>
        </aside>
        <article class="container app__content <%= content_for :container_class %>" style="<%= content_for :container_style %>">
          <%= yield(:container) %>
          <%= yield %>
          <%= render "application/footer" unless (@no_app_shell || @hide_footer) %>
        </article>
      </main>
    <% else %>
      <%= render "application/header" unless @no_app_shell %>
      <main class="container <%= content_for :container_class %>" style="<%= content_for :container_style %>">
        <%= render "application/flash" %>
        <%= yield %>
        <%= render "application/footer" unless (@no_app_shell || @hide_footer) %>
      </main>
    <% end %>

    <%= render "application/feedback_form" if current_user&.events&.not_demo_mode&.any? %>

    <% if Rails.env.production? %>
      <%= render "application/fullstory" if current_user&.sessions_reported %>
    <% end %>

    <% if flash[:confetti] %>
      <script src="/brand/js-confetti.browser.js"></script>
      <script>
        document.addEventListener('DOMContentLoaded', (event) => {
          const jsConfetti = new JSConfetti()
          const emojis = <%= flash[:confetti_emojis].to_json.html_safe %>

          setTimeout(() => {
            if (!emojis) {
              jsConfetti.addConfetti()
            } else {
              jsConfetti.addConfetti({
                emojis: emojis.split(",")
              })
            }
          }, 100);
        });
      </script>
    <% end %>
  </body>
</html><|MERGE_RESOLUTION|>--- conflicted
+++ resolved
@@ -50,10 +50,7 @@
                         step: @tour&.step || 0,
                         options: @tour&.tourable&.try(:tourable_options) || {},
                         back_to_tour: @back_to_tour %>
-<<<<<<< HEAD
-
-    <% if @event&.is_public && !organizer_signed_in? && !@no_app_shell && !@no_transparency_header && !@use_user_nav %>
-=======
+    
     <% if current_session&.impersonated? %>
       <div class="w-100 px4 bg-white transparency-banner">
         <p class="h5 medium center mt1 mb1">
@@ -61,8 +58,7 @@
         </p>
       </div>
     <% end %>
-    <% if @event&.is_public && !organizer_signed_in? && !@no_app_shell && !@no_transparency_header %>
->>>>>>> 4f203198
+    <% if @event&.is_public && !organizer_signed_in? && !@no_app_shell && !@no_transparency_header && !@use_user_nav %>
       <div class="w-100 px3 bg-white transparency-banner" data-behavior="hide_iframe">
         <p class="h5 medium center mt1 mb1">
           This HCB project has been made public so you can see all its finances.

<% @is_dark = !!@dark || cookies[:theme] == "dark" || (cookies[:theme] == "system" && cookies[:system_preference] == "dark") %>

<!DOCTYPE html>
<html lang="en" data-dark="<%= !!@dark %>" <%= "data-ignore-theme" unless @dark.nil? %>>
  <!-- come hack with us on hcb! <%= Rails.configuration.constants.hack_on_hcb_form_url %> -->
  <head>
    <title>
      <%= yield(:title).concat(" –") if content_for?(:title) %>
      HCB
    </title>
    <%= csrf_meta_tags %>
    <%= csp_meta_tag %>
    <meta name="theme-color" content="<%= @is_dark ? "#17171d" : "#f9fafc" %>">

    <%= javascript_include_tag "dark", 'data-turbo-track': "reload" %>
    <%= stylesheet_link_tag "application", media: "all", 'data-turbo-track': "reload" %>
    <%= javascript_include_tag "application", 'data-turbo-track': "reload", defer: true %>
    <%= javascript_include_tag "bundle", 'data-turbo-track': "reload", defer: true %>

    <%# Web component used for TOTP / donation QR codes %>
    <script src="https://unpkg.com/@bitjson/qr-code@1.0.2/dist/qr-code.js"></script>

    <% if signed_in? %>
      <script>
        document.addEventListener("turbo:load", () => {
          try {
            Headway.init({
              selector: "#changelog-icon",
              account:  "7z8ovy",
              trigger: "#changelog-icon"
            })
          } catch {}
        })
      </script>
      <script async src="https://cdn.headwayapp.co/widget.js"></script>
    <% end %>

    <% unless Rails.env.production? %>
      <meta name="turbo-prefetch" content="false">
    <% end %>

    <% if Rails.env.production? %>
      <script>
        console.log(`%c                -*%@@%*-
              .=#@@@@@@@@@@#=.
          .=%@@@@@*-..-*@@@@@%=.
        -#@@@@@+:        :+@@@@@#-
      :*@@@@@*:              :*@@@@@*:
    =%@@@@#-                    -#@@@@%=.
  *@@@@@+.                        .+@@@@@*
  *@@*-   *@@*      *@@*      *@@*   :*@@*
          @@@@      @@@@      @@@@
          @@@@      @@@@      @@@@
          @@@@      @@@@      @@@@
          @@@@      @@@@      @@@@
          @@@@      @@@@      @@@@
          @@@@      @@@@      @@@@
          @@@@      @@@@      @@@@
          *@@*      *@@*      *@@*

    *@@@@@@@@@@@@@@@@@@@@@@@@@@@@@@@@@@*
    *@@@@@@@@@@@@@@@@@@@@@@@@@@@@@@@@@@*

          Come hack on HCB with us!
  <%= Rails.configuration.constants.hack_on_hcb_form_url %>
  `, 'color: #ec3750; font-weight: bold; font-size: 10px;')
    </script>
  <% end %>

  <meta name="format-detection" content="telephone=no">
  <link rel="apple-touch-icon" sizes="180x180" href="/apple-touch-icon.png">
  <% if user_birthday? %>
    <link rel="icon" type="image/png" href="/favicon-party.gif">
  <% else %>
    <link rel="icon" type="image/png" sizes="32x32" href="/favicon-<%= Rails.env %>-32x32.png">
    <link rel="icon" type="image/png" sizes="16x16" href="/favicon-<%= Rails.env %>-16x16.png">
  <% end %>
  <link rel="manifest" href="/site.webmanifest">
  <meta name="viewport" content="width=device-width, initial-scale=1.0">
  <link rel="mask-icon" href="/safari-pinned-tab.svg" color="#ec3750">
  <meta name="msapplication-TileColor" content="#ec3750">
  <%= yield(:head) if content_for?(:head) %>
</head>
<body <%= yield(:body_attributes) if content_for?(:body_attributes) %> class="bg-snow embedded <%= content_for :page_class %> <%= "season-#{current_season}" if current_season %>">
<%= react_component "tour/TourOverlay",
                    tour: @tour&.name,
                    id: @tour&.id,
                    step: @tour&.step || 0,
                    options: @tour&.tourable&.try(:tourable_options) || {},
                    back_to_tour: @back_to_tour %>
<% if current_session&.impersonated? %>
  <div class="w-100 px4 bg-white transparency-banner">
    <p class="h5 medium center mt1 mb1">
      <%= link_to "← Exit Impersonation", unimpersonate_user_path(current_user&.id, return_to: request.url), data: { turbo_method: "post", turbo_frame: "_top" } %>
      | You're currently impersonating <%= user_mention User.find(current_user&.id) %>
    </p>
  </div>
<% end %>
<% if @event&.is_public && !organizer_signed_in? && !@no_app_shell && !@no_transparency_header && !@use_user_nav %>
  <div class="w-100 px3 bg-white transparency-banner" data-behavior="hide_iframe">
    <p class="h5 font-medium text-center text-balance mt1 mb1">
      This HCB organization has made their finances public.
      Hey, <%= link_to "what’s HCB?", "https://hackclub.com/fiscal-sponsorship/", target: "_blank", class: "primary" %>
    </p>
  </div>
<% end %>

<%# LET THERE BE SNOW %>
<% if winter? %>
  <%= react_component "holiday/SnowToggl", {}, { style: "position:fixed;left:1rem;bottom:1rem;z-index:99" } %>
  <%= react_component "holiday/Snow", {}, { style: "height:100%" } %>
<% end %>

<%# ghosts and ghouls %>
<% if fall? %>
  <img src="https://cloud-iuqyduosh-hack-club-bot.vercel.app/0image.png" alt="oOoOoOoOo" class="flying-spook ghost">
  <img src="https://cloud-fy14iajlp-hack-club-bot.vercel.app/0image__50_-removebg-preview.png" alt="witch orpheus" class="flying-spook">
<% end %>

<% if content_for?(:nav) %>
  <main class="app flex-col lg:flex-row" style="gap:0;display:flex;width:100%">
    <% if @event && @first_time %>
      <div class="welcome" data-controller="welcome" data-welcome-organizer-position-value="<%= @organizer_position&.id %>">
        <div class="welcome__image mb3">
          <div class="welcome__shine"></div>
          <%= image_tag "logo-production-dark.svg", width: 100, class: "logo-dark" %>
          <%= image_tag "logo-production.svg", width: 100, class: "logo" %>
        </div>

<<<<<<< HEAD
        <div class="welcome__content">
          <div class="center">
            <h3 class="h3 caps secondary block m0">Welcome to</h3>
            <h1 class="primary mt0 border-none"><%= @organizer_position&.initial? ? "HCB" : @event.name %></h1>
          </div>
=======
    <meta name="format-detection" content="telephone=no">
    <link rel="apple-touch-icon" sizes="180x180" href="/apple-touch-icon.png">
    <% if content_for?(:favicon) %>
      <%= yield :favicon %>
    <% elsif user_birthday? %>
      <link rel="icon" type="image/png" href="/favicon-party.gif">
    <% else %>
      <link rel="icon" type="image/png" sizes="32x32" href="/favicon-<%= Rails.env %>-32x32.png">
      <link rel="icon" type="image/png" sizes="16x16" href="/favicon-<%= Rails.env %>-16x16.png">
    <% end %>
    <link rel="manifest" href="/site.webmanifest">
    <meta name="viewport" content="width=device-width, initial-scale=1.0">
    <link rel="mask-icon" href="/safari-pinned-tab.svg" color="#ec3750">
    <meta name="msapplication-TileColor" content="#ec3750">
    <%= yield(:head) if content_for?(:head) %>
  </head>
  <body <%= yield(:body_attributes) if content_for?(:body_attributes) %> class="bg-snow embedded <%= content_for :page_class %> <%= "season-#{current_season}" if current_season %>">
    <%= react_component "tour/TourOverlay",
                        tour: @tour&.name,
                        id: @tour&.id,
                        step: @tour&.step || 0,
                        options: @tour&.tourable&.try(:tourable_options) || {},
                        back_to_tour: @back_to_tour %>

    <% if current_session&.impersonated? %>
      <div class="w-100 px4 bg-white transparency-banner">
        <p class="h5 medium center mt1 mb1">
          <%= link_to "← Exit Impersonation", unimpersonate_user_path(current_user&.id, return_to: request.url), data: { turbo_method: "post", turbo_frame: "_top" } %> | You're currently impersonating <%= user_mention User.find(current_user&.id) %>
        </p>
      </div>
    <% end %>
    <% if @event&.is_public && !organizer_signed_in? && !@no_app_shell && !@no_transparency_header && !@use_user_nav %>
      <div class="w-100 px3 bg-white transparency-banner" data-behavior="hide_iframe">
        <p class="h5 font-medium text-center text-balance mt1 mb1">
          This HCB organization has made their finances public.
          Hey, <%= link_to "what’s HCB?", "https://hackclub.com/fiscal-sponsorship/", target: "_blank", class: "primary" %>
        </p>
      </div>
    <% end %>
>>>>>>> 5a72dd2b

          <div class="mb2">
            <button class="btn" data-action="welcome#tour">Show me around</button>
          </div>
          <a href="<%= event_path(@event) %>" data-action="welcome#dismiss">No thanks, bring me straight to HCB</a>
        </div>
      </div>
    <% end %>

<<<<<<< HEAD
    <%= render "application/native_changelog" if @latest_changelog_post %>
    <%= render "application/the_bin" if @the_bin %>
=======
    <%# LET THERE BE SNOW %>
    <% if winter? %>
      <%= react_component "holiday/Snow", {}, { style: "height:100%" } %>
    <% end %>
>>>>>>> 5a72dd2b

    <aside class="fixed w-screen overflow-x-visible h-[70px] lg:w-72 border border-t-0 border-x-0 lg:border-r z-10 lg:border-b-0 backdrop-blur-xl lg:border-l-0 lg:h-screen flex items-center lg:items-start lg:flex-col top-0 left-0">
      <%# we need a wrapper div with a large width to prevent the tooltips from being hidden %>
      <div class="pl-2 flex-1 overflow-y-auto scrollbar-hidden pointer-events-none flex items-center lg:items-start w-full lg:w-[70vw]" id="sidebar-scroll-container">
        <div class="w-full lg:w-72 p-3 lg:pr-5 lg:pt-5 pointer-events-auto">
          <%= yield(:header) %>
          <%= render "application/flash" %>
          <div class="hidden lg:block flex-1">
            <%= yield(:nav) %>
          </div>
        </div>
      </div>
      <%= render "application/user_menu" %>
    </aside>
    <%= yield(:mobile_nav) %>
    <article class="flex-1 pt-16 lg:pt-0 lg:pl-72" style="margin:0;">
      <div class="container <%= content_for :container_class %> mx-auto" style="<%= content_for :container_style %>">
        <%= yield(:container) %>

        <%= yield %>
        <%= render "application/footer" unless @no_app_shell || @hide_footer %>
      </div>
    </article>
  </main>
<% else %>
  <% unless @no_app_shell %>
    <div class="flex justify-center">
      <%= render "application/logo" %>
    </div>
  <% end %>
  <%= yield(:header) %>
  <main class="container <%= content_for :container_class %>" style="<%= content_for :container_style %>">
    <%= render "application/flash" unless @hide_flash %>
    <%= yield %>
    <%= render "application/footer" unless @no_app_shell || @hide_footer %>
  </main>
<% end %>

<% if Rails.env.production? %>
  <%= render "application/fullstory" if current_user&.sessions_reported %>
<% end %>

<% if flash[:confetti] %>
  <script src="/brand/js-confetti.browser.js"></script>
  <script>
    document.addEventListener('DOMContentLoaded', (event) => {
      const jsConfetti = new JSConfetti()
      const emojis = <%= flash[:confetti_emojis].to_json.html_safe %>

        setTimeout(() => {
          if (!emojis) {
            jsConfetti.addConfetti()
          } else {
            jsConfetti.addConfetti({
              emojis: emojis.split(','),
            })
          }
        }, 100)
    })
  </script>
<% end %>
<% if Flipper.enabled?(:transactions_background_2024_06_05, current_user) %>
  <style>
      .success-dark {
          color: #1f8164
      }
  </style>
<% end %>
</body>
</html><|MERGE_RESOLUTION|>--- conflicted
+++ resolved
@@ -69,7 +69,9 @@
 
   <meta name="format-detection" content="telephone=no">
   <link rel="apple-touch-icon" sizes="180x180" href="/apple-touch-icon.png">
-  <% if user_birthday? %>
+  <% if content_for?(:favicon) %>
+    <%= yield :favicon %>
+  <% elsif user_birthday? %>
     <link rel="icon" type="image/png" href="/favicon-party.gif">
   <% else %>
     <link rel="icon" type="image/png" sizes="32x32" href="/favicon-<%= Rails.env %>-32x32.png">
@@ -91,8 +93,8 @@
 <% if current_session&.impersonated? %>
   <div class="w-100 px4 bg-white transparency-banner">
     <p class="h5 medium center mt1 mb1">
-      <%= link_to "← Exit Impersonation", unimpersonate_user_path(current_user&.id, return_to: request.url), data: { turbo_method: "post", turbo_frame: "_top" } %>
-      | You're currently impersonating <%= user_mention User.find(current_user&.id) %>
+      <%= link_to "← Exit impersonation", unimpersonate_user_path(current_user&.id, return_to: request.url), data: { turbo_method: "post", turbo_frame: "_top" } %>
+      | You’re currently impersonating <%= user_mention User.find(current_user&.id) %>
     </p>
   </div>
 <% end %>
@@ -118,7 +120,7 @@
 <% end %>
 
 <% if content_for?(:nav) %>
-  <main class="app flex-col lg:flex-row" style="gap:0;display:flex;width:100%">
+  <main class="app flex flex-col lg:flex-row gap-0 w-full">
     <% if @event && @first_time %>
       <div class="welcome" data-controller="welcome" data-welcome-organizer-position-value="<%= @organizer_position&.id %>">
         <div class="welcome__image mb3">
@@ -126,55 +128,11 @@
           <%= image_tag "logo-production-dark.svg", width: 100, class: "logo-dark" %>
           <%= image_tag "logo-production.svg", width: 100, class: "logo" %>
         </div>
-
-<<<<<<< HEAD
         <div class="welcome__content">
           <div class="center">
             <h3 class="h3 caps secondary block m0">Welcome to</h3>
             <h1 class="primary mt0 border-none"><%= @organizer_position&.initial? ? "HCB" : @event.name %></h1>
           </div>
-=======
-    <meta name="format-detection" content="telephone=no">
-    <link rel="apple-touch-icon" sizes="180x180" href="/apple-touch-icon.png">
-    <% if content_for?(:favicon) %>
-      <%= yield :favicon %>
-    <% elsif user_birthday? %>
-      <link rel="icon" type="image/png" href="/favicon-party.gif">
-    <% else %>
-      <link rel="icon" type="image/png" sizes="32x32" href="/favicon-<%= Rails.env %>-32x32.png">
-      <link rel="icon" type="image/png" sizes="16x16" href="/favicon-<%= Rails.env %>-16x16.png">
-    <% end %>
-    <link rel="manifest" href="/site.webmanifest">
-    <meta name="viewport" content="width=device-width, initial-scale=1.0">
-    <link rel="mask-icon" href="/safari-pinned-tab.svg" color="#ec3750">
-    <meta name="msapplication-TileColor" content="#ec3750">
-    <%= yield(:head) if content_for?(:head) %>
-  </head>
-  <body <%= yield(:body_attributes) if content_for?(:body_attributes) %> class="bg-snow embedded <%= content_for :page_class %> <%= "season-#{current_season}" if current_season %>">
-    <%= react_component "tour/TourOverlay",
-                        tour: @tour&.name,
-                        id: @tour&.id,
-                        step: @tour&.step || 0,
-                        options: @tour&.tourable&.try(:tourable_options) || {},
-                        back_to_tour: @back_to_tour %>
-
-    <% if current_session&.impersonated? %>
-      <div class="w-100 px4 bg-white transparency-banner">
-        <p class="h5 medium center mt1 mb1">
-          <%= link_to "← Exit Impersonation", unimpersonate_user_path(current_user&.id, return_to: request.url), data: { turbo_method: "post", turbo_frame: "_top" } %> | You're currently impersonating <%= user_mention User.find(current_user&.id) %>
-        </p>
-      </div>
-    <% end %>
-    <% if @event&.is_public && !organizer_signed_in? && !@no_app_shell && !@no_transparency_header && !@use_user_nav %>
-      <div class="w-100 px3 bg-white transparency-banner" data-behavior="hide_iframe">
-        <p class="h5 font-medium text-center text-balance mt1 mb1">
-          This HCB organization has made their finances public.
-          Hey, <%= link_to "what’s HCB?", "https://hackclub.com/fiscal-sponsorship/", target: "_blank", class: "primary" %>
-        </p>
-      </div>
-    <% end %>
->>>>>>> 5a72dd2b
-
           <div class="mb2">
             <button class="btn" data-action="welcome#tour">Show me around</button>
           </div>
@@ -182,16 +140,6 @@
         </div>
       </div>
     <% end %>
-
-<<<<<<< HEAD
-    <%= render "application/native_changelog" if @latest_changelog_post %>
-    <%= render "application/the_bin" if @the_bin %>
-=======
-    <%# LET THERE BE SNOW %>
-    <% if winter? %>
-      <%= react_component "holiday/Snow", {}, { style: "height:100%" } %>
-    <% end %>
->>>>>>> 5a72dd2b
 
     <aside class="fixed w-screen overflow-x-visible h-[70px] lg:w-72 border border-t-0 border-x-0 lg:border-r z-10 lg:border-b-0 backdrop-blur-xl lg:border-l-0 lg:h-screen flex items-center lg:items-start lg:flex-col top-0 left-0">
       <%# we need a wrapper div with a large width to prevent the tooltips from being hidden %>

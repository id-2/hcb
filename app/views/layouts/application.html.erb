<% @is_dark = !!@dark || cookies[:theme] == "dark" || (cookies[:theme] == "system" && cookies[:system_preference] == "dark") %>

<!DOCTYPE html>
<html lang="en" data-dark="<%= !!@dark %>" <%= "data-ignore-theme" unless @dark.nil? %>>
  <!-- come hack with us on hcb! <%= Rails.configuration.constants.hack_on_hcb_form_url %> -->
  <head>
    <title>
      <%= yield(:title).concat(" –") if content_for?(:title) %>
      HCB
    </title>
    <%= csrf_meta_tags %>
    <%= csp_meta_tag %>
    <meta name="theme-color" content="<%= @is_dark ? "#17171d" : "#f9fafc" %>">

    <%= javascript_include_tag "dark", 'data-turbo-track': "reload" %>
    <%= stylesheet_link_tag "application", media: "all", 'data-turbo-track': "reload" %>
    <%= javascript_include_tag "application", 'data-turbo-track': "reload", defer: true %>
    <%= javascript_include_tag "bundle", 'data-turbo-track': "reload", defer: true %>

    <%# Web component used for TOTP / donation QR codes %>
    <script src="https://unpkg.com/@bitjson/qr-code@1.0.2/dist/qr-code.js"></script>

    <% if signed_in? %>
      <script>
        document.addEventListener("turbo:load", () => {
          try {
            Headway.init({
              selector: "#changelog-icon",
              account:  "7z8ovy",
              trigger: "#changelog-icon"
            })
          } catch {}
        })
      </script>
      <script async src="https://cdn.headwayapp.co/widget.js"></script>
    <% end %>

    <% unless Rails.env.production? %>
      <meta name="turbo-prefetch" content="false">
    <% end %>

    <% if Rails.env.production? %>
      <script>
        console.log(`%c                -*%@@%*-
              .=#@@@@@@@@@@#=.
          .=%@@@@@*-..-*@@@@@%=.
        -#@@@@@+:        :+@@@@@#-
      :*@@@@@*:              :*@@@@@*:
    =%@@@@#-                    -#@@@@%=.
  *@@@@@+.                        .+@@@@@*
  *@@*-   *@@*      *@@*      *@@*   :*@@*
          @@@@      @@@@      @@@@
          @@@@      @@@@      @@@@
          @@@@      @@@@      @@@@
          @@@@      @@@@      @@@@
          @@@@      @@@@      @@@@
          @@@@      @@@@      @@@@
          @@@@      @@@@      @@@@
          *@@*      *@@*      *@@*

    *@@@@@@@@@@@@@@@@@@@@@@@@@@@@@@@@@@*
    *@@@@@@@@@@@@@@@@@@@@@@@@@@@@@@@@@@*

          Come hack on HCB with us!
  <%= Rails.configuration.constants.hack_on_hcb_form_url %>
  `, 'color: #ec3750; font-weight: bold; font-size: 10px;')
    </script>
  <% end %>

  <meta name="format-detection" content="telephone=no">
  <link rel="apple-touch-icon" sizes="180x180" href="/apple-touch-icon.png">
  <% if content_for?(:favicon) %>
    <%= yield :favicon %>
  <% elsif user_birthday? %>
    <link rel="icon" type="image/png" href="/favicon-party.gif">
  <% else %>
    <link rel="icon" type="image/png" sizes="32x32" href="/favicon-<%= Rails.env %>-32x32.png">
    <link rel="icon" type="image/png" sizes="16x16" href="/favicon-<%= Rails.env %>-16x16.png">
  <% end %>
  <link rel="manifest" href="/site.webmanifest">
  <meta name="viewport" content="width=device-width, initial-scale=1.0">
  <link rel="mask-icon" href="/safari-pinned-tab.svg" color="#ec3750">
  <meta name="msapplication-TileColor" content="#ec3750">
  <%= yield(:head) if content_for?(:head) %>
</head>
<body <%= yield(:body_attributes) if content_for?(:body_attributes) %> class="bg-snow embedded <%= content_for :page_class %> <%= "season-#{current_season}" if current_season %>">
<%= react_component "tour/TourOverlay",
                    tour: @tour&.name,
                    id: @tour&.id,
                    step: @tour&.step || 0,
                    options: @tour&.tourable&.try(:tourable_options) || {},
                    back_to_tour: @back_to_tour %>
<% if current_session&.impersonated? %>
  <div class="w-100 px4 bg-white transparency-banner">
    <p class="h5 medium center mt1 mb1">
      <%= link_to "← Exit impersonation", unimpersonate_user_path(current_user&.id, return_to: request.url), data: { turbo_method: "post", turbo_frame: "_top" } %>
      | You’re currently impersonating <%= user_mention User.find(current_user&.id) %>
    </p>
  </div>
<% end %>
<% if @event&.is_public && !organizer_signed_in? && !@no_app_shell && !@no_transparency_header && !@use_user_nav %>
  <div class="w-100 px3 bg-white transparency-banner" data-behavior="hide_iframe">
    <p class="h5 font-medium text-center text-balance mt1 mb1">
      This HCB organization has made their finances public.
      Hey, <%= link_to "what’s HCB?", "https://hackclub.com/fiscal-sponsorship/", target: "_blank", class: "primary" %>
    </p>
  </div>
<% end %>

<%# LET THERE BE SNOW %>
<% if winter? %>
  <%= react_component "holiday/SnowToggl", {}, { style: "position:fixed;left:1rem;bottom:1rem;z-index:99" } %>
  <%= react_component "holiday/Snow", {}, { style: "height:100%" } %>
<% end %>

<%# ghosts and ghouls %>
<% if fall? %>
  <img src="https://cloud-iuqyduosh-hack-club-bot.vercel.app/0image.png" alt="oOoOoOoOo" class="flying-spook ghost">
  <img src="https://cloud-fy14iajlp-hack-club-bot.vercel.app/0image__50_-removebg-preview.png" alt="witch orpheus" class="flying-spook">
<% end %>

<% if content_for?(:nav) %>
  <main class="app flex flex-col lg:flex-row gap-0 w-full">
    <% if @event && @first_time %>
      <div class="welcome" data-controller="welcome" data-welcome-organizer-position-value="<%= @organizer_position&.id %>">
        <div class="welcome__image mb3">
          <div class="welcome__shine"></div>
          <%= image_tag "logo-production-dark.svg", width: 100, class: "logo-dark" %>
          <%= image_tag "logo-production.svg", width: 100, class: "logo" %>
        </div>
        <div class="welcome__content">
          <div class="center">
            <h3 class="h3 caps secondary block m0">Welcome to</h3>
            <h1 class="primary mt0 border-none"><%= @organizer_position&.initial? ? "HCB" : @event.name %></h1>
          </div>
          <div class="mb2">
            <button class="btn" data-action="welcome#tour">Show me around</button>
          </div>
          <a href="<%= event_path(@event) %>" data-action="welcome#dismiss">No thanks, bring me straight to HCB</a>
        </div>
      </div>
    <% end %>

<<<<<<< HEAD
    <%= render "application/native_changelog" if @latest_changelog_post %>
    <%= render "application/the_bin" if @the_bin %>

    <aside class="fixed w-screen overflow-x-visible h-[64px] lg:w-72 border border-t-0 border-x-0 lg:border-r z-6 lg:border-b-0 backdrop-blur-xl lg:border-l-0 lg:h-screen flex items-center lg:items-start lg:flex-col top-0 left-0">
=======
    <aside class="fixed w-screen overflow-x-visible h-[70px] lg:w-72 border border-t-0 border-x-0 lg:border-r z-10 lg:border-b-0 backdrop-blur-xl lg:border-l-0 lg:h-screen flex items-center lg:items-start lg:flex-col top-0 left-0">
>>>>>>> a5a69bed
      <%# we need a wrapper div with a large width to prevent the tooltips from being hidden %>
      <div class="flex-1 overflow-y-auto scrollbar-hidden pointer-events-none flex items-center lg:items-start w-full lg:w-[70vw]" id="sidebar-scroll-container">
        <div class="w-full lg:w-72 p-3 pointer-events-auto">
          <%= yield(:header) %>
          <%= render "application/flash" %>
          <div class="hidden lg:block flex-1">
            <%= yield(:nav) %>
          </div>
        </div>
      </div>
      <%= render "application/user_menu" %>
    </aside>
    <%= yield(:mobile_nav) %>
    <article class="flex-1 py-16 lg:pt-0 lg:pl-72" style="margin:0;">
      <div class="container <%= content_for :container_class %> mx-auto" style="<%= content_for :container_style %>">
        <%= yield(:container) %>

        <%= yield %>
      </div>
    </article>
  </main>
<% else %>
  <% unless @no_app_shell %>
    <div class="flex justify-center">
      <%= render "application/logo" %>
    </div>
  <% end %>
  <%= yield(:header) %>
  <main class="container <%= content_for :container_class %>" style="<%= content_for :container_style %>">
    <%= render "application/flash" unless @hide_flash %>
    <%= yield %>
  </main>
<% end %>

<% if Rails.env.production? %>
  <%= render "application/fullstory" if current_user&.sessions_reported %>
<% end %>

<% if flash[:confetti] %>
  <script src="/brand/js-confetti.browser.js"></script>
  <script>
    document.addEventListener('DOMContentLoaded', (event) => {
      const jsConfetti = new JSConfetti()
      const emojis = <%= flash[:confetti_emojis].to_json.html_safe %>

        setTimeout(() => {
          if (!emojis) {
            jsConfetti.addConfetti()
          } else {
            jsConfetti.addConfetti({
              emojis: emojis.split(','),
            })
          }
        }, 100)
    })
  </script>
<% end %>
<% if Flipper.enabled?(:transactions_background_2024_06_05, current_user) %>
  <style>
      .success-dark {
          color: #1f8164
      }
  </style>
<% end %>
</body>
</html><|MERGE_RESOLUTION|>--- conflicted
+++ resolved
@@ -141,14 +141,10 @@
       </div>
     <% end %>
 
-<<<<<<< HEAD
     <%= render "application/native_changelog" if @latest_changelog_post %>
     <%= render "application/the_bin" if @the_bin %>
 
     <aside class="fixed w-screen overflow-x-visible h-[64px] lg:w-72 border border-t-0 border-x-0 lg:border-r z-6 lg:border-b-0 backdrop-blur-xl lg:border-l-0 lg:h-screen flex items-center lg:items-start lg:flex-col top-0 left-0">
-=======
-    <aside class="fixed w-screen overflow-x-visible h-[70px] lg:w-72 border border-t-0 border-x-0 lg:border-r z-10 lg:border-b-0 backdrop-blur-xl lg:border-l-0 lg:h-screen flex items-center lg:items-start lg:flex-col top-0 left-0">
->>>>>>> a5a69bed
       <%# we need a wrapper div with a large width to prevent the tooltips from being hidden %>
       <div class="flex-1 overflow-y-auto scrollbar-hidden pointer-events-none flex items-center lg:items-start w-full lg:w-[70vw]" id="sidebar-scroll-container">
         <div class="w-full lg:w-72 p-3 pointer-events-auto">

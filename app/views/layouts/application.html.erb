<!DOCTYPE html>
<html lang="en" data-dark="<%= !!@dark %>" <%= "data-ignore-theme" unless @dark.nil? %>>
  <!-- come hack with us on hcb! <%= Rails.configuration.constants.hack_on_hcb_form_url %> -->
  <head>
    <title>
      <%= yield(:title).concat(" –") if content_for?(:title) %>
      HCB
    </title>
    <%= csrf_meta_tags %>
    <%= csp_meta_tag %>
    <meta name="theme-color" content="#f9fafc">

    <%= javascript_include_tag "dark", 'data-turbo-track': "reload" %>
    <%= stylesheet_link_tag "application", media: "all", 'data-turbo-track': "reload" %>
    <%= javascript_include_tag "application", 'data-turbo-track': "reload", defer: true %>
    <%= javascript_include_tag "bundle", 'data-turbo-track': "reload", defer: true %>

    <% if signed_in? %>
      <script>
        document.addEventListener("turbo:load", () => {
          try {
            Headway.init({
              selector: "#changelog-icon",
              account:  "7z8ovy",
              trigger: "#changelog-icon"
            })
          } catch {}
        })
      </script>
      <script async src="https://cdn.headwayapp.co/widget.js"></script>
    <% end %>

    <% if Rails.env.production? %>
      <script>
        console.log(`%c                -*%@@%*-
              .=#@@@@@@@@@@#=.
          .=%@@@@@*-..-*@@@@@%=.
        -#@@@@@+:        :+@@@@@#-
      :*@@@@@*:              :*@@@@@*:
    =%@@@@#-                    -#@@@@%=.
  *@@@@@+.                        .+@@@@@*
  *@@*-   *@@*      *@@*      *@@*   :*@@*
          @@@@      @@@@      @@@@
          @@@@      @@@@      @@@@
          @@@@      @@@@      @@@@
          @@@@      @@@@      @@@@
          @@@@      @@@@      @@@@
          @@@@      @@@@      @@@@
          @@@@      @@@@      @@@@
          *@@*      *@@*      *@@*

    *@@@@@@@@@@@@@@@@@@@@@@@@@@@@@@@@@@*
    *@@@@@@@@@@@@@@@@@@@@@@@@@@@@@@@@@@*

          Come hack on HCB with us!
  <%= Rails.configuration.constants.hack_on_hcb_form_url %>
  `, 'color: #ec3750; font-weight: bold; font-size: 10px;')
      </script>
    <% end %>

    <meta name="format-detection" content="telephone=no">
    <link rel="apple-touch-icon" sizes="180x180" href="/apple-touch-icon.png">
    <% if user_birthday? %>
      <link rel="icon" type="image/png" href="/favicon-party.gif">
    <% else %>
      <link rel="icon" type="image/png" sizes="32x32" href="/favicon-<%= Rails.env %>-32x32.png">
      <link rel="icon" type="image/png" sizes="16x16" href="/favicon-<%= Rails.env %>-16x16.png">
    <% end %>
    <link rel="manifest" href="/site.webmanifest">
    <meta name="viewport" content="width=device-width, initial-scale=1.0">
    <link rel="mask-icon" href="/safari-pinned-tab.svg" color="#ec3750">
    <meta name="msapplication-TileColor" content="#ec3750">
    <%= yield(:head) if content_for?(:head) %>
  </head>
  <body <%= yield(:body_attributes) if content_for?(:body_attributes) %> class="bg-snow embedded <%= content_for :page_class %> <%= "season-#{current_season}" if current_season %>">
    <%= react_component "tour/TourOverlay",
                        tour: @tour&.name,
                        id: @tour&.id,
                        step: @tour&.step || 0,
                        options: @tour&.tourable&.try(:tourable_options) || {},
                        back_to_tour: @back_to_tour %>

    <% if current_session&.impersonated? %>
      <div class="w-100 px4 bg-white transparency-banner">
        <p class="h5 medium center mt1 mb1">
          <%= link_to "← Exit Impersonation", unimpersonate_user_path(current_user&.id, return_to: request.url), data: { turbo_method: "post", turbo_frame: "_top" } %> | You're currently impersonating <%= user_mention User.find(current_user&.id) %>
        </p>
      </div>
    <% end %>
    <% if @event&.is_public && !organizer_signed_in? && !@no_app_shell && !@no_transparency_header && !@use_user_nav %>
      <div class="w-100 px3 bg-white transparency-banner" data-behavior="hide_iframe">
        <p class="h5 font-medium text-center text-balance mt1 mb1">
          This HCB organization has made their finances public.
          Hey, <%= link_to "what’s HCB?", "https://hackclub.com/fiscal-sponsorship/", target: "_blank", class: "primary" %>
        </p>
      </div>
    <% end %>

    <% if @event&.demo_mode? && !@no_app_shell && !@no_transparency_header %>
      <div class="w-full dev-banner dev-banner--info rounded-b no-underline">
        <div class="flex flex-col md:flex-row gap-y-2 gap-x-6 py-6 items-center justify-center">
          <%= link_to "#playground-callout", class: "no-underline text-[inherit] hover:text-[inherit]" do %>
            <p class="font-semibold text-xl m0">Playground Mode</p>
          <% end %>
          <%= link_to({ show_mock_data: !show_mock_data? }, class: "btn btn-small w-fit shrink-none nowrap") do %>
            <%= inline_icon "view" %>
            <%= show_mock_data? ? "Hide" : "Show" %> Mock Data
          <% end %>
        </div>
      </div>
    <% end %>

    <%# LET THERE BE SNOW %>
    <% if winter? %>
      <%= react_component "holiday/SnowToggl", {}, { style: "position:fixed;left:1rem;bottom:1rem;z-index:99" } %>
      <%= react_component "holiday/Snow", {}, { style: "height:100%" } %>
    <% end %>

    <%# ghosts and ghouls %>
    <% if fall? %>
      <img src="https://cloud-iuqyduosh-hack-club-bot.vercel.app/0image.png" alt="oOoOoOoOo" class="flying-spook ghost">
      <img src="https://cloud-fy14iajlp-hack-club-bot.vercel.app/0image__50_-removebg-preview.png" alt="witch orpheus" class="flying-spook">
    <% end %>

    <% if content_for?(:nav) %>
      <main class="container app">
        <% if @event && @first_time %>
          <div class="welcome" data-controller="welcome" data-welcome-organizer-position-value="<%= @organizer_position&.id %>">
            <div class="welcome__image mb3">
              <div class="welcome__shine"></div>
              <%= image_tag "logo-production-dark.svg", width: 100, class: "logo-dark" %>
              <%= image_tag "logo-production.svg", width: 100, class: "logo" %>
            </div>

            <div class="welcome__content">
              <div class="center">
                <h3 class="h3 caps secondary block m0">Welcome to</h3>
                <h1 class="primary mt0 border-none"><%= @organizer_position&.initial? ? "HCB" : @event.name %></h1>
              </div>

              <div class="mb2">
                <button class="btn" data-action="welcome#tour">Show me around</button>
              </div>
              <a href="<%= event_path(@event) %>" data-action="welcome#dismiss">No thanks, bring me straight to HCB</a>
            </div>
          </div>
        <% end %>
        <%= render "application/the_bin" if @the_bin %>
        <aside class="app__sidebar">
          <%= render "application/header" %>
          <%= render "application/flash" %>
          <%= yield(:nav) %>
        </aside>
        <article class="container app__content <%= content_for :container_class %>" style="<%= content_for :container_style %>">
          <%= yield(:container) %>
          <%= yield %>
          <%= render "application/footer" unless (@no_app_shell || @hide_footer) %>
        </article>
      </main>
    <% else %>
      <%= render "application/header" unless @no_app_shell %>
      <main class="container <%= content_for :container_class %>" style="<%= content_for :container_style %>">
        <%= render "application/flash" %>
        <%= yield %>
        <%= render "application/footer" unless (@no_app_shell || @hide_footer) %>
      </main>
    <% end %>

<<<<<<< HEAD
    <%= render "application/helpscout" %>
=======
    <%= render "application/feedback_form" if !@no_app_shell && current_user&.events&.not_demo_mode&.any? %>
>>>>>>> da6511ae

    <% if Rails.env.production? %>
      <%= render "application/fullstory" if current_user&.sessions_reported %>
    <% end %>

    <% if flash[:confetti] %>
      <script src="/brand/js-confetti.browser.js"></script>
      <script>
        document.addEventListener('DOMContentLoaded', (event) => {
          const jsConfetti = new JSConfetti()
          const emojis = <%= flash[:confetti_emojis].to_json.html_safe %>

          setTimeout(() => {
            if (!emojis) {
              jsConfetti.addConfetti()
            } else {
              jsConfetti.addConfetti({
                emojis: emojis.split(",")
              })
            }
          }, 100);
        });
      </script>
    <% end %>
  </body>
</html><|MERGE_RESOLUTION|>--- conflicted
+++ resolved
@@ -166,11 +166,7 @@
       </main>
     <% end %>
 
-<<<<<<< HEAD
-    <%= render "application/helpscout" %>
-=======
-    <%= render "application/feedback_form" if !@no_app_shell && current_user&.events&.not_demo_mode&.any? %>
->>>>>>> da6511ae
+    <%= render "application/helpscout" if !@no_app_shell && current_user&.events&.not_demo_mode&.any? %>
 
     <% if Rails.env.production? %>
       <%= render "application/fullstory" if current_user&.sessions_reported %>

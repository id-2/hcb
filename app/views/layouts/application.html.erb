--- conflicted
+++ resolved
@@ -86,11 +86,7 @@
         </article>
       <% end %>
       <%= yield %>
-<<<<<<< HEAD
-      <%= render 'application/footer' unless @no_app_shell %>
-=======
-      <%= render 'footer' unless @no_app_shell || @hide_footer %>
->>>>>>> 08241604
+      <%= render 'application/footer' unless (@no_app_shell || @hide_footer) %>
     </main>
 
     <script type="text/javascript">

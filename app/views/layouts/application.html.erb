<% @is_dark = !!@dark || cookies[:theme] == "dark" || (cookies[:theme] == "system" && cookies[:system_preference] == "dark") %>

<!DOCTYPE html>
<<<<<<< HEAD
<html lang="en" data-dark="<%= !!@dark %>" <%= "data-ignore-theme" unless @dark.nil? %>>
  <!-- come hack with us on hcb! <%= Rails.configuration.constants.hack_on_hcb_form_url %> -->
=======
<html lang="en" data-dark="<%= @is_dark %>">
  <!-- come hack with us on hcb! <%= Rails.configuration.constants.github_url %> -->
>>>>>>> 9d308531
  <head>
    <title>
      <%= yield(:title).concat(" –") if content_for?(:title) %>
      HCB
    </title>
    <%= csrf_meta_tags %>
    <%= csp_meta_tag %>
    <meta name="theme-color" content="<%= @is_dark ? "#17171d" : "#f9fafc" %>">

    <%= javascript_include_tag "dark", 'data-turbo-track': "reload" %>
    <%= stylesheet_link_tag "application", media: "all", 'data-turbo-track': "reload" %>
    <%= javascript_include_tag "application", 'data-turbo-track': "reload", defer: true %>
    <%= javascript_include_tag "bundle", 'data-turbo-track': "reload", defer: true %>

    <%# Web component used for TOTP / donation QR codes %>
    <script src="https://unpkg.com/@bitjson/qr-code@1.0.2/dist/qr-code.js"></script>

    <% if Rails.env.production? %>
      <script defer data-domain="hcb.hackclub.com" src="https://plausible.io/js/script.pageview-props.tagged-events.js"></script>
    <% end %>

    <% if signed_in? %>
      <script>
        document.addEventListener("turbo:load", () => {
          try {
            Headway.init({
              selector: "#changelog-icon",
              account:  "7z8ovy",
              trigger: "#changelog-icon"
            })
          } catch {}
        })
      </script>
      <script async src="https://cdn.headwayapp.co/widget.js"></script>
    <% end %>

    <%= render "application/helpscout_beacon" %>

    <% unless Rails.env.production? %>
      <meta name="turbo-prefetch" content="false">
    <% end %>

    <% if Rails.env.production? %>
      <script>
        console.log(`%c                -*%@@%*-
              .=#@@@@@@@@@@#=.
          .=%@@@@@*-..-*@@@@@%=.
        -#@@@@@+:        :+@@@@@#-
      :*@@@@@*:              :*@@@@@*:
    =%@@@@#-                    -#@@@@%=.
  *@@@@@+.                        .+@@@@@*
  *@@*-   *@@*      *@@*      *@@*   :*@@*
          @@@@      @@@@      @@@@
          @@@@      @@@@      @@@@
          @@@@      @@@@      @@@@
          @@@@      @@@@      @@@@
          @@@@      @@@@      @@@@
          @@@@      @@@@      @@@@
          @@@@      @@@@      @@@@
          *@@*      *@@*      *@@*

    *@@@@@@@@@@@@@@@@@@@@@@@@@@@@@@@@@@*
    *@@@@@@@@@@@@@@@@@@@@@@@@@@@@@@@@@@*

          Come hack on HCB with us!
  <%= Rails.configuration.constants.github_url %>
  `, 'color: #ec3750; font-weight: bold; font-size: 10px;')
<<<<<<< HEAD
    </script>
  <% end %>

  <meta name="format-detection" content="telephone=no">
  <link rel="apple-touch-icon" sizes="180x180" href="/apple-touch-icon.png">
  <% if content_for?(:favicon) %>
    <%= yield :favicon %>
  <% elsif user_birthday? %>
    <link rel="icon" type="image/png" href="/favicon-party.gif">
  <% else %>
    <link rel="icon" type="image/png" sizes="32x32" href="/favicon-<%= Rails.env %>-32x32.png">
    <link rel="icon" type="image/png" sizes="16x16" href="/favicon-<%= Rails.env %>-16x16.png">
  <% end %>
  <link rel="manifest" href="/site.webmanifest">
  <meta name="viewport" content="width=device-width, initial-scale=1.0">
  <link rel="mask-icon" href="/safari-pinned-tab.svg" color="#ec3750">
  <meta name="msapplication-TileColor" content="#ec3750">
  <%= yield(:head) if content_for?(:head) %>
</head>
<body <%= yield(:body_attributes) if content_for?(:body_attributes) %> class="bg-snow embedded <%= content_for :page_class %> <%= "season-#{current_season}" if current_season %>">
<%= react_component "tour/TourOverlay",
                    tour: @tour&.name,
                    id: @tour&.id,
                    step: @tour&.step || 0,
                    options: @tour&.tourable&.try(:tourable_options) || {},
                    back_to_tour: @back_to_tour %>
<% if current_session&.impersonated? %>
  <div class="w-100 px4 bg-white transparency-banner">
    <p class="h5 medium center mt1 mb1">
      <%= link_to "← Exit impersonation", unimpersonate_user_path(current_user&.id, return_to: request.url), data: { turbo_method: "post", turbo_frame: "_top" } %>
      | You’re currently impersonating <%= user_mention User.find(current_user&.id) %>
    </p>
  </div>
<% end %>
<% if @event&.is_public && !organizer_signed_in? && !@no_app_shell && !@no_transparency_header && !@use_user_nav %>
  <div class="w-100 px3 bg-white transparency-banner" data-behavior="hide_iframe">
    <p class="h5 font-medium text-center text-balance mt1 mb1">
      This HCB organization has made their finances public.
      Hey, <%= link_to "what’s HCB?", "https://hackclub.com/fiscal-sponsorship/", target: "_blank", class: "primary" %>
    </p>
  </div>
<% end %>

<%# LET THERE BE SNOW %>
<% if winter? %>
  <%= react_component "holiday/SnowToggl", {}, { style: "position:fixed;left:1rem;bottom:1rem;z-index:99" } %>
  <%= react_component "holiday/Snow", {}, { style: "height:100%" } %>
<% end %>

<%# ghosts and ghouls %>
<% if fall? %>
  <img src="https://cloud-iuqyduosh-hack-club-bot.vercel.app/0image.png" alt="oOoOoOoOo" class="flying-spook ghost">
  <img src="https://cloud-fy14iajlp-hack-club-bot.vercel.app/0image__50_-removebg-preview.png" alt="witch orpheus" class="flying-spook">
<% end %>

<% if content_for?(:nav) %>
  <main class="app flex flex-col lg:flex-row gap-0 w-full">
    <% if @event && @first_time %>
      <div class="welcome" data-controller="welcome" data-welcome-organizer-position-value="<%= @organizer_position&.id %>">
        <div class="welcome__image mb3">
          <div class="welcome__shine"></div>
          <%= image_tag "logo-production-dark.svg", width: 100, class: "logo-dark" %>
          <%= image_tag "logo-production.svg", width: 100, class: "logo" %>
        </div>
        <div class="welcome__content">
          <div class="center">
            <h3 class="h3 caps secondary block m0">Welcome to</h3>
            <h1 class="primary mt0 border-none"><%= @organizer_position&.initial? ? "HCB" : @event.name %></h1>
          </div>
          <div class="mb2">
            <button class="btn" data-action="welcome#tour">Show me around</button>
          </div>
          <a href="<%= event_path(@event) %>" data-action="welcome#dismiss">No thanks, bring me straight to HCB</a>
=======
      </script>
    <% end %>

    <meta name="format-detection" content="telephone=no">
    <link rel="apple-touch-icon" sizes="180x180" href="/apple-touch-icon.png">
    <% if content_for?(:favicon) %>
      <%= yield :favicon %>
    <% elsif user_birthday? %>
      <link rel="icon" type="image/png" href="/favicon-party.gif">
    <% else %>
      <link rel="icon" type="image/png" sizes="32x32" href="/favicon-<%= Rails.env %>-32x32.png">
      <link rel="icon" type="image/png" sizes="16x16" href="/favicon-<%= Rails.env %>-16x16.png">
    <% end %>
    <link rel="manifest" href="/site.webmanifest">
    <meta name="viewport" content="width=device-width, initial-scale=1.0">
    <link rel="mask-icon" href="/safari-pinned-tab.svg" color="#ec3750">
    <meta name="msapplication-TileColor" content="#ec3750">
    <%= yield(:head) if content_for?(:head) %>
  </head>
  <body <%= yield(:body_attributes) if content_for?(:body_attributes) %> class="bg-snow embedded <%= content_for :page_class %> <%= "season-#{current_season}" if current_season %>">
    <%= react_component "tour/TourOverlay",
                        tour: @tour&.name,
                        id: @tour&.id,
                        step: @tour&.step || 0,
                        options: @tour&.tourable&.try(:tourable_options) || {},
                        back_to_tour: @back_to_tour %>

    <%= render "application/maintenance_banner",
               datetime: "2025-05-07T00:00:00-08:00",
               duration: 30.minutes,
               learn_more_url: "https://blog.hcb.hackclub.com/posts/7th-may-maintenance" %>

    <% if current_session&.impersonated? %>
      <div class="w-100 px4 bg-white transparency-banner">
        <p class="h5 medium center mt1 mb1">
          <%= link_to "← Exit Impersonation", unimpersonate_user_path(current_user&.id, return_to: request.url), data: { turbo_method: "post", turbo_frame: "_top" } %> | You're currently impersonating <%= user_mention User.find(current_user&.id) %>
        </p>
      </div>
    <% end %>
    <% if @event&.is_public && !organizer_signed_in? && !@no_app_shell && !@no_transparency_header && !@use_user_nav %>
      <div class="w-100 px3 bg-white transparency-banner" data-behavior="hide_iframe">
        <p class="h5 font-medium text-center text-balance mt1 mb1">
          This HCB organization has made their finances public.
          Hey, <%= link_to "what’s HCB?", "https://hackclub.com/fiscal-sponsorship?utm_source=hcb&utm_medium=web&utm_campaign=hcb-transparency&utm_content=banner", target: "_blank", class: "primary" %>
        </p>
      </div>
    <% end %>

    <% if @event&.demo_mode? && !@no_app_shell && !@no_transparency_header %>
      <div class="w-full dev-banner dev-banner--info rounded-b no-underline">
        <div class="flex flex-col md:flex-row gap-y-2 gap-x-6 py-6 items-center justify-center">
          <%= link_to "#playground-callout", class: "no-underline text-[inherit] hover:text-[inherit]" do %>
            <p class="font-semibold text-xl m0">Playground Mode</p>
          <% end %>
          <%= link_to({ show_mock_data: !show_mock_data? }, class: "btn btn-small w-fit shrink-none nowrap") do %>
            <%= inline_icon "view" %>
            <%= show_mock_data? ? "Hide" : "Show" %> mock data
          <% end %>
>>>>>>> 9d308531
        </div>
      </div>
    <% end %>

<<<<<<< HEAD
    <aside class="fixed w-screen overflow-x-visible h-[70px] lg:w-72 border border-t-0 border-x-0 lg:border-r z-10 lg:border-b-0 backdrop-blur-xl lg:border-l-0 lg:h-screen flex items-center lg:items-start lg:flex-col top-0 left-0">
      <%# we need a wrapper div with a large width to prevent the tooltips from being hidden %>
      <div class="pl-2 flex-1 overflow-y-auto scrollbar-hidden pointer-events-none flex items-center lg:items-start w-full lg:w-[70vw]" id="sidebar-scroll-container">
        <div class="w-full lg:w-72 p-3 lg:pr-5 lg:pt-5 pointer-events-auto">
          <%= yield(:header) %>
          <%= render "application/flash" %>
          <div class="hidden lg:block flex-1">
            <%= yield(:nav) %>
=======
    <% if @event&.financially_frozen? && !@no_app_shell && !@no_transparency_header %>
      <% if @event.plan.is_a?(Event::Plan::Terminated) %>
        <div class="w-full dev-banner dev-banner--info rounded-b no-underline">
          <div class="flex flex-col md:flex-row gap-y-2 gap-x-6 py-6 items-center justify-center">
            <p class="font-bold text-xl m0"><%= @event.name %> has been terminated, thanks for working with HCB!</p>
          </div>
        </div>
      <% else %>
        <div class="w-full dev-banner no-underline">
          <div class="flex flex-col md:flex-row gap-y-2 gap-x-6 py-6 items-center justify-center">
            <p class="font-bold text-xl m0">⚠️ <%= @event.name %> is currently financially frozen, all incoming and outgoing transactions will be blocked.</p>
          </div>
        </div>
      <% end %>
    <% end %>

    <%# LET THERE BE SNOW %>
    <% if winter? %>
      <%= react_component "holiday/Snow", {}, { style: "height:100%" } %>
    <% end %>

    <%# ghosts and ghouls %>
    <% if fall? %>
      <img src="https://cloud-iuqyduosh-hack-club-bot.vercel.app/0image.png" alt="oOoOoOoOo" class="flying-spook ghost">
      <img src="https://cloud-fy14iajlp-hack-club-bot.vercel.app/0image__50_-removebg-preview.png" alt="witch orpheus" class="flying-spook">
    <% end %>

    <% if content_for?(:nav) %>
      <main class="container app">
        <% if @event && @first_time %>
          <div class="welcome" data-controller="welcome" data-welcome-organizer-position-value="<%= @organizer_position&.id %>">
            <div class="welcome__image mb3">
              <div class="welcome__shine"></div>
              <%= image_tag "logo-production-dark.svg", width: 100, class: "logo-dark" %>
              <%= image_tag "logo-production.svg", width: 100, class: "logo" %>
            </div>

            <div class="welcome__content">
              <div class="center">
                <h3 class="h3 caps secondary block m0">Welcome to</h3>
                <h1 class="primary mt0 border-none"><%= @organizer_position&.initial? ? "HCB" : @event.name %></h1>
              </div>

              <div class="mb2">
                <button class="btn" data-action="welcome#tour">Show me around</button>
              </div>
              <a href="<%= event_path(@event) %>" data-action="welcome#dismiss">No thanks, bring me straight to HCB</a>
            </div>
>>>>>>> 9d308531
          </div>
        </div>
      </div>
      <%= render "application/user_menu" %>
    </aside>
    <%= yield(:mobile_nav) %>
    <article class="flex-1 pt-16 lg:pt-0 lg:pl-72" style="margin:0;">
      <div class="container <%= content_for :container_class %> mx-auto" style="<%= content_for :container_style %>">
        <%= yield(:container) %>

        <%= yield %>
        <%= render "application/footer" unless @no_app_shell || @hide_footer %>
<<<<<<< HEAD
      </div>
    </article>
  </main>
<% else %>
  <% unless @no_app_shell %>
    <div class="flex justify-center">
      <%= render "application/logo" %>
    </div>
  <% end %>
  <%= yield(:header) %>
  <main class="container <%= content_for :container_class %>" style="<%= content_for :container_style %>">
    <%= render "application/flash" unless @hide_flash %>
    <%= yield %>
    <%= render "application/footer" unless @no_app_shell || @hide_footer %>
  </main>
<% end %>

<% if Rails.env.production? %>
  <%= render "application/fullstory" if current_user&.sessions_reported %>
<% end %>

<% if flash[:confetti] %>
  <script src="/brand/js-confetti.browser.js"></script>
  <script>
    document.addEventListener('DOMContentLoaded', (event) => {
      const jsConfetti = new JSConfetti()
      const emojis = <%= flash[:confetti_emojis].to_json.html_safe %>

        setTimeout(() => {
          if (!emojis) {
            jsConfetti.addConfetti()
          } else {
            jsConfetti.addConfetti({
              emojis: emojis.split(','),
            })
          }
        }, 100)
    })
  </script>
<% end %>
<% if Flipper.enabled?(:transactions_background_2024_06_05, current_user) %>
  <style>
      .success-dark {
          color: #1f8164
      }
  </style>
<% end %>
</body>
=======
      </main>
    <% end %>

    <%= render "application/support_button" unless @no_app_shell %>

    <%= render "application/fullstory" %>

    <% if flash[:confetti] %>
      <script src="/brand/js-confetti.browser.js"></script>
      <script>
        document.addEventListener('DOMContentLoaded', (event) => {
          const jsConfetti = new JSConfetti()
          const emojis = <%= flash[:confetti_emojis].to_json.html_safe %>

          setTimeout(() => {
            if (!emojis) {
              jsConfetti.addConfetti()
            } else {
              jsConfetti.addConfetti({
                emojis: emojis.split(",")
              })
            }
          }, 100);
        });
      </script>
    <% end %>
    <% if Flipper.enabled?(:transactions_background_2024_06_05, current_user) %>
      <style>
        .success-dark {
            color: #1f8164
        }
      </style>
    <% end %>
  </body>
>>>>>>> 9d308531
</html><|MERGE_RESOLUTION|>--- conflicted
+++ resolved
@@ -1,13 +1,8 @@
 <% @is_dark = !!@dark || cookies[:theme] == "dark" || (cookies[:theme] == "system" && cookies[:system_preference] == "dark") %>
 
 <!DOCTYPE html>
-<<<<<<< HEAD
 <html lang="en" data-dark="<%= !!@dark %>" <%= "data-ignore-theme" unless @dark.nil? %>>
-  <!-- come hack with us on hcb! <%= Rails.configuration.constants.hack_on_hcb_form_url %> -->
-=======
-<html lang="en" data-dark="<%= @is_dark %>">
   <!-- come hack with us on hcb! <%= Rails.configuration.constants.github_url %> -->
->>>>>>> 9d308531
   <head>
     <title>
       <%= yield(:title).concat(" –") if content_for?(:title) %>
@@ -75,7 +70,6 @@
           Come hack on HCB with us!
   <%= Rails.configuration.constants.github_url %>
   `, 'color: #ec3750; font-weight: bold; font-size: 10px;')
-<<<<<<< HEAD
     </script>
   <% end %>
 
@@ -102,6 +96,11 @@
                     step: @tour&.step || 0,
                     options: @tour&.tourable&.try(:tourable_options) || {},
                     back_to_tour: @back_to_tour %>
+    <%= render "application/maintenance_banner",
+               datetime: "2025-05-07T00:00:00-08:00",
+               duration: 30.minutes,
+               learn_more_url: "https://blog.hcb.hackclub.com/posts/7th-may-maintenance" %>
+
 <% if current_session&.impersonated? %>
   <div class="w-100 px4 bg-white transparency-banner">
     <p class="h5 medium center mt1 mb1">
@@ -114,10 +113,26 @@
   <div class="w-100 px3 bg-white transparency-banner" data-behavior="hide_iframe">
     <p class="h5 font-medium text-center text-balance mt1 mb1">
       This HCB organization has made their finances public.
-      Hey, <%= link_to "what’s HCB?", "https://hackclub.com/fiscal-sponsorship/", target: "_blank", class: "primary" %>
+      Hey, <%= link_to "what’s HCB?", "https://hackclub.com/fiscal-sponsorship?utm_source=hcb&utm_medium=web&utm_campaign=hcb-transparency&utm_content=banner", target: "_blank", class: "primary" %>
     </p>
   </div>
 <% end %>
+
+    <% if @event&.financially_frozen? && !@no_app_shell && !@no_transparency_header %>
+      <% if @event.plan.is_a?(Event::Plan::Terminated) %>
+        <div class="w-full dev-banner dev-banner--info rounded-b no-underline">
+          <div class="flex flex-col md:flex-row gap-y-2 gap-x-6 py-6 items-center justify-center">
+            <p class="font-bold text-xl m0"><%= @event.name %> has been terminated, thanks for working with HCB!</p>
+          </div>
+        </div>
+      <% else %>
+        <div class="w-full dev-banner no-underline">
+          <div class="flex flex-col md:flex-row gap-y-2 gap-x-6 py-6 items-center justify-center">
+            <p class="font-bold text-xl m0">⚠️ <%= @event.name %> is currently financially frozen, all incoming and outgoing transactions will be blocked.</p>
+          </div>
+        </div>
+      <% end %>
+    <% end %>
 
 <%# LET THERE BE SNOW %>
 <% if winter? %>
@@ -149,71 +164,10 @@
             <button class="btn" data-action="welcome#tour">Show me around</button>
           </div>
           <a href="<%= event_path(@event) %>" data-action="welcome#dismiss">No thanks, bring me straight to HCB</a>
-=======
-      </script>
-    <% end %>
-
-    <meta name="format-detection" content="telephone=no">
-    <link rel="apple-touch-icon" sizes="180x180" href="/apple-touch-icon.png">
-    <% if content_for?(:favicon) %>
-      <%= yield :favicon %>
-    <% elsif user_birthday? %>
-      <link rel="icon" type="image/png" href="/favicon-party.gif">
-    <% else %>
-      <link rel="icon" type="image/png" sizes="32x32" href="/favicon-<%= Rails.env %>-32x32.png">
-      <link rel="icon" type="image/png" sizes="16x16" href="/favicon-<%= Rails.env %>-16x16.png">
-    <% end %>
-    <link rel="manifest" href="/site.webmanifest">
-    <meta name="viewport" content="width=device-width, initial-scale=1.0">
-    <link rel="mask-icon" href="/safari-pinned-tab.svg" color="#ec3750">
-    <meta name="msapplication-TileColor" content="#ec3750">
-    <%= yield(:head) if content_for?(:head) %>
-  </head>
-  <body <%= yield(:body_attributes) if content_for?(:body_attributes) %> class="bg-snow embedded <%= content_for :page_class %> <%= "season-#{current_season}" if current_season %>">
-    <%= react_component "tour/TourOverlay",
-                        tour: @tour&.name,
-                        id: @tour&.id,
-                        step: @tour&.step || 0,
-                        options: @tour&.tourable&.try(:tourable_options) || {},
-                        back_to_tour: @back_to_tour %>
-
-    <%= render "application/maintenance_banner",
-               datetime: "2025-05-07T00:00:00-08:00",
-               duration: 30.minutes,
-               learn_more_url: "https://blog.hcb.hackclub.com/posts/7th-may-maintenance" %>
-
-    <% if current_session&.impersonated? %>
-      <div class="w-100 px4 bg-white transparency-banner">
-        <p class="h5 medium center mt1 mb1">
-          <%= link_to "← Exit Impersonation", unimpersonate_user_path(current_user&.id, return_to: request.url), data: { turbo_method: "post", turbo_frame: "_top" } %> | You're currently impersonating <%= user_mention User.find(current_user&.id) %>
-        </p>
+        </div>
       </div>
     <% end %>
-    <% if @event&.is_public && !organizer_signed_in? && !@no_app_shell && !@no_transparency_header && !@use_user_nav %>
-      <div class="w-100 px3 bg-white transparency-banner" data-behavior="hide_iframe">
-        <p class="h5 font-medium text-center text-balance mt1 mb1">
-          This HCB organization has made their finances public.
-          Hey, <%= link_to "what’s HCB?", "https://hackclub.com/fiscal-sponsorship?utm_source=hcb&utm_medium=web&utm_campaign=hcb-transparency&utm_content=banner", target: "_blank", class: "primary" %>
-        </p>
-      </div>
-    <% end %>
-
-    <% if @event&.demo_mode? && !@no_app_shell && !@no_transparency_header %>
-      <div class="w-full dev-banner dev-banner--info rounded-b no-underline">
-        <div class="flex flex-col md:flex-row gap-y-2 gap-x-6 py-6 items-center justify-center">
-          <%= link_to "#playground-callout", class: "no-underline text-[inherit] hover:text-[inherit]" do %>
-            <p class="font-semibold text-xl m0">Playground Mode</p>
-          <% end %>
-          <%= link_to({ show_mock_data: !show_mock_data? }, class: "btn btn-small w-fit shrink-none nowrap") do %>
-            <%= inline_icon "view" %>
-            <%= show_mock_data? ? "Hide" : "Show" %> mock data
-          <% end %>
->>>>>>> 9d308531
-        </div>
-      </div>
-    <% end %>
-
-<<<<<<< HEAD
+
     <aside class="fixed w-screen overflow-x-visible h-[70px] lg:w-72 border border-t-0 border-x-0 lg:border-r z-10 lg:border-b-0 backdrop-blur-xl lg:border-l-0 lg:h-screen flex items-center lg:items-start lg:flex-col top-0 left-0">
       <%# we need a wrapper div with a large width to prevent the tooltips from being hidden %>
       <div class="pl-2 flex-1 overflow-y-auto scrollbar-hidden pointer-events-none flex items-center lg:items-start w-full lg:w-[70vw]" id="sidebar-scroll-container">
@@ -222,56 +176,6 @@
           <%= render "application/flash" %>
           <div class="hidden lg:block flex-1">
             <%= yield(:nav) %>
-=======
-    <% if @event&.financially_frozen? && !@no_app_shell && !@no_transparency_header %>
-      <% if @event.plan.is_a?(Event::Plan::Terminated) %>
-        <div class="w-full dev-banner dev-banner--info rounded-b no-underline">
-          <div class="flex flex-col md:flex-row gap-y-2 gap-x-6 py-6 items-center justify-center">
-            <p class="font-bold text-xl m0"><%= @event.name %> has been terminated, thanks for working with HCB!</p>
-          </div>
-        </div>
-      <% else %>
-        <div class="w-full dev-banner no-underline">
-          <div class="flex flex-col md:flex-row gap-y-2 gap-x-6 py-6 items-center justify-center">
-            <p class="font-bold text-xl m0">⚠️ <%= @event.name %> is currently financially frozen, all incoming and outgoing transactions will be blocked.</p>
-          </div>
-        </div>
-      <% end %>
-    <% end %>
-
-    <%# LET THERE BE SNOW %>
-    <% if winter? %>
-      <%= react_component "holiday/Snow", {}, { style: "height:100%" } %>
-    <% end %>
-
-    <%# ghosts and ghouls %>
-    <% if fall? %>
-      <img src="https://cloud-iuqyduosh-hack-club-bot.vercel.app/0image.png" alt="oOoOoOoOo" class="flying-spook ghost">
-      <img src="https://cloud-fy14iajlp-hack-club-bot.vercel.app/0image__50_-removebg-preview.png" alt="witch orpheus" class="flying-spook">
-    <% end %>
-
-    <% if content_for?(:nav) %>
-      <main class="container app">
-        <% if @event && @first_time %>
-          <div class="welcome" data-controller="welcome" data-welcome-organizer-position-value="<%= @organizer_position&.id %>">
-            <div class="welcome__image mb3">
-              <div class="welcome__shine"></div>
-              <%= image_tag "logo-production-dark.svg", width: 100, class: "logo-dark" %>
-              <%= image_tag "logo-production.svg", width: 100, class: "logo" %>
-            </div>
-
-            <div class="welcome__content">
-              <div class="center">
-                <h3 class="h3 caps secondary block m0">Welcome to</h3>
-                <h1 class="primary mt0 border-none"><%= @organizer_position&.initial? ? "HCB" : @event.name %></h1>
-              </div>
-
-              <div class="mb2">
-                <button class="btn" data-action="welcome#tour">Show me around</button>
-              </div>
-              <a href="<%= event_path(@event) %>" data-action="welcome#dismiss">No thanks, bring me straight to HCB</a>
-            </div>
->>>>>>> 9d308531
           </div>
         </div>
       </div>
@@ -284,7 +188,6 @@
 
         <%= yield %>
         <%= render "application/footer" unless @no_app_shell || @hide_footer %>
-<<<<<<< HEAD
       </div>
     </article>
   </main>
@@ -333,40 +236,4 @@
   </style>
 <% end %>
 </body>
-=======
-      </main>
-    <% end %>
-
-    <%= render "application/support_button" unless @no_app_shell %>
-
-    <%= render "application/fullstory" %>
-
-    <% if flash[:confetti] %>
-      <script src="/brand/js-confetti.browser.js"></script>
-      <script>
-        document.addEventListener('DOMContentLoaded', (event) => {
-          const jsConfetti = new JSConfetti()
-          const emojis = <%= flash[:confetti_emojis].to_json.html_safe %>
-
-          setTimeout(() => {
-            if (!emojis) {
-              jsConfetti.addConfetti()
-            } else {
-              jsConfetti.addConfetti({
-                emojis: emojis.split(",")
-              })
-            }
-          }, 100);
-        });
-      </script>
-    <% end %>
-    <% if Flipper.enabled?(:transactions_background_2024_06_05, current_user) %>
-      <style>
-        .success-dark {
-            color: #1f8164
-        }
-      </style>
-    <% end %>
-  </body>
->>>>>>> 9d308531
 </html>
<% @is_dark = !!@dark || cookies[:theme] == "dark" || (cookies[:theme] == "system" && cookies[:system_preference] == "dark") %>

<!DOCTYPE html>
<html lang="en" data-dark="<%= @is_dark %>">
  <!-- come hack with us on hcb! <%= Rails.configuration.constants.github_url %> -->
  <head>
    <title>
      <%= yield(:title).concat(" –") if content_for?(:title) %>
      HCB
    </title>
    <%= csrf_meta_tags %>
    <%= csp_meta_tag %>
    <meta name="theme-color" content="<%= @is_dark ? "#17171d" : "#f9fafc" %>">

    <%= javascript_include_tag "dark", 'data-turbo-track': "reload" %>
    <%= stylesheet_link_tag "application", media: "all", 'data-turbo-track': "reload" %>
    <%= javascript_include_tag "application", 'data-turbo-track': "reload", defer: true %>
    <%= javascript_include_tag "bundle", 'data-turbo-track': "reload", defer: true %>

    <%# Web component used for TOTP / donation QR codes %>
    <script src="https://unpkg.com/@bitjson/qr-code@1.0.2/dist/qr-code.js"></script>

    <% if Rails.env.production? %>
      <script defer data-domain="hcb.hackclub.com" src="https://plausible.io/js/script.pageview-props.tagged-events.js"></script>
    <% end %>

    <%= render "application/helpscout_beacon" %>

    <% unless Rails.env.production? %>
      <meta name="turbo-prefetch" content="false">
    <% end %>

    <% if Rails.env.production? %>
      <script>
        console.log(`%c                -*%@@%*-
              .=#@@@@@@@@@@#=.
          .=%@@@@@*-..-*@@@@@%=.
        -#@@@@@+:        :+@@@@@#-
      :*@@@@@*:              :*@@@@@*:
    =%@@@@#-                    -#@@@@%=.
  *@@@@@+.                        .+@@@@@*
  *@@*-   *@@*      *@@*      *@@*   :*@@*
          @@@@      @@@@      @@@@
          @@@@      @@@@      @@@@
          @@@@      @@@@      @@@@
          @@@@      @@@@      @@@@
          @@@@      @@@@      @@@@
          @@@@      @@@@      @@@@
          @@@@      @@@@      @@@@
          *@@*      *@@*      *@@*

    *@@@@@@@@@@@@@@@@@@@@@@@@@@@@@@@@@@*
    *@@@@@@@@@@@@@@@@@@@@@@@@@@@@@@@@@@*

          Come hack on HCB with us!
  <%= Rails.configuration.constants.github_url %> <%# erb_lint:disable ErbSafety %>
  `, 'color: #ec3750; font-weight: bold; font-size: 10px;')
    </script>
  <% end %>

  <meta name="format-detection" content="telephone=no">
  <link rel="apple-touch-icon" sizes="180x180" href="/apple-touch-icon.png">
  <% if content_for?(:favicon) %>
    <%= yield :favicon %>
  <% elsif user_birthday? %>
    <link rel="icon" type="image/png" href="/favicon-party.gif">
  <% else %>
    <link rel="icon" type="image/png" sizes="32x32" href="/favicon-<%= Rails.env %>-32x32.png">
    <link rel="icon" type="image/png" sizes="16x16" href="/favicon-<%= Rails.env %>-16x16.png">
  <% end %>
  <link rel="manifest" href="/site.webmanifest">
  <meta name="viewport" content="width=device-width, initial-scale=1.0">
  <link rel="mask-icon" href="/safari-pinned-tab.svg" color="#ec3750">
  <meta name="msapplication-TileColor" content="#ec3750">
  <%= yield(:head) if content_for?(:head) %>
</head>
<body <%= yield(:body_attributes) if content_for?(:body_attributes) %> class="bg-snow embedded <%= content_for :page_class %> <%= "season-#{current_season}" if current_season %>">
<%= react_component "tour/TourOverlay",
                    tour: @tour&.name,
                    id: @tour&.id,
                    step: @tour&.step || 0,
                    options: @tour&.tourable&.try(:tourable_options) || {},
                    back_to_tour: @back_to_tour %>
    <%= render "application/maintenance_banner",
               datetime: "2025-05-07T00:00:00-08:00",
               duration: 30.minutes,
               learn_more_url: "https://blog.hcb.hackclub.com/posts/7th-may-maintenance" %>

    <% if current_session&.impersonated? %>
      <div class="w-100 px4 bg-white transparency-banner">
        <p class="h5 medium center mt1 mb1">
          <%= link_to "← Exit Impersonation", unimpersonate_user_path(current_user&.id, return_to: request.url), data: { turbo_method: "post", turbo_frame: "_top" } %> | You're currently impersonating <%= user_mention User.find(current_user&.id) %>
        </p>
      </div>
    <% end %>
    <% if current_user&.cards_locked? %>
      <div class="w-100 px4 bg-white transparency-banner">
        <p class="h5 medium center mt1 mb1">
          Your cards are currently locked because you have 10 or more missing receipts. <%= link_to "Manage your receipts", my_inbox_path %>
        </p>
      </div>
    <% end %>
    <% if @event&.is_public && !organizer_signed_in? && !@no_app_shell && !@no_transparency_header && !@use_user_nav %>
      <div class="w-100 px3 bg-white transparency-banner" data-behavior="hide_iframe">
        <p class="h5 font-medium text-center text-balance mt1 mb1">
          This HCB organization has made their finances public.
          Hey, <%= link_to "what’s HCB?", "https://hackclub.com/fiscal-sponsorship?utm_source=hcb&utm_medium=web&utm_campaign=hcb-transparency&utm_content=banner", target: "_blank", class: "primary" %>
        </p>
      </div>
    <% end %>
    <% if organizer_signed_in? && @event && (@event.activated_at || @event.created_at) >= "2025-07-03" && !@event.demo_mode? && @event.organized_by_teenagers? && @event.active_teenagers <= 3 && !@hide_three_teens_banner %>
      <div class="w-100s px3 bg-red card--hover" data-behavior="hide_iframe">
        <%= link_to fillout_form("o5bgWXhPgfus", { "email" => current_user.email, "name" => current_user.name, "organization_name" => @event.name, "organization_link" => event_url(@event) }), class: "no-underline hover:underline hover:decoration-white hover:decoration-2" do %>
          <p class="h3 font-medium text-center text-balance mt2 mb0 white">
            Add three teens, get $5 each!
          </p>
        <% end %>
        <p class="h4 text-center text-balance mt0 mb1 white">
          For a limited time, you will recieve $5 for every new teen you invite to your organization! This is valid for up to 3 teenagers.
        </p>
        <p class="h4 text-center text-balance mt0 mb2 white">
          <%= link_to toggle_three_teens_banner_path, data: { turbo: false }, method: :post, class: "white" do %>
            <i>Maybe later - thanks!</i>
          <% end %>
        </p>
      </div>
    <% end %>

    <% if @event&.financially_frozen? && !@no_app_shell && !@no_transparency_header %>
      <% if @event.plan.is_a?(Event::Plan::Terminated) %>
        <div class="w-full dev-banner dev-banner--info rounded-b no-underline">
          <div class="flex flex-col md:flex-row gap-y-2 gap-x-6 py-6 items-center justify-center">
            <p class="font-bold text-xl m0"><%= @event.name %> has been terminated, thanks for working with HCB!</p>
          </div>
        </div>
      <% else %>
        <div class="w-full dev-banner no-underline">
          <div class="flex flex-col md:flex-row gap-y-2 gap-x-6 py-6 items-center justify-center">
            <p class="font-bold text-xl m0">⚠️ <%= @event.name %> is currently financially frozen, all incoming and outgoing transactions will be blocked.</p>
          </div>
        </div>
      <% end %>
    <% end %>

<%# LET THERE BE SNOW %>
<% if winter? %>
  <%= react_component "holiday/SnowToggl", {}, { style: "position:fixed;left:1rem;bottom:1rem;z-index:99" } %>
  <%= react_component "holiday/Snow", {}, { style: "height:100%" } %>
<% end %>

<%# ghosts and ghouls %>
<% if fall? %>
  <img src="https://cloud-iuqyduosh-hack-club-bot.vercel.app/0image.png" alt="oOoOoOoOo" class="flying-spook ghost">
  <img src="https://cloud-fy14iajlp-hack-club-bot.vercel.app/0image__50_-removebg-preview.png" alt="witch orpheus" class="flying-spook">
<% end %>

<% if content_for?(:nav) %>
  <main class="app flex flex-col lg:flex-row gap-0 w-full">
    <% if @event && @first_time %>
      <div class="welcome" data-controller="welcome" data-welcome-organizer-position-value="<%= @organizer_position&.id %>">
        <div class="welcome__image mb3">
          <div class="welcome__shine"></div>
          <%= image_tag "logo-production-dark.svg", width: 100, class: "logo-dark" %>
          <%= image_tag "logo-production.svg", width: 100, class: "logo" %>
        </div>
        <div class="welcome__content">
          <div class="center">
            <h3 class="h3 caps secondary block m0">Welcome to</h3>
            <h1 class="primary mt0 border-none"><%= @organizer_position&.initial? ? "HCB" : @event.name %></h1>
          </div>
          <div class="mb2">
            <button class="btn" data-action="welcome#tour">Show me around</button>
          </div>
          <a href="<%= event_path(@event) %>" data-action="welcome#dismiss">No thanks, bring me straight to HCB</a>
        </div>
      </div>
    <% end %>

    <%= render "application/native_changelog" if @latest_changelog_post %>
    <%= render "application/the_bin" if @the_bin %>

    <aside class="fixed w-screen overflow-x-visible h-[64px] lg:w-72 border border-t-0 border-x-0 lg:border-r z-6 lg:border-b-0 backdrop-blur-xl bg-[rgba(255,255,255,.8)] dark:bg-[rgba(37,36,41,.5)] lg:border-l-0 lg:h-screen flex items-center lg:items-start lg:flex-col top-0 left-0 z-10 border-neutral-200 dark:!border-neutral-800 lg:shadow-lg">
      <%# we need a wrapper div with a large width to prevent the tooltips from being hidden %>
      <div class="flex-1 overflow-y-auto scrollbar-hidden pointer-events-none flex items-center lg:items-start w-full lg:w-[70vw]" id="sidebar-scroll-container">
        <div class="w-full lg:w-72 py-6 px-4 pointer-events-auto">
          <%= yield(:header) %>
          <div class="hidden lg:block">
            <%= render "application/flash" %>
          </div>
          <div class="hidden lg:block flex-1">
            <%= yield(:nav) %>
          </div>
        </div>
      </div>
      <%= render "application/user_menu" %>
    </aside>

    <%= yield(:mobile_nav) %>
    <article class="flex-1 pt-16 lg:pt-0 lg:pl-72 w-screen m-0">
      <div class="container p-7 pt-4 pb-[150px] lg:pb-7 <%= content_for :container_class %> mx-auto" style="<%= content_for :container_style %>">
        <div class="lg:hidden">
          <%= render "application/flash" unless @hide_flash %>
        </div>
        <%= yield(:container) %>
        <%= yield %>
<<<<<<< HEAD
      </div>
    </article>
  </main>
<% else %>
  <% unless @no_app_shell %>
    <div class="flex justify-center mt-8">
      <%= render "application/logo" %>
    </div>
  <% end %>
  <%= yield(:header) %>
  <main class="container <%= content_for :container_class %>" style="<%= content_for :container_style %>">
    <%= render "application/flash" unless @hide_flash %>
    <%= yield %>
  </main>
<% end %>

<% if Rails.env.production? %>
  <%= render "application/fullstory" if current_user&.sessions_reported %>
<% end %>

<% if flash[:confetti] %>
  <script src="/brand/js-confetti.browser.js"></script>
  <script>
    document.addEventListener('DOMContentLoaded', (event) => {
      const jsConfetti = new JSConfetti()
      const emojis = <%= flash[:confetti_emojis].to_json.html_safe %>

        setTimeout(() => {
          if (!emojis) {
            jsConfetti.addConfetti()
          } else {
            jsConfetti.addConfetti({
              emojis: emojis.split(','),
            })
          }
        }, 100)
    })
  </script>
<% end %>
<% if Flipper.enabled?(:transactions_background_2024_06_05, current_user) %>
  <style>
      .success-dark {
          color: #1f8164
      }
  </style>
<% end %>
</body>
=======
        <%= render "application/footer" unless @no_app_shell || @hide_footer %>
      </main>
    <% end %>

    <%= render "application/support_button" unless @no_app_shell %>

    <%= render "application/fullstory" %>

    <% if flash[:confetti] %>
      <script src="/brand/js-confetti.browser.js"></script>
      <script>
        const triggerConfetti = () => {
          const jsConfetti = new JSConfetti()
          const emojis = <%= flash[:confetti_emojis].to_json.html_safe %>

          setTimeout(() => {
            if (!emojis) {
              jsConfetti.addConfetti()
            } else {
              jsConfetti.addConfetti({
                emojis: emojis.split(",")
              })
            }
          }, 100);
        };

        function sleep(ms) {
          return new Promise(resolve => setTimeout(resolve, ms));
        }

        (async () => {
          while (typeof JSConfetti == "undefined") {
            await sleep(500);
          }

          triggerConfetti()
        })();
      </script>
    <% end %>
    <% if Flipper.enabled?(:transactions_background_2024_06_05, current_user) %>
      <style>
        .success-dark {
            color: #1f8164
        }
      </style>
    <% end %>
  </body>
>>>>>>> 272c735e
</html><|MERGE_RESOLUTION|>--- conflicted
+++ resolved
@@ -203,7 +203,6 @@
         </div>
         <%= yield(:container) %>
         <%= yield %>
-<<<<<<< HEAD
       </div>
     </article>
   </main>
@@ -227,20 +226,32 @@
 <% if flash[:confetti] %>
   <script src="/brand/js-confetti.browser.js"></script>
   <script>
-    document.addEventListener('DOMContentLoaded', (event) => {
+    const triggerConfetti = () => {
       const jsConfetti = new JSConfetti()
       const emojis = <%= flash[:confetti_emojis].to_json.html_safe %>
 
-        setTimeout(() => {
-          if (!emojis) {
-            jsConfetti.addConfetti()
-          } else {
-            jsConfetti.addConfetti({
-              emojis: emojis.split(','),
-            })
-          }
-        }, 100)
-    })
+      setTimeout(() => {
+        if (!emojis) {
+          jsConfetti.addConfetti()
+        } else {
+          jsConfetti.addConfetti({
+            emojis: emojis.split(",")
+          })
+        }
+      }, 100);
+    };
+
+    function sleep(ms) {
+      return new Promise(resolve => setTimeout(resolve, ms));
+    }
+
+    (async () => {
+      while (typeof JSConfetti == "undefined") {
+        await sleep(500);
+      }
+
+      triggerConfetti()
+    })();
   </script>
 <% end %>
 <% if Flipper.enabled?(:transactions_background_2024_06_05, current_user) %>
@@ -251,53 +262,4 @@
   </style>
 <% end %>
 </body>
-=======
-        <%= render "application/footer" unless @no_app_shell || @hide_footer %>
-      </main>
-    <% end %>
-
-    <%= render "application/support_button" unless @no_app_shell %>
-
-    <%= render "application/fullstory" %>
-
-    <% if flash[:confetti] %>
-      <script src="/brand/js-confetti.browser.js"></script>
-      <script>
-        const triggerConfetti = () => {
-          const jsConfetti = new JSConfetti()
-          const emojis = <%= flash[:confetti_emojis].to_json.html_safe %>
-
-          setTimeout(() => {
-            if (!emojis) {
-              jsConfetti.addConfetti()
-            } else {
-              jsConfetti.addConfetti({
-                emojis: emojis.split(",")
-              })
-            }
-          }, 100);
-        };
-
-        function sleep(ms) {
-          return new Promise(resolve => setTimeout(resolve, ms));
-        }
-
-        (async () => {
-          while (typeof JSConfetti == "undefined") {
-            await sleep(500);
-          }
-
-          triggerConfetti()
-        })();
-      </script>
-    <% end %>
-    <% if Flipper.enabled?(:transactions_background_2024_06_05, current_user) %>
-      <style>
-        .success-dark {
-            color: #1f8164
-        }
-      </style>
-    <% end %>
-  </body>
->>>>>>> 272c735e
 </html>
<%= form_with(model: transaction, local: true) do |form| %>
  <% if transaction.errors.any? %>
    <div id="error_explanation">
      <h2><%= pluralize(transaction.errors.size, "error") %> prohibited this transaction from being saved:</h2>

      <ul>
      <% transaction.errors.full_messages.each do |message| %>
        <li><%= message %></li>
      <% end %>
      </ul>
    </div>
  <% end %>

  <div class="field">
    <%= form.label :display_name, 'Display name' %>
    <%= form.text_field :display_name, placeholder: transaction.name, autofocus: true, style: 'max-width: none;' %>
    <span class="muted block h5">
      Give this transaction a more descriptive name to improve your records.
    </span>
  </div>

  <% admin_tools do %>
    <%= form.fields_for :fee_relationship do |fr_form| %>
      <div class="field">
        <%= fr_form.label :event %>
        <%= fr_form.collection_select(:event_id, Event.all, :id, :name, include_blank: 'Select one…') %>
      </div>
      <% if FeeReimbursement.failed.any? %>
        <div class="field">
<<<<<<< HEAD
          <%= form.label :fee_reimbursement, 'Fee refund' %>
          <%= form.collection_select(:fee_reimbursement_id, FeeReimbursement.failed, :id, :description, include_blank: 'Select one…') %>
=======
          <%= form.label :fee_reimbursement, 'Stripe fee reimbursement' %>
          <%= form.collection_select(:fee_reimbursement_id, FeeReimbursement.failed, :id, :transaction_memo, include_blank: 'Select one…') %>
>>>>>>> 983a7da0
        <p class="muted h5 mb2">If this isn’t a transfer to reimburse a stripe fee, leave this field blank.</p>
        </div>
      <% end %>
      <% if transaction.emburse? %>
        <div class="field">
          <%= form.label :load_card_request, 'Load card request' %>
          <%= form.collection_select(:load_card_request_id, LoadCardRequest.all, :id, :description, include_blank: 'Select one…') %>
        </div>
        <p class="muted h5 mb2">If this isn’t from transferring money to Emburse to fulfill a Load Card Request, leave this field blank.</p>
      <% end %>
      <% if transaction.potential_payout? %>
        <div class="field">
          <%= form.label :invoice_payout, 'Invoice payout' %>
          <%= form.collection_select(
            :invoice_payout_id,
            InvoicePayout.lacking_transaction.all + [transaction.invoice_payout].compact, # .compact to remove nil values if transaction.invoice_payout is nil
            :id,
            :dropdown_description,
            include_blank: 'Select one…'
          ) %>
        </div>
      <% end %>
      <%= form.label :is_event_related, class: 'field mb1' do %>
        <%= form.check_box :is_event_related %>
        Is event-related?
      <% end %>
      <%= fr_form.label :fee_applies, class: 'field mb1' do %>
        &nbsp;&nbsp;&nbsp;&nbsp;<%= fr_form.check_box :fee_applies %>
        Should charge fee?
      <% end %>
      <%= fr_form.label :is_fee_payment, class: 'field mb2' do %>
        &nbsp;&nbsp;&nbsp;&nbsp;<%= fr_form.check_box :is_fee_payment %>
        Is fee payment?
      <% end %>
    <% end %>
  <% end %>

  <div class="actions">
    <%= form.submit 'Rename transaction' %>
  </div>
<% end %><|MERGE_RESOLUTION|>--- conflicted
+++ resolved
@@ -27,13 +27,8 @@
       </div>
       <% if FeeReimbursement.failed.any? %>
         <div class="field">
-<<<<<<< HEAD
           <%= form.label :fee_reimbursement, 'Fee refund' %>
-          <%= form.collection_select(:fee_reimbursement_id, FeeReimbursement.failed, :id, :description, include_blank: 'Select one…') %>
-=======
-          <%= form.label :fee_reimbursement, 'Stripe fee reimbursement' %>
           <%= form.collection_select(:fee_reimbursement_id, FeeReimbursement.failed, :id, :transaction_memo, include_blank: 'Select one…') %>
->>>>>>> 983a7da0
         <p class="muted h5 mb2">If this isn’t a transfer to reimburse a stripe fee, leave this field blank.</p>
         </div>
       <% end %>

--- conflicted
+++ resolved
@@ -3,13 +3,8 @@
 <article class="card max-width-2 mx-auto">
   <h2 class="mt0 heading">
     <span class="flex-auto">
-<<<<<<< HEAD
-      <%= user_mention stripe_card.user, { class: "align-bottom tooltipped--s" } %><span class="medium muted">’s</span>
-      <%= stripe_card.name %> <span class="medium muted">card</span>
-=======
       <%= user_mention stripe_card.user, class: "align-bottom tooltipped--s" %><span class="medium muted">'s</span>
       <%= stripe_card.name %> <span class="medium muted">Card</span>
->>>>>>> 9e7d6452
     </span>
   </h2>
   <section class="details mt2">

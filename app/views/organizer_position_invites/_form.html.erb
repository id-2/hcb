--- conflicted
+++ resolved
@@ -27,13 +27,8 @@
   <p class="muted mb1"><span class="bold info">Managers</span> can do everything
     in the organization.</p>
 
-<<<<<<< HEAD
     <div class="muted mb1">
     <p class="m0"><span class="bold info">Members</span> can:</p>
-=======
-  <div class="muted mb1">
-    <p class="m0"><span class="bold info">Members</span> can;</p>
->>>>>>> 9dfdcd72
     <ul class="m0">
       <li>Create & use cards (with a limit if spending controls are enabled)
       </li>
@@ -70,6 +65,7 @@
 
   <% admin_tool("mb2 flex g1 w-fit") do %>
     <div class="field field--select w-100 m0">
+      <%= form.label :is_signee, "Contract status" %>
       <%= form.select :is_signee,
                       [
                         ["📃 Contract Signee", "true"],
@@ -80,5 +76,5 @@
     </div>
   <% end %>
 
-  <%= form.submit "Submit" %>
+  <%= form.submit invite.persisted? ? "Invite" : "Save" %>
 <% end %>
--- conflicted
+++ resolved
@@ -63,15 +63,9 @@
     </div>
   <% end %>
 
-<<<<<<< HEAD
-  <% admin_tool("mb2 flex g1 w-fit") do %>
-    <div class="field field--select w-100 m0">
-      <%= form.label :is_signee, "Contract status" %>
-=======
   <% admin_tool("mt2 mb2 flex g1") do %>
     <div class="field field--select w-100">
       <h3 class="mb2 mt1">Contracts</h3>
->>>>>>> d0428b50
       <%= form.select :is_signee,
           [
             ["📃 Contract Signee", "true"],

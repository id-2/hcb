--- conflicted
+++ resolved
@@ -3,52 +3,8 @@
 <%= render "nav", selected: :settings %>
 
 <% unless params[:frame] %>
-<<<<<<< HEAD
   <span class="homepage-eyebrow mt-12 mb-2 block">Settings</span>
   <h1 class="mt-0"><%= @settings_tab == "details" ? "Organization details" : @settings_tab.humanize %></h1>
-=======
-  <h1>Settings</h1>
-  <%= render "events/settings/account_info", event: @event %>
-
-  <ul class="tab-container">
-    <%= settings_tab active: @settings_tab == "details" || @settings_tab.nil? do %>
-      <%= link_to "Organization details", edit_event_path(@event, tab: "details"), data: { turbo: true, turbo_action: "advance" } %>
-    <% end %>
-    <% unless @event.unapproved? %>
-      <% if @event.plan.donations_enabled? %>
-        <%= settings_tab active: @settings_tab == "donations" do %>
-          <%= link_to "Donations", edit_event_path(@event, tab: "donations"), data: { turbo: true, turbo_action: "advance" } %>
-        <% end %>
-      <% end %>
-      <% if @event.plan.reimbursements_enabled? %>
-        <%= settings_tab active: @settings_tab == "reimbursements" do %>
-          <%= link_to "Reimbursements", edit_event_path(@event, tab: "reimbursements"), data: { turbo: true, turbo_action: "advance" } %>
-        <% end %>
-      <% end %>
-      <% if @event.card_grant_setting.present? %>
-        <%= settings_tab active: @settings_tab == "card_grants" do %>
-          <%= link_to "Card grants", edit_event_path(@event, tab: "card_grants"), data: { turbo: true, turbo_action: "advance" } %>
-        <% end %>
-      <% end %>
-    <% end %>
-    <% if Flipper.enabled?(:transaction_tags_2022_07_29, @event) %>
-      <%= settings_tab active: @settings_tab == "tags" do %>
-        <%= link_to "Tags", edit_event_path(@event, tab: "tags"), data: { turbo: true, turbo_action: "advance" } %>
-      <% end %>
-    <% end %>
-    <%= settings_tab active: @settings_tab == "features" do %>
-      <%= link_to "Feature previews", edit_event_path(@event, tab: "features"), data: { turbo: true, turbo_action: "advance" } %>
-    <% end %>
-    <%= settings_tab active: @settings_tab == "audit_log" do %>
-      <%= link_to "Audit log", edit_event_path(@event, tab: "audit_log"), data: { turbo: true, turbo_action: "advance" } %>
-    <% end %>
-    <% admin_tool("py0 px2 overflow-hidden") do %>
-      <%= settings_tab active: @settings_tab == "admin" do %>
-        <%= link_to "Admin", edit_event_path(@event, tab: "admin"), data: { turbo: true, turbo_action: "advance" } %>
-      <% end %>
-    <% end %>
-  </ul>
->>>>>>> 9d308531
 <% end %>
 
 <% if @settings_tab == "features" %>

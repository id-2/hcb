--- conflicted
+++ resolved
@@ -11,19 +11,14 @@
         </section>
       <% end %>
 
-<<<<<<< HEAD
       <%= link_to organizer_signed_in? ? pin.hcb_code : "#", data: @show_popovers ? { turbo_frame: "_top", behavior: "modal_trigger", modal: "transaction_details_#{pin.__id__}" } : {}, class: "pinned__transaction relative card w-100 flex flex-col black" do %>
         <%= form_with url: pin_hcb_code_path(pin.hcb_code), model: @hcb_code, data: { turbo_method: :post, turbo_confirm: "This will unpin the transaction for all team members. Continue?" } do |form| %>
-=======
-      <%= link_to organizer_signed_in? ? pin.hcb_code : "#", data: @show_popovers ? { turbo_frame: "_top", behavior: "modal_trigger", modal: "transaction_details_#{pin.__id__}" } : {}, class: "pinned__transaction relative card shadow-none border flex flex-col black" do %>
-        <%= form_with url: pin_hcb_code_path(pin.hcb_code, event: @event), model: @hcb_code, data: { turbo_method: :post, turbo_confirm: "This will unpin the transaction for all team members. Continue?" } do |form| %>
->>>>>>> a5a69bed
           <button type="submit" class="pinned__transaction__pin pointer pop tooltipped tooltipped--w" aria-label="Unpin" style="margin-left: auto" onclick="event.stopPropagation()">
             <%= inline_icon "pin-remove", size: 28 %>
           </button>
         <% end if organizer_signed_in? %>
 
-        <p class="block font-bold m0 flex items-center g2">
+        <p class="font-bold m0 flex items-center g2">
           <%= format_date pin.hcb_code.date %>
           <% if pin.hcb_code.canonical_transactions.none? %>
             <% if pin.hcb_code.pt&.declined? %>

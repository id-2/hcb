<% content_for(:nav) do %>
  <%= render "events/title" %>
  <% if Flipper.enabled?(:transaction_tags_2022_07_29, @event) && !@event&.demo_mode? %>
    <%= render partial: "hcb_codes/create_tag", locals: { button: false } %>
  <% end %>

<<<<<<< HEAD
  <div>
    <% admin_tool("m0 p0 badge mb2", "span") do %>
      <span class="m0 badge bg-muted pointer" data-controller="clipboard" data-clipboard-text-value="<%= @event.name %>" data-action="click->clipboard#copy">
        copy event name
      </span>
    <% end %>
  </div>
  <nav class="dock dock--desktop mt2 font-medium">
    <%= dock_item "Financials",
=======
  <nav class="dock dock--desktop mt1 font-medium">
    <%= dock_item "Transactions",
>>>>>>> 01372d1a
      event_path(id: @event.slug),
      tooltip: "View your transactions",
      icon: "bank-account",
      selected: local_assigns[:selected] == :transactions %>
    <%# dock_item "Breakdown",
      event_breakdown_path(event_id: @event.slug),
      tooltip: "Breakdown",
      icon: "grid",
      selected: local_assigns[:selected] == :breakdown if policy(@event).breakdown? %>
    <% if policy(@event).activation_flow? %>
      <% admin_tool("m0 p0 overflow-visible w-fit") do %>
        <%= dock_item "Activate",
          event_activation_flow_path(event_id: @event.slug),
          tooltip: "Activate this organization",
          icon: "checkmark",
          selected: local_assigns[:selected] == :activation_flow %>
        <% end %>
    <% end %>
<<<<<<< HEAD
=======
    <% if policy(@event).donation_overview? || ( @event.approved? && @event.plan.invoices_enabled? ) || policy(@event).account_number? || policy(@event.check_deposits.build).index? %>
      <h4 class="mb1 pl1 h5 font-medium muted">Receive</h4>
    <% end %>
>>>>>>> 01372d1a
    <%= dock_item "Donations",
      @event&.partner&.external? ? event_partner_donation_overview_path(event_id: @event.slug) :
        event_donation_overview_path(event_id: @event.slug),
      tooltip: "Receive online donations",
      icon: "support",
      data: { tour_step: "donations" },
      selected: local_assigns[:selected] == :donations if policy(@event).donation_overview? %>
    <%= dock_item "Invoices",
      event_invoices_path(event_id: @event.slug),
<<<<<<< HEAD
      tooltip: "Request payments from sponsors",
      icon: "send",
      selected: local_assigns[:selected] == :invoices if @event.approved? %>
=======
      tooltip: "Collect sponsor payments",
      icon: "briefcase",
      selected: local_assigns[:selected] == :invoices if @event.approved? && @event.plan.invoices_enabled? %>
    <%= dock_item "Account numbers",
      account_number_event_path(@event),
      tooltip: "Receive payouts from GoFundMe, Shopify, Venmo, and more",
      icon: "bank-account",
      selected: local_assigns[:selected] == :account_number if policy(@event).account_number? %>
    <%= dock_item "Check deposits",
      event_check_deposits_path(@event),
      tooltip: "Deposit checks",
      icon: "cheque",
      selected: local_assigns[:selected] == :deposit_check if policy(@event.check_deposits.build).index? %>
    <% if policy(@event).transfers? || policy(@event).reimbursements? || policy(@event).card_overview? || Flipper.enabled?(:grants_2023_06_21, @event) %>
      <h4 class="mb1 pl1 h5 font-medium muted">Spend</h4>
    <% end %>
>>>>>>> 01372d1a
    <%= dock_item "Cards",
      event_cards_overview_path(event_id: @event.slug),
      tooltip: "Manage debit cards",
      icon: "card",
      data: { tour_step: "cards" },
      selected: local_assigns[:selected] == :cards if policy(@event).card_overview? %>
    <%= dock_item "Transfers",
      event_transfers_path(event_id: @event.slug),
      tooltip: "Send & transfer money",
      icon: "payment-transfer",
      selected: local_assigns[:selected] == :transfers if policy(@event).transfers? %>
    <%= dock_item "Reimbursements",
      event_reimbursements_path(event_id: @event.slug),
      async_badge: event_reimbursements_pending_review_icon_path(@event),
      tooltip: "Reimburse team members & volunteers",
      icon: "attachment",
      selected: local_assigns[:selected] == :reimbursements if policy(@event).reimbursements? %>
    <%= dock_item "Grants",
      event_grants_path(@event),
      tooltip: "Send & manage grants",
      icon: "idea",
      selected: local_assigns[:selected] == :grants if Flipper.enabled?(:grants_2023_06_21, @event) %>
    <hr class="mt-4 mb-4">
    <%= dock_item "Team",
      event_team_path(event_id: @event.slug),
      tooltip: "Manage your team",
      icon: "people-2",
      selected: local_assigns[:selected] == :team %>
    <%= dock_item "Perks",
      event_promotions_path(event_id: @event.slug),
      tooltip: (!policy(@event).promotions? ? "Your account isn't eligble for receive promos & discounts" : "Receive promos & discounts"),
      icon: "perks",
      data: { tour_step: "perks" },
      disabled: !policy(@event).promotions?,
      selected: local_assigns[:selected] == :promotions if @event.approved? %>
    <%= dock_item "Google Workspace",
      event_g_suite_overview_path(event_id: @event.slug),
      tooltip: (!policy(@event).g_suite_overview? ? "Your organization isn't eligble for Google Workspace." : @event.g_suites.any? ? "Manage domain Google Workspace" : Flipper.enabled?(:google_workspace, @event) ? "Set up domain Google Workspace" : "Register for Google Workspace Waitlist"),
      icon: "google",
      disabled: !policy(@event).g_suite_overview?,
      selected: local_assigns[:selected] == :google_workspace if organizer_signed_in? %>
    <%= dock_item "Documents",
      event_documents_path(event_id: @event.slug),
      tooltip: "View legal documents, financial statements, and FAQ",
      icon: "docs",
      selected: local_assigns[:selected] == :documentation if policy(@event).documentation? %>
    <%= dock_item "Settings",
      edit_event_path(@event),
      tooltip: "Edit organization settings",
      icon: "settings",
      disabled: !policy(@event).edit?,
      selected: local_assigns[:selected] == :settings if organizer_signed_in? %>
  </nav>
  <nav class="dock dock--mobile">
    <%= dock_item "Transactions",
      event_path(id: @event.slug),
      icon: "transactions",
      selected: local_assigns[:selected] == :transactions %>
    <% if policy(@event).donation_overview? || ( @event.approved? && @event.plan.invoices_enabled? ) || policy(@event).account_number? || policy(@event.check_deposits.build).index? %>
      <button class="dock__item <%= "dock__item--selected" if local_assigns[:selected].in? [:donations, :invoices, :account_number, :deposit_check] %> bg-transparent border-none menu__toggle" data-behavior="menu_toggle" data-tour-step="receive">
        <div class="line-height-0 relative"><%= inline_icon "support", size: 32, class: "primary" %></div>
        <span class="line-height-3">Receive</span>

        <div class="menu__content" data-behavior="menu_content">
          <h4 class="mb0 h5 muted left-align pl1 mt1">Receive</h4>
          <div class="menu__divider"></div>
          <%= link_to "Donations", event_donation_overview_path(@event) if policy(@event).donation_overview? %>
          <%= link_to "Invoices", event_invoices_path(@event) if @event.approved? && @event.plan.invoices_enabled? %>
          <%= link_to "Account numbers", account_number_event_path(@event) if policy(@event).account_number? %>
          <%= link_to "Check deposits", event_check_deposits_path(@event) if policy(@event.check_deposits.build).index? %>
        </div>
      </button>
    <% end %>
    <% if policy(@event).transfers? || policy(@event).reimbursements? || policy(@event).card_overview? %>
      <button class="dock__item <%= "dock__item--selected" if local_assigns[:selected].in? [:cards, :transfers] %> bg-transparent border-none menu__toggle" data-behavior="menu_toggle" data-tour-step="spend">
        <div class="line-height-0 relative"><%= inline_icon "card", size: 32, class: "primary" %></div>
        <span class="line-height-3">Spend</span>

        <div class="menu__content" data-behavior="menu_content">
          <h4 class="mb0 h5 muted left-align pl1 mt1">Spend</h4>
          <div class="menu__divider"></div>
          <%= link_to "Cards", event_cards_overview_path(@event) if policy(@event).card_overview? %>
          <%= link_to "Transfers", event_transfers_path(@event) if policy(@event).transfers? %>
          <%= link_to "Reimbursements", event_reimbursements_path(@event) if policy(@event).reimbursements? %>
        </div>
      </button>
    <% end %>
    <button class="dock__item bg-transparent border-none menu__toggle" data-behavior="menu_toggle">
      <div class="line-height-0 relative"><%= inline_icon "more", size: 32, class: "primary" %></div>
      <span class="line-height-3">More</span>

      <div class="menu__content" data-behavior="menu_content">
        <h4 class="mb0 h5 muted left-align pl1 mt1">More</h4>
        <div class="menu__divider"></div>
        <%= link_to "Team", event_team_path(event_id: @event.slug) %>
        <%= link_to "Promotions & perks", event_promotions_path(event_id: @event.slug) if policy(@event).promotions? %>
        <%= link_to "Google Workspace", event_g_suite_overview_path(event_id: @event.slug) if policy(@event).g_suite_overview? %>
        <%= link_to "Documents", event_documents_path(event_id: @event.slug) if policy(@event).documentation? %>
        <%= link_to "Settings", edit_event_path(@event) %>
      </div>
    </button>
  </nav>
<% end %>
<% content_for(:container) do %>
<% end %><|MERGE_RESOLUTION|>--- conflicted
+++ resolved
@@ -4,22 +4,10 @@
     <%= render partial: "hcb_codes/create_tag", locals: { button: false } %>
   <% end %>
 
-<<<<<<< HEAD
-  <div>
-    <% admin_tool("m0 p0 badge mb2", "span") do %>
-      <span class="m0 badge bg-muted pointer" data-controller="clipboard" data-clipboard-text-value="<%= @event.name %>" data-action="click->clipboard#copy">
-        copy event name
-      </span>
-    <% end %>
-  </div>
-  <nav class="dock dock--desktop mt2 font-medium">
+  <nav class="dock dock--desktop mt1 font-medium">
     <%= dock_item "Financials",
-=======
-  <nav class="dock dock--desktop mt1 font-medium">
-    <%= dock_item "Transactions",
->>>>>>> 01372d1a
       event_path(id: @event.slug),
-      tooltip: "View your transactions",
+      tooltip: "View your bank account & transactions",
       icon: "bank-account",
       selected: local_assigns[:selected] == :transactions %>
     <%# dock_item "Breakdown",
@@ -36,12 +24,6 @@
           selected: local_assigns[:selected] == :activation_flow %>
         <% end %>
     <% end %>
-<<<<<<< HEAD
-=======
-    <% if policy(@event).donation_overview? || ( @event.approved? && @event.plan.invoices_enabled? ) || policy(@event).account_number? || policy(@event.check_deposits.build).index? %>
-      <h4 class="mb1 pl1 h5 font-medium muted">Receive</h4>
-    <% end %>
->>>>>>> 01372d1a
     <%= dock_item "Donations",
       @event&.partner&.external? ? event_partner_donation_overview_path(event_id: @event.slug) :
         event_donation_overview_path(event_id: @event.slug),
@@ -51,11 +33,7 @@
       selected: local_assigns[:selected] == :donations if policy(@event).donation_overview? %>
     <%= dock_item "Invoices",
       event_invoices_path(event_id: @event.slug),
-<<<<<<< HEAD
       tooltip: "Request payments from sponsors",
-      icon: "send",
-      selected: local_assigns[:selected] == :invoices if @event.approved? %>
-=======
       tooltip: "Collect sponsor payments",
       icon: "briefcase",
       selected: local_assigns[:selected] == :invoices if @event.approved? && @event.plan.invoices_enabled? %>
@@ -69,10 +47,6 @@
       tooltip: "Deposit checks",
       icon: "cheque",
       selected: local_assigns[:selected] == :deposit_check if policy(@event.check_deposits.build).index? %>
-    <% if policy(@event).transfers? || policy(@event).reimbursements? || policy(@event).card_overview? || Flipper.enabled?(:grants_2023_06_21, @event) %>
-      <h4 class="mb1 pl1 h5 font-medium muted">Spend</h4>
-    <% end %>
->>>>>>> 01372d1a
     <%= dock_item "Cards",
       event_cards_overview_path(event_id: @event.slug),
       tooltip: "Manage debit cards",
@@ -95,7 +69,7 @@
       tooltip: "Send & manage grants",
       icon: "idea",
       selected: local_assigns[:selected] == :grants if Flipper.enabled?(:grants_2023_06_21, @event) %>
-    <hr class="mt-4 mb-4">
+    <hr class="mt-3 mb-3">
     <%= dock_item "Team",
       event_team_path(event_id: @event.slug),
       tooltip: "Manage your team",

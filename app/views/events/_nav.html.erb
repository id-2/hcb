<% unless defined? hide_name %>
  <%= link_to @event do %>
    <h1 class="center border-none h1 mt0 mb0 pt3 pb1 underline primary">
      <%= @event.name %>
    </h1>
  <% end %>
<% end %>
</main>

<%= render 'events/public_message' %>

<nav class="dock">
<<<<<<< HEAD
  <% unless @event.is_spend_only %>
    <%= dock_card 'Invoices',
      'Collect payment from event sponsors.',
      'payment-docs', 'warning',
      event_invoices_path(event_id: @event.slug) %>
  <% end %>
=======
  <%= dock_card 'Invoices',
    'Collect payment from event sponsors.',
    'payment-docs', 'accent',
    event_invoices_path(event_id: @event.slug) if !@event.is_spend_only %>
>>>>>>> 862f043b
  <%= dock_card 'Cards',
    'Request and manage cards for your team.',
    'card', 'purple',
    event_cards_overview_path(event_id: @event.slug) %>
  <%= dock_card 'Send',
    'Send money from Hack Club Bank.',
    'transactions', 'success',
    event_transfers_path(event_id: @event.slug) %>
  <%= dock_card 'Donations',
    'Receive donations online.',
    'support', 'warning',
    event_donation_overview_path(event_id: @event.slug) if @event.donation_page_enabled %>
  <div class="md-pl1">
    <action type="button" class="pop menu__toggle" data-behavior="menu_toggle" aria-expanded="false" tabindex="0">
    <%= inline_icon 'more' %>
    <div class="menu__content" data-behavior="menu_content">
      <%= link_to 'G Suite', event_g_suite_overview_path(event_id: @event.slug) %>
      <%= link_to 'Promotions & perks', event_promotions_path(event_id: @event.slug) %>
      <%= link_to 'Documents', event_documents_path(event_id: @event.slug) %>
<<<<<<< HEAD
      <% unless @event.is_spend_only %>
        <%= link_to 'Donations', event_donation_overview_path(event_id: @event.slug) %>
      <% end %>
=======
      <%= link_to 'Settings', edit_event_path(@event) %>
>>>>>>> 862f043b
    </div>
    </action>
  </div>
</nav>

<main class="container <%= content_for :container_class %>"><|MERGE_RESOLUTION|>--- conflicted
+++ resolved
@@ -10,19 +10,10 @@
 <%= render 'events/public_message' %>
 
 <nav class="dock">
-<<<<<<< HEAD
-  <% unless @event.is_spend_only %>
-    <%= dock_card 'Invoices',
-      'Collect payment from event sponsors.',
-      'payment-docs', 'warning',
-      event_invoices_path(event_id: @event.slug) %>
-  <% end %>
-=======
   <%= dock_card 'Invoices',
     'Collect payment from event sponsors.',
     'payment-docs', 'accent',
-    event_invoices_path(event_id: @event.slug) if !@event.is_spend_only %>
->>>>>>> 862f043b
+    event_invoices_path(event_id: @event.slug) unless @event.is_spend_only %>
   <%= dock_card 'Cards',
     'Request and manage cards for your team.',
     'card', 'purple',
@@ -42,13 +33,7 @@
       <%= link_to 'G Suite', event_g_suite_overview_path(event_id: @event.slug) %>
       <%= link_to 'Promotions & perks', event_promotions_path(event_id: @event.slug) %>
       <%= link_to 'Documents', event_documents_path(event_id: @event.slug) %>
-<<<<<<< HEAD
-      <% unless @event.is_spend_only %>
-        <%= link_to 'Donations', event_donation_overview_path(event_id: @event.slug) %>
-      <% end %>
-=======
       <%= link_to 'Settings', edit_event_path(@event) %>
->>>>>>> 862f043b
     </div>
     </action>
   </div>

<%= render "events/mobile_nav", selected: local_assigns[:selected] %>
<% content_for(:header) do %>
  <div class="flex gap-3 items-center">
    <%= render partial: "logo" %>
    <span class="-mr-1.5 -ml-1 text-xl opacity-40">/</span>
    <%= render "events/title" %>
  </div>
<% end %>

<% content_for(:nav) do %>
<<<<<<< HEAD
  <% if Flipper.enabled?(:transaction_tags_2022_07_29, @event) && !@event&.demo_mode? %>
=======
  <%= render "events/title" %>
  <% if !@event&.demo_mode? %>
>>>>>>> 7c1fe464
    <%= render partial: "hcb_codes/create_tag", locals: { button: false } %>
  <% end %>

  <div>
    <% admin_tool("m0 p0 badge my-2", "span") do %>
      <span class="m0 badge bg-muted pointer" data-controller="clipboard" data-clipboard-text-value="<%= @event.name %>" data-action="click->clipboard#copy">
        copy event name
      </span>
    <% end %>
  </div>
<<<<<<< HEAD
  <nav class="dock hidden sm:flex mt-2 font-medium">
    <% events_mobile_nav(@event, selected: local_assigns[:selected]).each do |item| %>
      <% if item[:section] %>
        <span class="dock__section"><%= item[:section] %></span>
        <hr>
      <% else %>
        <%= dock_item item[:name],
            item[:path],
            tooltip: item[:tooltip],
            icon: item[:icon],
            async_badge: item[:async_badge],
            selected: item[:selected] %>
      <% end %>
    <% end %>
    <%= render partial: "events/settings_dropdown" %>
=======
  <nav class="dock dock--desktop mt2 font-medium">
    <% if Flipper.enabled?(:event_home_page_redesign_2024_09_21, @event) %>
      <%= dock_item "Home",
                    event_path(id: @event.slug),
                    tooltip: "See everything at-a-glance",
                    icon: "home",
                    selected: local_assigns[:selected] == :home %>
    <% end %>
    <%= dock_item "Transactions",
      event_transactions_path(event_id: @event.slug),
      tooltip: "View your transactions",
      icon: "transactions",
      selected: local_assigns[:selected] == :transactions %>
    <% if policy(@event).activation_flow? %>
      <% admin_tool("m0 p0 overflow-visible w-fit") do %>
        <%= dock_item "Activate",
          event_activation_flow_path(event_id: @event.slug),
          tooltip: "Activate This Organization",
          icon: "checkmark",
          selected: local_assigns[:selected] == :activation_flow %>
        <% end %>
    <% end %>
    <% if policy(@event).donation_overview? || ( @event.approved? && @event.plan.invoices_enabled? ) || policy(@event).account_number? || policy(@event.check_deposits.build).index? %>
      <h4 class="mb0 h5 font-medium muted">Receive</h4>
      <hr>
    <% end %>
    <%= dock_item "Donations",
      event_donation_overview_path(event_id: @event.slug),
      tooltip: "Receive donations online",
      icon: "support",
      data: { tour_step: "donations" },
      selected: local_assigns[:selected] == :donations if policy(@event).donation_overview? %>
    <%= dock_item "Invoices",
      event_invoices_path(event_id: @event.slug),
      tooltip: "Collect sponsor payments",
      icon: "briefcase",
      selected: local_assigns[:selected] == :invoices if @event.approved? && @event.plan.invoices_enabled? %>
    <%= dock_item "Account numbers",
      account_number_event_path(@event),
      tooltip: "Receive payouts from GoFundMe, Shopify, Venmo, and more",
      icon: "bank-account",
      selected: local_assigns[:selected] == :account_number if policy(@event).account_number? && !Flipper.enabled?(:event_home_page_redesign_2024_09_21, @event) %>
    <%= dock_item "Check deposits",
      event_check_deposits_path(@event),
      tooltip: "Deposit checks",
      icon: "cheque",
      selected: local_assigns[:selected] == :deposit_check if policy(@event.check_deposits.build).index? %>
    <% if policy(@event).transfers? || policy(@event).reimbursements? || policy(@event).card_overview? %>
      <h4 class="mb0 h5 font-medium muted">Spend</h4>
      <hr>
    <% end %>
    <%= dock_item "Cards",
      event_cards_overview_path(event_id: @event.slug),
      tooltip: "Manage team HCB cards",
      icon: "card",
      data: { tour_step: "cards" },
      selected: local_assigns[:selected] == :cards if policy(@event).card_overview? %>
    <%= dock_item "Transfers",
      event_transfers_path(event_id: @event.slug),
      tooltip: "Send & transfer money",
      icon: "payment-transfer",
      selected: local_assigns[:selected] == :transfers if policy(@event).transfers? %>
    <%= dock_item "Reimbursements",
      event_reimbursements_path(event_id: @event.slug),
      async_badge: event_reimbursements_pending_review_icon_path(@event),
      tooltip: "Reimburse team members & volunteers",
      icon: "attachment",
      selected: local_assigns[:selected] == :reimbursements if policy(@event).reimbursements? %>
    <%= dock_item "Contractors",
      event_employees_path(event_id: @event.slug),
      tooltip: "Manage payroll",
      icon: "person-badge",
      selected: local_assigns[:selected] == :payroll if Flipper.enabled?(:payroll_2025_02_13, @event) %>
    <hr>
    <%= dock_item "Team",
      event_team_path(event_id: @event.slug),
      tooltip: "Manage your team",
      icon: "leader",
      selected: local_assigns[:selected] == :team %>
    <%= if organizer_signed_in? && @event.approved?
          dock_item "Perks",
                event_promotions_path(event_id: @event.slug),
                tooltip: (!policy(@event).promotions? ? "Your organization isn't eligible for promos and discounts." : "Receive promos & discounts"),
                icon: "shirt",
                data: { tour_step: "perks" },
                disabled: !policy(@event).promotions?,
                selected: local_assigns[:selected] == :promotions
        end %>
    <%= dock_item "Google #{content_tag(:span, 'Workspace', class: 'sm-hide md-hide')}",
      event_g_suite_overview_path(event_id: @event.slug),
      tooltip: (!policy(@event).g_suite_overview? ? "Your organization isn't eligible for Google Workspace." : @event.g_suites.any? ? "Manage domain Google Workspace" : Flipper.enabled?(:google_workspace, @event) ? "Set up domain Google Workspace" : "Register for Google Workspace Waitlist"),
      icon: "google",
      disabled: !policy(@event).g_suite_overview?,
      selected: local_assigns[:selected] == :google_workspace if organizer_signed_in? %>
    <%= dock_item "Documents",
      event_documents_path(event_id: @event.slug),
      tooltip: "View legal documents and financial statements",
      icon: "docs",
      selected: local_assigns[:selected] == :documentation if policy(@event).documentation? %>
    <%= dock_item "Settings",
      edit_event_path(@event),
      tooltip: "Edit organization settings",
      icon: "settings",
      disabled: !policy(@event).edit?,
      selected: local_assigns[:selected] == :settings if organizer_signed_in?(as: :member) %>
  </nav>
  <nav class="dock dock--mobile">
    <% if Flipper.enabled?(:event_home_page_redesign_2024_09_21, @event) && !@event.demo_mode? %>
      <%= dock_item "Home",
          event_path(id: @event.slug),
          tooltip: "See everything at-a-glance",
          icon: "home",
          selected: local_assigns[:selected] == :home %>
    <% end %>
    <%= dock_item "Transactions",
      event_transactions_path(event_id: @event.slug),
      icon: "transactions",
      selected: local_assigns[:selected] == :transactions %>
    <% if policy(@event).donation_overview? || ( @event.approved? && @event.plan.invoices_enabled? ) || policy(@event).account_number? || policy(@event.check_deposits.build).index? %>
      <button class="dock__item <%= "dock__item--selected" if local_assigns[:selected].in? [:donations, :invoices, :account_number, :deposit_check] %> bg-transparent border-none menu__toggle" data-behavior="menu_toggle" data-tour-step="receive">
        <div class="line-height-0 relative"><%= inline_icon "support", size: 32, class: "primary" %></div>
        <span class="line-height-3">Receive</span>

        <div class="menu__content" data-behavior="menu_content">
          <h4 class="mb0 h5 muted left-align pl1 mt1">Receive</h4>
          <div class="menu__divider"></div>
          <%= link_to "Donations", event_donation_overview_path(@event) if policy(@event).donation_overview? %>
          <%= link_to "Invoices", event_invoices_path(@event) if @event.approved? && @event.plan.invoices_enabled? %>
          <%= link_to "Account numbers", account_number_event_path(@event) if policy(@event).account_number? && !Flipper.enabled?(:event_home_page_redesign_2024_09_21, @event) %>
          <%= link_to "Check deposits", event_check_deposits_path(@event) if policy(@event.check_deposits.build).index? %>
        </div>
      </button>
    <% end %>
    <% if policy(@event).transfers? || policy(@event).reimbursements? || policy(@event).card_overview? %>
      <button class="dock__item <%= "dock__item--selected" if local_assigns[:selected].in? [:cards, :transfers] %> bg-transparent border-none menu__toggle" data-behavior="menu_toggle" data-tour-step="spend">
        <div class="line-height-0 relative"><%= inline_icon "card", size: 32, class: "primary" %></div>
        <span class="line-height-3">Spend</span>

        <div class="menu__content" data-behavior="menu_content">
          <h4 class="mb0 h5 muted left-align pl1 mt1">Spend</h4>
          <div class="menu__divider"></div>
          <%= link_to "Cards", event_cards_overview_path(@event) if policy(@event).card_overview? %>
          <%= link_to "Transfers", event_transfers_path(@event) if policy(@event).transfers? %>
          <%= link_to "Reimbursements", event_reimbursements_path(@event) if policy(@event).reimbursements? %>
        </div>
      </button>
    <% end %>
    <button class="dock__item bg-transparent border-none menu__toggle" data-behavior="menu_toggle">
      <div class="line-height-0 relative"><%= inline_icon "more", size: 32, class: "primary" %></div>
      <span class="line-height-3">More</span>

      <div class="menu__content" data-behavior="menu_content">
        <h4 class="mb0 h5 muted left-align pl1 mt1">More</h4>
        <div class="menu__divider"></div>
        <%= link_to "Team", event_team_path(event_id: @event.slug) %>
        <%= link_to "Promotions & perks", event_promotions_path(event_id: @event.slug) if policy(@event).promotions? %>
        <%= link_to "Google Workspace", event_g_suite_overview_path(event_id: @event.slug) if policy(@event).g_suite_overview? %>
        <%= link_to "Documents", event_documents_path(event_id: @event.slug) if policy(@event).documentation? %>
        <%= link_to "Settings", edit_event_path(@event) if organizer_signed_in?(as: :member) %>
      </div>
    </button>
>>>>>>> 7c1fe464
  </nav>
<% end %>
<% content_for(:container) do %>
<% end %><|MERGE_RESOLUTION|>--- conflicted
+++ resolved
@@ -8,12 +8,8 @@
 <% end %>
 
 <% content_for(:nav) do %>
-<<<<<<< HEAD
-  <% if Flipper.enabled?(:transaction_tags_2022_07_29, @event) && !@event&.demo_mode? %>
-=======
   <%= render "events/title" %>
   <% if !@event&.demo_mode? %>
->>>>>>> 7c1fe464
     <%= render partial: "hcb_codes/create_tag", locals: { button: false } %>
   <% end %>
 
@@ -24,7 +20,6 @@
       </span>
     <% end %>
   </div>
-<<<<<<< HEAD
   <nav class="dock hidden sm:flex mt-2 font-medium">
     <% events_mobile_nav(@event, selected: local_assigns[:selected]).each do |item| %>
       <% if item[:section] %>
@@ -40,169 +35,6 @@
       <% end %>
     <% end %>
     <%= render partial: "events/settings_dropdown" %>
-=======
-  <nav class="dock dock--desktop mt2 font-medium">
-    <% if Flipper.enabled?(:event_home_page_redesign_2024_09_21, @event) %>
-      <%= dock_item "Home",
-                    event_path(id: @event.slug),
-                    tooltip: "See everything at-a-glance",
-                    icon: "home",
-                    selected: local_assigns[:selected] == :home %>
-    <% end %>
-    <%= dock_item "Transactions",
-      event_transactions_path(event_id: @event.slug),
-      tooltip: "View your transactions",
-      icon: "transactions",
-      selected: local_assigns[:selected] == :transactions %>
-    <% if policy(@event).activation_flow? %>
-      <% admin_tool("m0 p0 overflow-visible w-fit") do %>
-        <%= dock_item "Activate",
-          event_activation_flow_path(event_id: @event.slug),
-          tooltip: "Activate This Organization",
-          icon: "checkmark",
-          selected: local_assigns[:selected] == :activation_flow %>
-        <% end %>
-    <% end %>
-    <% if policy(@event).donation_overview? || ( @event.approved? && @event.plan.invoices_enabled? ) || policy(@event).account_number? || policy(@event.check_deposits.build).index? %>
-      <h4 class="mb0 h5 font-medium muted">Receive</h4>
-      <hr>
-    <% end %>
-    <%= dock_item "Donations",
-      event_donation_overview_path(event_id: @event.slug),
-      tooltip: "Receive donations online",
-      icon: "support",
-      data: { tour_step: "donations" },
-      selected: local_assigns[:selected] == :donations if policy(@event).donation_overview? %>
-    <%= dock_item "Invoices",
-      event_invoices_path(event_id: @event.slug),
-      tooltip: "Collect sponsor payments",
-      icon: "briefcase",
-      selected: local_assigns[:selected] == :invoices if @event.approved? && @event.plan.invoices_enabled? %>
-    <%= dock_item "Account numbers",
-      account_number_event_path(@event),
-      tooltip: "Receive payouts from GoFundMe, Shopify, Venmo, and more",
-      icon: "bank-account",
-      selected: local_assigns[:selected] == :account_number if policy(@event).account_number? && !Flipper.enabled?(:event_home_page_redesign_2024_09_21, @event) %>
-    <%= dock_item "Check deposits",
-      event_check_deposits_path(@event),
-      tooltip: "Deposit checks",
-      icon: "cheque",
-      selected: local_assigns[:selected] == :deposit_check if policy(@event.check_deposits.build).index? %>
-    <% if policy(@event).transfers? || policy(@event).reimbursements? || policy(@event).card_overview? %>
-      <h4 class="mb0 h5 font-medium muted">Spend</h4>
-      <hr>
-    <% end %>
-    <%= dock_item "Cards",
-      event_cards_overview_path(event_id: @event.slug),
-      tooltip: "Manage team HCB cards",
-      icon: "card",
-      data: { tour_step: "cards" },
-      selected: local_assigns[:selected] == :cards if policy(@event).card_overview? %>
-    <%= dock_item "Transfers",
-      event_transfers_path(event_id: @event.slug),
-      tooltip: "Send & transfer money",
-      icon: "payment-transfer",
-      selected: local_assigns[:selected] == :transfers if policy(@event).transfers? %>
-    <%= dock_item "Reimbursements",
-      event_reimbursements_path(event_id: @event.slug),
-      async_badge: event_reimbursements_pending_review_icon_path(@event),
-      tooltip: "Reimburse team members & volunteers",
-      icon: "attachment",
-      selected: local_assigns[:selected] == :reimbursements if policy(@event).reimbursements? %>
-    <%= dock_item "Contractors",
-      event_employees_path(event_id: @event.slug),
-      tooltip: "Manage payroll",
-      icon: "person-badge",
-      selected: local_assigns[:selected] == :payroll if Flipper.enabled?(:payroll_2025_02_13, @event) %>
-    <hr>
-    <%= dock_item "Team",
-      event_team_path(event_id: @event.slug),
-      tooltip: "Manage your team",
-      icon: "leader",
-      selected: local_assigns[:selected] == :team %>
-    <%= if organizer_signed_in? && @event.approved?
-          dock_item "Perks",
-                event_promotions_path(event_id: @event.slug),
-                tooltip: (!policy(@event).promotions? ? "Your organization isn't eligible for promos and discounts." : "Receive promos & discounts"),
-                icon: "shirt",
-                data: { tour_step: "perks" },
-                disabled: !policy(@event).promotions?,
-                selected: local_assigns[:selected] == :promotions
-        end %>
-    <%= dock_item "Google #{content_tag(:span, 'Workspace', class: 'sm-hide md-hide')}",
-      event_g_suite_overview_path(event_id: @event.slug),
-      tooltip: (!policy(@event).g_suite_overview? ? "Your organization isn't eligible for Google Workspace." : @event.g_suites.any? ? "Manage domain Google Workspace" : Flipper.enabled?(:google_workspace, @event) ? "Set up domain Google Workspace" : "Register for Google Workspace Waitlist"),
-      icon: "google",
-      disabled: !policy(@event).g_suite_overview?,
-      selected: local_assigns[:selected] == :google_workspace if organizer_signed_in? %>
-    <%= dock_item "Documents",
-      event_documents_path(event_id: @event.slug),
-      tooltip: "View legal documents and financial statements",
-      icon: "docs",
-      selected: local_assigns[:selected] == :documentation if policy(@event).documentation? %>
-    <%= dock_item "Settings",
-      edit_event_path(@event),
-      tooltip: "Edit organization settings",
-      icon: "settings",
-      disabled: !policy(@event).edit?,
-      selected: local_assigns[:selected] == :settings if organizer_signed_in?(as: :member) %>
-  </nav>
-  <nav class="dock dock--mobile">
-    <% if Flipper.enabled?(:event_home_page_redesign_2024_09_21, @event) && !@event.demo_mode? %>
-      <%= dock_item "Home",
-          event_path(id: @event.slug),
-          tooltip: "See everything at-a-glance",
-          icon: "home",
-          selected: local_assigns[:selected] == :home %>
-    <% end %>
-    <%= dock_item "Transactions",
-      event_transactions_path(event_id: @event.slug),
-      icon: "transactions",
-      selected: local_assigns[:selected] == :transactions %>
-    <% if policy(@event).donation_overview? || ( @event.approved? && @event.plan.invoices_enabled? ) || policy(@event).account_number? || policy(@event.check_deposits.build).index? %>
-      <button class="dock__item <%= "dock__item--selected" if local_assigns[:selected].in? [:donations, :invoices, :account_number, :deposit_check] %> bg-transparent border-none menu__toggle" data-behavior="menu_toggle" data-tour-step="receive">
-        <div class="line-height-0 relative"><%= inline_icon "support", size: 32, class: "primary" %></div>
-        <span class="line-height-3">Receive</span>
-
-        <div class="menu__content" data-behavior="menu_content">
-          <h4 class="mb0 h5 muted left-align pl1 mt1">Receive</h4>
-          <div class="menu__divider"></div>
-          <%= link_to "Donations", event_donation_overview_path(@event) if policy(@event).donation_overview? %>
-          <%= link_to "Invoices", event_invoices_path(@event) if @event.approved? && @event.plan.invoices_enabled? %>
-          <%= link_to "Account numbers", account_number_event_path(@event) if policy(@event).account_number? && !Flipper.enabled?(:event_home_page_redesign_2024_09_21, @event) %>
-          <%= link_to "Check deposits", event_check_deposits_path(@event) if policy(@event.check_deposits.build).index? %>
-        </div>
-      </button>
-    <% end %>
-    <% if policy(@event).transfers? || policy(@event).reimbursements? || policy(@event).card_overview? %>
-      <button class="dock__item <%= "dock__item--selected" if local_assigns[:selected].in? [:cards, :transfers] %> bg-transparent border-none menu__toggle" data-behavior="menu_toggle" data-tour-step="spend">
-        <div class="line-height-0 relative"><%= inline_icon "card", size: 32, class: "primary" %></div>
-        <span class="line-height-3">Spend</span>
-
-        <div class="menu__content" data-behavior="menu_content">
-          <h4 class="mb0 h5 muted left-align pl1 mt1">Spend</h4>
-          <div class="menu__divider"></div>
-          <%= link_to "Cards", event_cards_overview_path(@event) if policy(@event).card_overview? %>
-          <%= link_to "Transfers", event_transfers_path(@event) if policy(@event).transfers? %>
-          <%= link_to "Reimbursements", event_reimbursements_path(@event) if policy(@event).reimbursements? %>
-        </div>
-      </button>
-    <% end %>
-    <button class="dock__item bg-transparent border-none menu__toggle" data-behavior="menu_toggle">
-      <div class="line-height-0 relative"><%= inline_icon "more", size: 32, class: "primary" %></div>
-      <span class="line-height-3">More</span>
-
-      <div class="menu__content" data-behavior="menu_content">
-        <h4 class="mb0 h5 muted left-align pl1 mt1">More</h4>
-        <div class="menu__divider"></div>
-        <%= link_to "Team", event_team_path(event_id: @event.slug) %>
-        <%= link_to "Promotions & perks", event_promotions_path(event_id: @event.slug) if policy(@event).promotions? %>
-        <%= link_to "Google Workspace", event_g_suite_overview_path(event_id: @event.slug) if policy(@event).g_suite_overview? %>
-        <%= link_to "Documents", event_documents_path(event_id: @event.slug) if policy(@event).documentation? %>
-        <%= link_to "Settings", edit_event_path(@event) if organizer_signed_in?(as: :member) %>
-      </div>
-    </button>
->>>>>>> 7c1fe464
   </nav>
 <% end %>
 <% content_for(:container) do %>

<% content_for(:nav) do %>
  <%= link_to @event, class: 'text-decoration-none pt2' do %>
    <h1 class="border-none h1 mt0 mb0 primary">
      <%= @event.name %>
    </h1>
  <% end %>
  <div>
    <% admin_tools('m0 p0 badge mb2', 'span') do %>
      <span class="m0 badge bg-muted pointer" onClick="navigator.clipboard.writeText(<%= @event.name.to_json %>);">
        copy event name
      </span>
    <% end %>
  </div>
  <!-- add project switcher here -->
  <nav class="dock">
    <%= dock_item 'Invoices',
      event_invoices_path(event_id: @event.slug),
      tooltip: 'Collect sponsor payments',
      icon: 'briefcase' unless !@event.approved? %>
    <%= dock_item 'Cards',
      event_cards_overview_path(event_id: @event.slug),
      tooltip: 'Manage team debit cards',
      icon: 'card',
      data: { tour_step: "cards" } unless !@event.approved? %>
    <%= dock_item 'Transfers',
<<<<<<< HEAD
      'Send & transfer money',
      'transactions',
      event_transfers_path(event_id: @event.slug) %>
    <%= dock_item 'Reimbursements',
      'Reimburse!',
      'friend',
      event_reimbursements_path(event_id: @event.slug), nil, @event.reimbursements.pending_approval.count %>
=======
      event_transfers_path(event_id: @event.slug),
      tooltip: 'Send & transfer money',
      icon: 'transactions' %>
>>>>>>> c9fc1a00
    <%= dock_item 'Donations',
      @event.partner.external? ? event_partner_donation_overview_path(event_id: @event.slug) :
      event_donation_overview_path(event_id: @event.slug),
      tooltip: 'Receive donations online',
      icon: 'support',
      data: { tour_step: "donations" } unless !@event.approved? %>
    <%= dock_item 'Perks',
      event_promotions_path(event_id: @event.slug),
      tooltip: (@event.hardware_grant? ? 'Not available for Winter Hardware Wonderland accounts' : 'Receive promos & discounts'),
      icon: 'shirt',
      data: { tour_step: "perks" },
      disabled: @event.hardware_grant? unless !@event.approved? %>
    <%= dock_item "Google #{content_tag(:span, 'Workspace', class: 'sm-hide md-hide')}",
      event_g_suite_overview_path(event_id: @event.slug),
      tooltip: (@event.hardware_grant? ? 'Not available for Winter Hardware Wonderland accounts' : 'Set up domain Gmail'),
      icon: 'google',
      disabled: @event.hardware_grant? %>
    <%= dock_item 'Documentation',
      event_documentation_path(event_id: @event.slug),
      tooltip: 'Commonly asked questions and how-tos',
      icon: 'info' %>
    <%= dock_item 'Settings',
      edit_event_path(@event),
      tooltip: 'Edit project settings',
      icon: 'project-settings' %>
    <div class="dock__overflow">
      <action type="button" class="pop primary menu__toggle" data-behavior="menu_toggle" aria-expanded="false" tabindex="0">
        <%= inline_icon 'more' %>
        <div class="menu__content" data-behavior="menu_content">
          <%= link_to 'Google Workspace', event_g_suite_overview_path(event_id: @event.slug) unless @event.hardware_grant? %>
          <%= link_to 'Promotions & perks', event_promotions_path(event_id: @event.slug) unless !@event.approved? || @event.hardware_grant? %>
          <%= link_to 'Documentation', event_documentation_path(event_id: @event.slug) %>
          <%= link_to 'Settings', edit_event_path(@event) %>
        </div>
      </action>
    </div>
  </nav>
  <%= render 'events/public_message' %>
<% end %>
<% content_for(:container) do %>
<% end %>

<%# 2022 April Fools :p %>
<% if params[:jank].present? || DateTime.now <= Time.new(2022, 4, 2, 9, 30, 00, "-04:00") %>
  <% if organizer_signed_in? and @event.custom_css_url.present? %>
    <%= stylesheet_link_tag "https://scrapbook.hackclub.com/api/css?url=#{@event.custom_css_url}" %>
  <% end %>
<% end %><|MERGE_RESOLUTION|>--- conflicted
+++ resolved
@@ -23,19 +23,13 @@
       icon: 'card',
       data: { tour_step: "cards" } unless !@event.approved? %>
     <%= dock_item 'Transfers',
-<<<<<<< HEAD
-      'Send & transfer money',
-      'transactions',
-      event_transfers_path(event_id: @event.slug) %>
-    <%= dock_item 'Reimbursements',
-      'Reimburse!',
-      'friend',
-      event_reimbursements_path(event_id: @event.slug), nil, @event.reimbursements.pending_approval.count %>
-=======
       event_transfers_path(event_id: @event.slug),
       tooltip: 'Send & transfer money',
       icon: 'transactions' %>
->>>>>>> c9fc1a00
+    <%= dock_item 'Reimbursements',
+      event_reimbursements_path(event_id: @event.slug),
+      tooltip: 'Reimburse!',
+      icon: 'friend' %>
     <%= dock_item 'Donations',
       @event.partner.external? ? event_partner_donation_overview_path(event_id: @event.slug) :
       event_donation_overview_path(event_id: @event.slug),

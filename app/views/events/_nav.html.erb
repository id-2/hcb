<% content_for(:nav) do %>
  <%= render "events/title" %>
  <% if Flipper.enabled?(:transaction_tags_2022_07_29, @event) && !@event&.demo_mode? %>
    <%= render partial: "hcb_codes/create_tag", locals: { button: false } %>
  <% end %>

  <div>
    <% admin_tool("m0 p0 badge mb2", "span") do %>
      <span class="m0 badge bg-muted pointer" data-controller="clipboard" data-clipboard-text-value="<%= @event.name %>" data-action="click->clipboard#copy">
        copy event name
      </span>
    <% end %>
  </div>
  <nav class="dock dock--desktop mt2 font-medium">
    <%= dock_item "Transactions",
                  event_path(id: @event.slug),
                  tooltip: "View your transactions",
                  icon: "transactions",
                  selected: local_assigns[:selected] == :transactions %>
    <%= dock_item "Breakdown",
                  event_breakdown_path(event_id: @event.slug),
                  tooltip: "Breakdown",
                  icon: "grid",
                  selected: local_assigns[:selected] == :breakdown if policy(@event).breakdown? %>
    <% if policy(@event).activation_flow? %>
      <% admin_tool("m0 p0 overflow-visible w-fit") do %>
        <%= dock_item "Activate",
                      event_activation_flow_path(event_id: @event.slug),
                      tooltip: "Activate This Organization",
                      icon: "checkmark",
                      selected: local_assigns[:selected] == :activation_flow %>
      <% end %>
    <% end %>
    <h4 class="mb0 h5 muted">Receive</h4>
    <hr>
    <%= dock_item "Donations",
                  @event&.partner&.external? ? event_partner_donation_overview_path(event_id: @event.slug) :
                    event_donation_overview_path(event_id: @event.slug),
                  tooltip: "Receive donations online",
                  icon: "support",
                  data: { tour_step: "donations" },
                  selected: local_assigns[:selected] == :donations if @event.approved? %>
    <%= dock_item "Invoices",
                  event_invoices_path(event_id: @event.slug),
                  tooltip: "Collect sponsor payments",
                  icon: "briefcase",
                  selected: local_assigns[:selected] == :invoices if @event.approved? %>
    <%= dock_item "Account numbers",
                  account_number_event_path(@event),
                  tooltip: "Receive payouts from GoFundMe, Shopify, Venmo, and more",
                  icon: "bank-account",
                  selected: local_assigns[:selected] == :account_number if Flipper.enabled?(:incoming_ach_payments_2023_02_17, @event) && policy(@event).account_number? && organizer_signed_in? %>
    <%= dock_item "Check deposits",
                  event_check_deposits_path(@event),
                  tooltip: "Deposit checks",
                  icon: "cheque",
                  selected: local_assigns[:selected] == :deposit_check if Flipper.enabled?(:check_deposits_2023_04_17, @event) && organizer_signed_in? %>
    <h4 class="mb0 h4 font-medium muted">Spend</h4>
    <hr>
    <%= dock_item "Cards",
                  event_cards_overview_path(event_id: @event.slug),
                  tooltip: "Manage team debit cards",
                  icon: "card",
                  data: { tour_step: "cards" },
                  selected: local_assigns[:selected] == :cards if @event.approved? %>
    <%= dock_item "Transfers",
                  event_transfers_path(event_id: @event.slug),
                  tooltip: "Send & transfer money",
                  icon: "payment-transfer",
                  selected: local_assigns[:selected] == :transfers %>
    <%= dock_item "Reimbursements",
                  event_reimbursements_path(event_id: @event.slug),
                  async_badge: event_reimbursements_pending_review_icon_path(@event),
                  tooltip: "Reimburse team members & volunteers",
                  icon: "attachment",
                  selected: local_assigns[:selected] == :reimbursements if policy(@event).reimbursements? %>
    <%= dock_item "Grants",
                  event_grants_path(@event),
                  tooltip: "Send & manage grants",
                  icon: "idea",
                  selected: local_assigns[:selected] == :grants if Flipper.enabled?(:grants_2023_06_21, @event) %>
    <hr>
    <%= dock_item "Team",
                  event_team_path(event_id: @event.slug),
                  tooltip: "Manage your team",
                  icon: "leader",
                  selected: local_assigns[:selected] == :team %>
    <%= dock_item "Perks",
                  event_promotions_path(event_id: @event.slug),
                  tooltip: (!policy(@event).promotions? ? "Your account isn't eligble for receive promos & discounts" : "Receive promos & discounts"),
                  icon: "shirt",
                  data: { tour_step: "perks" },
                  disabled: !policy(@event).promotions?,
                  selected: local_assigns[:selected] == :promotions if @event.approved? %>
    <%= dock_item "Google #{content_tag(:span, 'Workspace', class: 'sm-hide md-hide')}",
                  event_g_suite_overview_path(event_id: @event.slug),
                  tooltip: (!policy(@event).g_suite_overview? ? "Your organization isn't eligble for Google Workspace." : @event.g_suites.any? ? "Manage domain Google Workspace" : Flipper.enabled?(:google_workspace, @event) ? "Set up domain Google Workspace" : "Register for Google Workspace Waitlist"),
                  icon: "google",
                  disabled: !policy(@event).g_suite_overview?,
                  selected: local_assigns[:selected] == :google_workspace if organizer_signed_in? %>
    <%= dock_item "Documents",
<<<<<<< HEAD
                  event_documentation_path(event_id: @event.slug),
                  tooltip: "View legal documents, financial statements, and FAQ",
                  icon: "docs",
                  selected: local_assigns[:selected] == :documentation %>
=======
      event_documents_path(event_id: @event.slug),
      tooltip: "View legal documents, financial statements, and FAQ",
      icon: "docs",
      selected: local_assigns[:selected] == :documentation %>
>>>>>>> c72b2f06
    <%= dock_item "Settings",
                  edit_event_path(@event),
                  tooltip: "Edit organization settings",
                  icon: "settings",
                  disabled: !policy(@event).edit?,
                  selected: local_assigns[:selected] == :settings if organizer_signed_in? %>
  </nav>
  <nav class="dock dock--mobile">
    <%= dock_item "Transactions",
                  event_path(id: @event.slug),
                  icon: "transactions",
                  selected: local_assigns[:selected] == :transactions %>
    <button class="dock__item <%= "dock__item--selected" if local_assigns[:selected].in? [:donations, :invoices, :account_number, :deposit_check] %> bg-transparent border-none menu__toggle" data-behavior="menu_toggle" data-tour-step="receive">
      <div class="line-height-0 relative"><%= inline_icon "support", size: 32, class: "primary" %></div>
      <span class="line-height-3">Receive</span>

      <div class="menu__content" data-behavior="menu_content">
        <h4 class="mb0 h5 muted left-align pl1 mt1">Receive</h4>
        <div class="menu__divider"></div>
        <%= link_to "Donations", event_donation_overview_path(@event) %>
        <%= link_to "Invoices", event_invoices_path(@event) %>
        <%= link_to "Account numbers", account_number_event_path(@event) if Flipper.enabled?(:incoming_ach_payments_2023_02_17, @event) %>
        <%= link_to "Check deposits", event_check_deposits_path(@event) if Flipper.enabled?(:check_deposits_2023_04_17, @event) %>
      </div>
    </button>
    <button class="dock__item <%= "dock__item--selected" if local_assigns[:selected].in? [:cards, :transfers] %> bg-transparent border-none menu__toggle" data-behavior="menu_toggle" data-tour-step="spend">
      <div class="line-height-0 relative"><%= inline_icon "card", size: 32, class: "primary" %></div>
      <span class="line-height-3">Spend</span>

      <div class="menu__content" data-behavior="menu_content">
        <h4 class="mb0 h5 muted left-align pl1 mt1">Spend</h4>
        <div class="menu__divider"></div>
        <%= link_to "Cards", event_cards_overview_path(@event) %>
        <%= link_to "Transfers", event_transfers_path(@event) %>
        <%= link_to "Reimbursements", event_reimbursements_path(@event) if policy(@event).reimbursements? %>
      </div>
    </button>
    <button class="dock__item bg-transparent border-none menu__toggle" data-behavior="menu_toggle">
      <div class="line-height-0 relative"><%= inline_icon "more", size: 32, class: "primary" %></div>
      <span class="line-height-3">More</span>

      <div class="menu__content" data-behavior="menu_content">
        <h4 class="mb0 h5 muted left-align pl1 mt1">More</h4>
        <div class="menu__divider"></div>
        <%= link_to "Team", event_team_path(event_id: @event.slug) %>
        <%= link_to "Promotions & perks", event_promotions_path(event_id: @event.slug) if policy(@event).promotions? %>
        <%= link_to "Google Workspace", event_g_suite_overview_path(event_id: @event.slug) if policy(@event).g_suite_overview? %>
        <%= link_to "Documents", event_documents_path(event_id: @event.slug) %>
        <%= link_to "Settings", edit_event_path(@event) %>
      </div>
    </button>
  </nav>
<% end %>
<% content_for(:container) do %>
<% end %><|MERGE_RESOLUTION|>--- conflicted
+++ resolved
@@ -99,17 +99,10 @@
                   disabled: !policy(@event).g_suite_overview?,
                   selected: local_assigns[:selected] == :google_workspace if organizer_signed_in? %>
     <%= dock_item "Documents",
-<<<<<<< HEAD
                   event_documentation_path(event_id: @event.slug),
                   tooltip: "View legal documents, financial statements, and FAQ",
                   icon: "docs",
                   selected: local_assigns[:selected] == :documentation %>
-=======
-      event_documents_path(event_id: @event.slug),
-      tooltip: "View legal documents, financial statements, and FAQ",
-      icon: "docs",
-      selected: local_assigns[:selected] == :documentation %>
->>>>>>> c72b2f06
     <%= dock_item "Settings",
                   edit_event_path(@event),
                   tooltip: "Edit organization settings",

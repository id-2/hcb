<% content_for(:nav) do %>
  <%= render "events/title" %>
  <% if Flipper.enabled?(:transaction_tags_2022_07_29, @event) && !@event&.demo_mode? %>
    <%= render partial: "hcb_codes/create_tag", locals: { button: false } %>
  <% end %>

  <div>
    <% admin_tool("m0 p0 badge mb2", "span") do %>
      <span class="m0 badge bg-muted pointer" data-controller="clipboard" data-clipboard-text-value="<%= @event.name %>" data-action="click->clipboard#copy">
        copy event name
      </span>
    <% end %>
  </div>
  <nav class="dock dock--desktop mt2 font-medium">
    <% if Flipper.enabled?(:event_home_page_redesign_2024_09_21, @event) %>
      <%= dock_item "Home",
                    event_path(id: @event.slug),
                    tooltip: "See everything at-a-glance",
                    icon: "home",
                    selected: local_assigns[:selected] == :home %>
    <% end %>
    <%= dock_item "Transactions",
      event_transactions_path(event_id: @event.slug),
      tooltip: "View your transactions",
      icon: "bank-account",
      selected: local_assigns[:selected] == :transactions %>
    <% if policy(@event).activation_flow? %>
      <% admin_tool("m0 p0 overflow-visible w-fit") do %>
        <%= dock_item "Activate",
          event_activation_flow_path(event_id: @event.slug),
          tooltip: "Activate This Organization",
          icon: "checkmark",
          selected: local_assigns[:selected] == :activation_flow %>
        <% end %>
    <% end %>
    <% if policy(@event).donation_overview? || ( @event.approved? && @event.plan.invoices_enabled? ) || policy(@event).account_number? || policy(@event.check_deposits.build).index? %>
      <h4 class="mb0 h5 font-medium muted">Receive</h4>
      <hr>
    <% end %>
    <%= dock_item "Donations",
      event_donation_overview_path(event_id: @event.slug),
      tooltip: "Receive online donations",
      icon: "support",
      data: { tour_step: "donations" },
      selected: local_assigns[:selected] == :donations if policy(@event).donation_overview? %>
    <%= dock_item "Invoices",
      event_invoices_path(event_id: @event.slug),
      tooltip: "Request payments from sponsors",
      icon: "payment-docs",
      selected: local_assigns[:selected] == :invoices if @event.approved? && @event.plan.invoices_enabled? %>
    <%= dock_item "Account numbers",
      account_number_event_path(@event),
      tooltip: "Receive payouts from GoFundMe, Shopify, Venmo, and more",
      icon: "bank-account",
      selected: local_assigns[:selected] == :account_number if policy(@event).account_number? %>
    <%= dock_item "Check deposits",
      event_check_deposits_path(@event),
      tooltip: "Deposit checks",
      icon: "cheque",
      selected: local_assigns[:selected] == :deposit_check if policy(@event.check_deposits.build).index? %>
    <% if policy(@event).transfers? || policy(@event).reimbursements? || policy(@event).card_overview? || Flipper.enabled?(:grants_2023_06_21, @event) %>
      <h4 class="mb0 h5 font-medium muted">Spend</h4>
      <hr>
    <% end %>
    <%= dock_item "Cards",
      event_cards_overview_path(event_id: @event.slug),
<<<<<<< HEAD
      tooltip: "Manage debit cards",
=======
      tooltip: "Manage team HCB cards",
>>>>>>> 1e5c074a
      icon: "card",
      data: { tour_step: "cards" },
      selected: local_assigns[:selected] == :cards if policy(@event).card_overview? %>
    <%= dock_item "Transfers",
      event_transfers_path(event_id: @event.slug),
      tooltip: "Send & transfer money",
      icon: "payment-transfer",
      selected: local_assigns[:selected] == :transfers if policy(@event).transfers? %>
    <%= dock_item "Reimbursements",
      event_reimbursements_path(event_id: @event.slug),
      async_badge: event_reimbursements_pending_review_icon_path(@event),
      tooltip: "Reimburse team members & volunteers",
      icon: "reimbursement",
      selected: local_assigns[:selected] == :reimbursements if policy(@event).reimbursements? %>
    <%= dock_item "Grants",
      event_grants_path(@event),
      tooltip: "Send & manage grants",
      icon: "idea",
      selected: local_assigns[:selected] == :grants if Flipper.enabled?(:grants_2023_06_21, @event) %>
    <hr>
    <%= dock_item "Team",
      event_team_path(event_id: @event.slug),
      tooltip: "Manage your team",
      icon: "people-2",
      selected: local_assigns[:selected] == :team %>
    <%= dock_item "Perks",
      event_promotions_path(event_id: @event.slug),
      tooltip: (!policy(@event).promotions? ? "Your organization isn’t eligible for promos and discounts." : "Receive promos & discounts"),
      icon: "perks",
      data: { tour_step: "perks" },
      disabled: !policy(@event).promotions?,
      selected: local_assigns[:selected] == :promotions if @event.approved? %>
    <%= dock_item "Google #{content_tag(:span, 'Workspace', class: 'sm-hide md-hide')}",
      event_g_suite_overview_path(event_id: @event.slug),
      tooltip: (!policy(@event).g_suite_overview? ? "Your organization isn't eligible for Google Workspace." : @event.g_suites.any? ? "Manage domain Google Workspace" : Flipper.enabled?(:google_workspace, @event) ? "Set up domain Google Workspace" : "Register for Google Workspace Waitlist"),
      icon: "google",
      disabled: !policy(@event).g_suite_overview?,
      selected: local_assigns[:selected] == :google_workspace if organizer_signed_in? %>
    <%= dock_item "Documents",
      event_documents_path(event_id: @event.slug),
      tooltip: "View legal documents, financial statements, and FAQ",
      icon: "docs",
      selected: local_assigns[:selected] == :documentation if policy(@event).documentation? %>
    <%= dock_item "Settings",
      edit_event_path(@event),
      tooltip: "Edit organization settings",
      icon: "switches-mixed",
      disabled: !policy(@event).edit?,
      selected: local_assigns[:selected] == :settings if organizer_signed_in? %>
  </nav>
  <nav class="dock dock--mobile">
    <%= dock_item "Transactions",
      event_path(id: @event.slug),
      icon: "bank-account",
      selected: local_assigns[:selected] == :transactions %>
    <% if policy(@event).donation_overview? || ( @event.approved? && @event.plan.invoices_enabled? ) || policy(@event).account_number? || policy(@event.check_deposits.build).index? %>
      <button class="dock__item <%= "dock__item--selected" if local_assigns[:selected].in? [:donations, :invoices, :account_number, :deposit_check] %> bg-transparent border-none menu__toggle" data-behavior="menu_toggle" data-tour-step="receive">
        <div class="line-height-0 relative"><%= inline_icon "support", size: 32, class: "primary" %></div>
        <span class="line-height-3">Receive</span>

        <div class="menu__content" data-behavior="menu_content">
          <h4 class="mb0 h5 muted left-align pl1 mt1">Receive</h4>
          <div class="menu__divider"></div>
          <%= link_to "Donations", event_donation_overview_path(@event) if policy(@event).donation_overview? %>
          <%= link_to "Invoices", event_invoices_path(@event) if @event.approved? && @event.plan.invoices_enabled? %>
          <%= link_to "Account numbers", account_number_event_path(@event) if policy(@event).account_number? %>
          <%= link_to "Check deposits", event_check_deposits_path(@event) if policy(@event.check_deposits.build).index? %>
        </div>
      </button>
    <% end %>
    <% if policy(@event).transfers? || policy(@event).reimbursements? || policy(@event).card_overview? %>
      <button class="dock__item <%= "dock__item--selected" if local_assigns[:selected].in? [:cards, :transfers] %> bg-transparent border-none menu__toggle" data-behavior="menu_toggle" data-tour-step="spend">
        <div class="line-height-0 relative"><%= inline_icon "card", size: 32, class: "primary" %></div>
        <span class="line-height-3">Spend</span>

        <div class="menu__content" data-behavior="menu_content">
          <h4 class="mb0 h5 muted left-align pl1 mt1">Spend</h4>
          <div class="menu__divider"></div>
          <%= link_to "Cards", event_cards_overview_path(@event) if policy(@event).card_overview? %>
          <%= link_to "Transfers", event_transfers_path(@event) if policy(@event).transfers? %>
          <%= link_to "Reimbursements", event_reimbursements_path(@event) if policy(@event).reimbursements? %>
        </div>
      </button>
    <% end %>
    <button class="dock__item bg-transparent border-none menu__toggle" data-behavior="menu_toggle">
      <div class="line-height-0 relative"><%= inline_icon "more", size: 32, class: "primary" %></div>
      <span class="line-height-3">More</span>

      <div class="menu__content" data-behavior="menu_content">
        <h4 class="mb0 h5 muted left-align pl1 mt1">More</h4>
        <div class="menu__divider"></div>
        <%= link_to "Team", event_team_path(event_id: @event.slug) %>
        <%= link_to "Promotions & perks", event_promotions_path(event_id: @event.slug) if policy(@event).promotions? %>
        <%= link_to "Google Workspace", event_g_suite_overview_path(event_id: @event.slug) if policy(@event).g_suite_overview? %>
        <%= link_to "Documents", event_documents_path(event_id: @event.slug) if policy(@event).documentation? %>
        <%= link_to "Settings", edit_event_path(@event) %>
      </div>
    </button>
  </nav>
<% end %>
<% content_for(:container) do %>
<% end %><|MERGE_RESOLUTION|>--- conflicted
+++ resolved
@@ -64,11 +64,7 @@
     <% end %>
     <%= dock_item "Cards",
       event_cards_overview_path(event_id: @event.slug),
-<<<<<<< HEAD
-      tooltip: "Manage debit cards",
-=======
-      tooltip: "Manage team HCB cards",
->>>>>>> 1e5c074a
+      tooltip: "Manage HCB cards",
       icon: "card",
       data: { tour_step: "cards" },
       selected: local_assigns[:selected] == :cards if policy(@event).card_overview? %>

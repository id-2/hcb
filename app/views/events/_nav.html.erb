--- conflicted
+++ resolved
@@ -4,25 +4,12 @@
     <%= render partial: "hcb_codes/create_tag", locals: { button: false } %>
   <% end %>
 
-<<<<<<< HEAD
   <nav class="dock dock--desktop mt1 font-medium">
-=======
-  <div>
-    <% admin_tool("m0 p0 badge mb2", "span") do %>
-      <span class="m0 badge bg-muted pointer" data-controller="clipboard" data-clipboard-text-value="<%= @event.name %>" data-action="click->clipboard#copy">
-        copy event name
-      </span>
-    <% end %>
-  </div>
-  <nav class="dock dock--desktop mt2 font-medium">
-    <% if Flipper.enabled?(:event_home_page_redesign_2024_09_21, @event) %>
-      <%= dock_item "Home",
-                    event_path(id: @event.slug),
-                    tooltip: "See everything at-a-glance",
-                    icon: "home",
-                    selected: local_assigns[:selected] == :home %>
-    <% end %>
->>>>>>> d0428b50
+    <%= dock_item "Home",
+      event_path(id: @event.slug),
+      tooltip: "See everything at-a-glance",
+      icon: "home",
+      selected: local_assigns[:selected] == :home if Flipper.enabled?(:event_home_page_redesign_2024_09_21, @event) %>
     <%= dock_item "Transactions",
       event_transactions_path(event_id: @event.slug),
       tooltip: "View your transactions",
@@ -92,27 +79,14 @@
       tooltip: "Manage your team",
       icon: "leader",
       selected: local_assigns[:selected] == :team %>
-<<<<<<< HEAD
     <%= dock_item "Perks",
       event_promotions_path(event_id: @event.slug),
-      tooltip: (!policy(@event).promotions? ? "Your account isn't eligble for receive promos & discounts" : "Receive promos & discounts"),
+      tooltip: (!policy(@event).promotions? ? "Your organization isn't eligible for promos and discounts." : "Receive promos & discounts"),
       icon: "shirt",
       data: { tour_step: "perks" },
       disabled: !policy(@event).promotions?,
-      selected: local_assigns[:selected] == :promotions if @event.approved? %>
-    <%= dock_item "Google Workspace",
-=======
-    <%= if organizer_signed_in? && @event.approved?
-          dock_item "Perks",
-                event_promotions_path(event_id: @event.slug),
-                tooltip: (!policy(@event).promotions? ? "Your organization isn't eligible for promos and discounts." : "Receive promos & discounts"),
-                icon: "shirt",
-                data: { tour_step: "perks" },
-                disabled: !policy(@event).promotions?,
-                selected: local_assigns[:selected] == :promotions
-        end %>
+      selected: local_assigns[:selected] == :promotions if organizer_signed_in? && @event.approved? %>
     <%= dock_item "Google #{content_tag(:span, 'Workspace', class: 'sm-hide md-hide')}",
->>>>>>> d0428b50
       event_g_suite_overview_path(event_id: @event.slug),
       tooltip: (!policy(@event).g_suite_overview? ? "Your organization isn't eligible for Google Workspace." : @event.g_suites.any? ? "Manage domain Google Workspace" : Flipper.enabled?(:google_workspace, @event) ? "Set up domain Google Workspace" : "Register for Google Workspace Waitlist"),
       icon: "google",

--- conflicted
+++ resolved
@@ -31,14 +31,9 @@
           selected: local_assigns[:selected] == :activation_flow %>
         <% end %>
     <% end %>
-<<<<<<< HEAD
-    <h4 class="mb1 pl1 h5 font-medium muted">Receive</h4>
-=======
     <% if policy(@event).donation_overview? || ( @event.approved? && @event.plan.invoices_enabled? ) || policy(@event).account_number? || policy(@event.check_deposits.build).index? %>
-      <h4 class="mb0 h5 font-medium muted">Receive</h4>
-      <hr>
+      <h4 class="mb1 pl1 h5 font-medium muted">Receive</h4>
     <% end %>
->>>>>>> 6d8de0df
     <%= dock_item "Donations",
       @event&.partner&.external? ? event_partner_donation_overview_path(event_id: @event.slug) :
         event_donation_overview_path(event_id: @event.slug),
@@ -60,16 +55,10 @@
       event_check_deposits_path(@event),
       tooltip: "Deposit checks",
       icon: "cheque",
-<<<<<<< HEAD
-      selected: local_assigns[:selected] == :deposit_check if Flipper.enabled?(:check_deposits_2023_04_17, @event) && organizer_signed_in? %>
-    <h4 class="mb1 pl1 h5 font-medium muted">Spend</h4>
-=======
       selected: local_assigns[:selected] == :deposit_check if policy(@event.check_deposits.build).index? %>
     <% if policy(@event).transfers? || policy(@event).reimbursements? || policy(@event).card_overview? || Flipper.enabled?(:grants_2023_06_21, @event) %>
-      <h4 class="mb0 h5 font-medium muted">Spend</h4>
-      <hr>
+      <h4 class="mb1 pl1 h5 font-medium muted">Spend</h4>
     <% end %>
->>>>>>> 6d8de0df
     <%= dock_item "Cards",
       event_cards_overview_path(event_id: @event.slug),
       tooltip: "Manage team debit cards",

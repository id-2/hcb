--- conflicted
+++ resolved
@@ -32,11 +32,7 @@
       <% end %>
 
       <% if Flipper.enabled?(:card_grants_2023_05_25, @event) %>
-<<<<<<< HEAD
-        <%= link_to new_event_card_grant_path(@event), class: "no-underline btn--form-option", style: "border: 1px dashed #ff8c37", data: { turbo: true } do %>
-=======
-        <%= link_to new_event_card_grant_path(@event), class: "text-decoration-none btn--form-option", data: { turbo: true } do %>
->>>>>>> a3f8115f
+        <%= link_to new_event_card_grant_path(@event), class: "no-underline btn--form-option", data: { turbo: true } do %>
           <%= inline_icon "card", size: 28 %>
           <strong>Grant</strong>
           <small>A grant sent through an HCB card.</small>

<%= link_to @event.name, @event, class: 'breadcrumb' %>
<h1 class="heading">
  Credit Cards
</h1>

<div class="card bg-white">
  <div class="stat mb2">
    <span class="stat__label">Emburse balance</span>
<<<<<<< HEAD
    <span class="stat__value"><%= render_money @event.emburse_balance, '' %></span>

    <% if admin_signed_in? %>
      <div class="stat stat--small ml2">
        <span class="stat__label">Emburse budget limit</span>
        <span class="stat__value"><%= render_money @event.emburse_budget_limit, '' %></span>
      </div>
    <% end %>
=======
    <span>Card budgets will be available in 30 minutes. — Max</span>
    <!-- <span class="stat__value"><%= render_money @event.emburse_balance, '' %></span> -->
>>>>>>> e2c3951c
  </div>

  <%# link_to 'Increase Balance',
    new_event_load_card_request_path(event_id: @event.id),
    class: 'btn bg-success' %>
</div>

<h2 class="heading">
  Event Cards
  <%= link_to 'Request a Card',
    new_card_request_path(event_id: @event.id),
    class: 'btn bg-success' %>
</h2>
<% if @event.cards.any? %>
  <section class="emburse-cards mt2 md-mt3">
    <% @event.cards.each do |card| %>
      <%= link_to card do %>
        <div class="emburse-cards__card">
          <p class="emburse-cards__card__number">
            <span>XXXX-XXXX-XXXX-</span><strong><%= card.last_four %></strong>
          </p>
          <p class="emburse-cards__card__name"><%= card.full_name %></p>
        </div>
        <p class="emburse-cards__caption">(sent <span title="<%= card.created_at %>"><%= time_ago_in_words card.created_at %> ago</span>)</p>
      <% end %>
    <% end %>
  </section>
<% else %>
  <%= blankslate 'No cards yet' %>
<% end %>

<% if @card_requests.any? %>
  <h3 class="mb1">Card Requests</h3>
  <ul class="list list--unlinked list--row">
    <% @card_requests.each do |request| %>
      <li>
        <p>
          <%= status_if :pending, request.under_review? %>
          <strong><%= request.full_name %> – <%= request.status %></strong>
          <span class="muted">(added <span title="<%= request.created_at %>"><%= time_ago_in_words request.created_at %> ago</span>)</span>
        </p>
        <% if request.creator == current_user %>
          <%= link_to 'Cancel',
            card_request_cancel_path(request),
            method: :post,
            'data-confirm': 'Are you sure you want to cancel this card request?',
            class: 'btn btn--destroy' if request.under_review? && !admin_signed_in? %>
        <% end %>
      </li>
    <% end %>
  </ul>
<% end %>

<% if @emburse_transactions.any? and admin_signed_in? %>
  <h3 class="heading">
    Emburse Transactions
  </h3>
  <ul class="list list--row">
    <% @emburse_transactions.each do |transaction| %>
      <a href="<%= transaction.emburse_path %>">
        <li>
            <p class="flex-auto">
              <%= status_badge transaction.status_badge_type %>
              <strong><%= render_money transaction.amount %> – <%= transaction.state %></strong>
              <span class="muted">(created <%= time_ago_in_words transaction.created_at %> ago)</span>
            </p>
        </li>
      </a>
    <% end %>
  </ul>
<% end %>

<% if @load_card_requests.any? %>
  <h3 class="heading">
    Emburse Balance Requests
    <%# link_to 'Request to Add Money',
      new_event_load_card_request_path(event_id: @event.id),
      class: 'btn bg-success' %>
  </h3>
  <ul class="list list--unlinked list--row">
    <% @load_card_requests.each do |request| %>
      <li>
        <p class="flex-auto">
          <%= status_badge request.status_badge_type %>
          <strong><%= render_money request.load_amount %> – <%= request.status %></strong>
          <span class="muted">(added by <%= request.creator.name %> <span title="<%= request.created_at %>"><%= time_ago_in_words request.created_at %> ago</span>)</span>
        </p>
        <% if request.under_review? && request.creator == current_user %>
          <%= link_to 'Cancel',
            load_card_request_cancel_path(request, event_id: request.event.id),
            method: :post,
            'data-confirm': 'Are you sure you want to cancel this balance request?',
            class: 'btn btn--destroy' unless admin_signed_in? %>
        <% end %>
      </li>
    <% end %>
  </ul>
<% end %><|MERGE_RESOLUTION|>--- conflicted
+++ resolved
@@ -6,7 +6,6 @@
 <div class="card bg-white">
   <div class="stat mb2">
     <span class="stat__label">Emburse balance</span>
-<<<<<<< HEAD
     <span class="stat__value"><%= render_money @event.emburse_balance, '' %></span>
 
     <% if admin_signed_in? %>
@@ -15,10 +14,6 @@
         <span class="stat__value"><%= render_money @event.emburse_budget_limit, '' %></span>
       </div>
     <% end %>
-=======
-    <span>Card budgets will be available in 30 minutes. — Max</span>
-    <!-- <span class="stat__value"><%= render_money @event.emburse_balance, '' %></span> -->
->>>>>>> e2c3951c
   </div>
 
   <%# link_to 'Increase Balance',

--- conflicted
+++ resolved
@@ -3,12 +3,8 @@
 <% include_modals %>
 <%= render 'nav' %>
 
-<<<<<<< HEAD
-=======
-<%= render 'cards/ordering_suspended' if current_user && !using_transaction_engine_v2? %>
 <%= render 'cards/name_required' if current_user.try(:full_name).try(:blank?) %>
 
->>>>>>> 66de6803
 <h1 class="heading">
   Cards
   <% unless current_user.try(:full_name).try(:blank?) %>

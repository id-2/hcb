--- conflicted
+++ resolved
@@ -1,16 +1,5 @@
-<<<<<<< HEAD
-<div data-controller="menu" class="flex items-center" data-menu-append-to-value="turbo-frame#ledger" data-menu-placement-value="bottom-end">
-  <button
-    type="button"
-    class="pop info cursor-pointer"
-    data-menu-target="toggle" data-action="menu#toggle click@document->menu#close keydown@document->menu#keydown">
-    <%= inline_icon "filter", size: 28 %>
-  </button>
-  <div class="menu__content menu__content--2 menu__content--compact h5" style="width: 290px;" data-menu-target="content">
-=======
 <div class="flex items-center filter-menu">
   <%= render partial: "filter_cards_menu" %>
->>>>>>> d0428b50
 
   <% if @status || @user_id %>
     <%= link_to nil, class: "-ml-2 pop muted tooltipped tooltipped--s", aria: { label: "Clear filters" }, data: { turbo_prefetch: "false" } do %>
@@ -19,27 +8,6 @@
   <% end %>
 
   <div class="filter-menu__chips">
-
-<<<<<<< HEAD
-      <div data-tabs-target="tab" id="status">
-        <% unless show_mock_data? %>
-          <div class="menu__divider--filter-tab"></div>
-          <%= link_to "All", "#{event_cards_overview_path(event_id: @event.slug)}#{"?user=#{@user_id}" if @user_id}", class: "flex-auto menu__action" %>
-          <% %w[virtual physical active inactive].each do |status| %>
-            <%= link_to status.humanize, "?status=#{status}#{"&user=#{@user_id}" if @user_id}", class: "flex-auto menu__action !border-t-0 #{"menu__action--active" if @status == status}" %>
-          <% end %>
-        <% end %>
-      </div>
-      <div data-tabs-target="tab" id="users">
-        <div class="menu__divider--filter-tab"></div>
-        <% @all_unique_cardholders.each do |cardholder| %>
-          <%= link_to "?user=#{cardholder.user_id}#{"&status=#{@status}" if @status}", class: "flex-auto menu__action !border-t-0 #{"menu__action--active" if @user_id.to_i == cardholder.user.id}" do %>
-            <div class="avatar-grow line-height-0">
-              <%= avatar_for cardholder.user, 20 %>
-            </div>
-            <%= cardholder.user.name %>
-          <% end %>
-=======
     <% if @type %>
       <div class="badge badge-large bg-muted">
         <%= @type.humanize %>
@@ -54,7 +22,6 @@
         <%= @status.humanize %>
         <%= link_to upsert_query_params("status" => nil), class: "flex items-center", data: { turbo_prefetch: "false" } do %>
           <%= inline_icon "view-close", size: 20 %>
->>>>>>> d0428b50
         <% end %>
       </div>
     <% end %>

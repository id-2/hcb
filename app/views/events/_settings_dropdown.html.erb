--- conflicted
+++ resolved
@@ -1,29 +1,13 @@
 <details class="dock" <%= "open" if @settings_tab.present? || local_assigns[:selected] == :settings %>>
-<<<<<<< HEAD
   <summary class="dock__item bg-none tooltipped tooltipped--e" aria-label="Edit organization settings">
     <%= inline_icon "switches-mixed" %>
     Settings
     <%= inline_icon "up-caret", class: "drawer-chevron" %>
-=======
-  <summary class="dock__item">
-    <%= inline_icon "settings", class: "settings-icon" %>
-    <span class="flex-grow">
-      Settings
-    </span>
-    <%= inline_icon "up-caret-small", class: "drawer-chevron fill-muted" %>
->>>>>>> 8d0af403
   </summary>
   <%= dock_item "Organization",
                 edit_event_path(@event, tab: "details"),
                 selected: @settings_tab == "details" || (@settings_tab.nil? && local_assigns[:selected] == :settings),
                 data: { turbo: true, turbo_action: "advance" } %>
-<<<<<<< HEAD
-=======
-  <%= dock_item "Team members",
-                event_team_path(event_id: @event.slug),
-                selected: @settings_tab == "team",
-                data: { turbo: true, turbo_action: "advance" } %>
->>>>>>> 8d0af403
   <% unless @event.unapproved? %>
     <%= dock_item "Donations",
                   edit_event_path(@event, tab: "donations"),
@@ -52,10 +36,7 @@
                 data: { turbo: true, turbo_action: "advance" } %>
   <%= dock_item "Feature previews",
                 edit_event_path(@event, tab: "features"),
-<<<<<<< HEAD
                 tooltip: "Feature previews",
-=======
->>>>>>> 8d0af403
                 selected: @settings_tab == "features",
                 data: { turbo: true, turbo_action: "advance" } %>
   <%= dock_item "Audit log",

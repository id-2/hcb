--- conflicted
+++ resolved
@@ -43,15 +43,9 @@
   </div>
 <% end %>
 
-<<<<<<< HEAD
-<h1 class="flex items-center">
-  <span class="flex-grow">Transactions</span>
-  <% admin_tool("p0 m2 badge my-0", "span") do %>
-=======
 <h1 class="flex items-center flex-wrap">
   <span class="flex-grow mb1">Transactions</span>
   <% admin_tool("p0 m2 badge", "span") do %>
->>>>>>> 0d2e8505
     <span class="m0 badge bg-muted">
       #<%= @event.id %>
     </span>

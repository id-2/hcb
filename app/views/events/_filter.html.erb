--- conflicted
+++ resolved
@@ -1,10 +1,5 @@
 <% filter_applied = @user || @type || @start_date || @end_date || @minimum_amount || @maximum_amount %>
 
-<<<<<<< HEAD
-<div class="filterbar flex flex-row justify-between items-center width-100 flex-1 gap-2">
-  <%= form_with(model: nil, local: true, method: :get, class: "flex-auto") do |form| %>
-    <%= form.text_field :q, placeholder: "Search", style: "width auto; max-width: none;border-radius:.9rem;padding-left: 1rem", value: params[:q] %>
-=======
 <div class="filterbar flex flex-row justify-between items-center width-100" style="gap: 16px">
   <%= form_with(model: nil, local: true, method: :get, class: "flex-auto md-mr2") do |form| %>
     <div class="input input-group max-w-none" tabindex="0">
@@ -16,7 +11,6 @@
         </button>
       <% end %>
     </div>
->>>>>>> c315a863
     <% if @tag %>
       <%= form.hidden_field :tag, value: @tag.label %>
     <% end %>

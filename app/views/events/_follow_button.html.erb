<<<<<<< HEAD
<% if !@event_follow.present? || !signed_in? %>
  <%= button_to event_follows_path(@event), method: :post, class: "btn bg-info flex items-center" do %>
    <%= inline_icon "event-check" %>
    Follow
  <% end %>
<% else %>
  <%= button_to follow_path(@event_follow), method: :delete, class: "btn bg-info flex items-center" do %>
=======
<%# locals: (event:, event_follow: nil) %>

<% if event_follow.nil? %>
  <% if event.is_public || Announcement.where(event:).published.any? %>
    <%= button_to event_follows_path(event), method: :post, class: "btn bg-blue flex items-center" do %>
      <%= inline_icon "event-check" %>
      Follow
    <% end %>
  <% end %>
<% else %>
  <%= button_to follow_path(event_follow), method: :delete, class: "btn bg-blue flex items-center" do %>
>>>>>>> 0d2e8505
    <%= inline_icon "reply" %>
    Unfollow
  <% end %>
<% end %><|MERGE_RESOLUTION|>--- conflicted
+++ resolved
@@ -1,12 +1,3 @@
-<<<<<<< HEAD
-<% if !@event_follow.present? || !signed_in? %>
-  <%= button_to event_follows_path(@event), method: :post, class: "btn bg-info flex items-center" do %>
-    <%= inline_icon "event-check" %>
-    Follow
-  <% end %>
-<% else %>
-  <%= button_to follow_path(@event_follow), method: :delete, class: "btn bg-info flex items-center" do %>
-=======
 <%# locals: (event:, event_follow: nil) %>
 
 <% if event_follow.nil? %>
@@ -18,7 +9,6 @@
   <% end %>
 <% else %>
   <%= button_to follow_path(event_follow), method: :delete, class: "btn bg-blue flex items-center" do %>
->>>>>>> 0d2e8505
     <%= inline_icon "reply" %>
     Unfollow
   <% end %>

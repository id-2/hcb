<% if organizer_signed_in? %>
  <%= turbo_stream_from @event, :transactions %>
  <%= turbo_stream_from @event, :tags %>
  <% turbo_refreshes_with method: :morph, scroll: :preserve %>
<% end %>

<% title @event.name %>
<% page_md %>
<%= render "nav", selected: :home %>

<% if @event&.is_public %>
  <% content_for :head do %>
    <% img = "https://hcb-og.hackclub.com/api/embeds/#{@event.slug}" %>
    <meta property="og:type" content="website">
    <meta name="twitter:card" content="summary_large_image">
    <meta property="og:image" content="<%= img %>">
    <meta name="twitter:image" content="<%= img %>">
    <meta property="og:site_name" content="HCB">
    <meta property="og:url" content="<%= event_url(@event) %>">
    <meta property="og:title" content="<%= @event.name %>">
    <meta name="twitter:title" content="<%= @event.name %>">
    <% description = "#{@event.name}'s finances have been made public on HCB so you can see how their money is spent." %>
    <meta property="og:description" content="<%= description %>">
    <meta name="twitter:description" content="<%= description %>">
    <meta name="description" content="<%= description %>">
  <% end %>
<% end %>

<h1 class="flex items-center">
  <span class="flex-grow">Home</span>
  <% admin_tool("p0 badge", "span") do %>
    <span class="m0 badge bg-muted">
      #<%= @event.id %>
    </span>
    <span class="m0 badge bg-muted ml1">
      SL<%= @event.service_level %>
    </span>
  <% end %>

  <% if @event.increase_account_id != IncreaseService::AccountIds::FS_MAIN %>
    <% admin_tool("p0 badge", "span") do %>
      <%= link_to "https://dashboard.increase.com/accounts/#{@event.increase_account_id}" do %>
        <span class="m0 badge bg-muted">
          <%= @event.increase_account_id %>
        </span>
      <% end %>
    <% end %>
  <% end %>
</h1>

<% if organizer_signed_in? && @event.demo_mode %>
  <div class="card border b--info pb0 mb-4" style="text-wrap: pretty;" id="playground-callout" data-tour-step="playground_mode">
    <p class="mt0">
      <strong>Welcome to Playground Mode</strong>
      <br>
      While in Playground mode, explore the dashboard with mock data, and invite your team.
    </p>
  </div>
<% end %>

<<<<<<< HEAD
<h1 class="heading justify-between">
  <div class="flex items-center flex-wrap">
  Financials
  <% if admin_signed_in? %>
    <% admin_tool("p0 badge", "span") do %>
      <span class="m0 badge bg-muted">
        #<%= @event.id %>
      </span>
      <span class="m0 badge bg-muted ml1">
        SL<%= @event.service_level %>
      </span>
    <% end %>
  <% end %>
  </div>

  <% if @event.canonical_transactions.any? %>
    <div data-controller="menu" data-menu-placement-value="bottom-end">
      <button
        type="button"
        class="btn btn-small menu__toggle overflow-visible"
        data-action="menu#toggle click@document->menu#close keydown@document->menu#keydown"
        data-menu-target="toggle">
          <%= inline_icon "download", size: 16 %>
          Export
      </button>
      <div class="menu__content menu__content--2" data-menu-target="content">
        <%= link_to "All transactions (CSV)", transactions_exports_path(event: @event, format: :csv), target: :_blank %>
        <%= link_to "All transactions (JSON)", transactions_exports_path(event: @event, format: :json), target: :_blank %>
        <%= link_to "All transactions (Ledger)", transactions_exports_path(event: @event, format: :ledger), target: :_blank %>
        <%= link_to "Monthly statements", event_statements_path(@event) %>
      </div>
    </div>
  <% end %>
</h1>

<div class="flex items-center details-horiz details-horiz--lg" style="gap: 8px; pointer-events: none;">
  <div
    class="flex"
    style="flex-direction: row; gap: 8px; position: relative;"
     data-controller="balance-graph"
     data-balance-graph-available-value="<%= @event.balance_available_v2_cents %>">
    <div class="stat statset__wide" data-tour-step="balance" data-balance-graph-target="stat">
      <span class="stat__label" data-balance-graph-target="label">Account balance</span>
      <% if @event.fee_balance_v2_cents < 0 # this event has a fee credit (owes negative fees) %>
        <span class="stat__value" data-balance-graph-target="balance"><%= render_money_amount @event.balance_v2_cents %></span>
        <span class="self-end" style="font-size: 10px;">+$<%= render_money_amount @event.fee_balance_v2_cents.abs %> fee credit</span>
      <% else %>
        <span class="stat__value" data-balance-graph-target="balance">
          <%= render_money_amount(show_mock_data? ? @mock_total : @event.balance_available_v2_cents) %>
        </span>
=======
<div class="flex flex-col gap-[20px]">
  <% if organizer_signed_in? %>
    <div class="flex max-w-full overflow-auto whitespace-nowrap scrollbar-hidden">
      <%= link_to "#", class: "list-badge quick-action ml-0", data: { behavior: "modal_trigger", modal: "send_transfer" } do %>
        <%= inline_icon "payment-transfer", size: 20 %>
        Transfer money
>>>>>>> d0428b50
      <% end %>
      <%= link_to "#", class: "list-badge quick-action", data: { behavior: "modal_trigger", modal: "create_reimbursement" } do %>
        <%= inline_icon "attachment", size: 20 %>
        Get reimbursed
      <% end %>
      <%= link_to event_check_deposits_path(@event), class: "list-badge quick-action" do %>
        <%= inline_icon "cheque", size: 20 %>
        Deposit a check
      <% end %>
      <%= link_to account_number_event_path(@event), class: "list-badge quick-action" do %>
        <%= inline_icon "bank-account", size: 20 %>
        Account numbers
      <% end %>
      <%= link_to "#", class: "list-badge quick-action", data: { behavior: "modal_trigger", modal: "new_invoice" } do %>
        <%= inline_icon "briefcase", size: 20 %>
        Send an invoice
      <% end %>
    </div>
    <%= render "reimbursement/reports/create_form", modal_id: "create_reimbursement" %>
    <%= render "transfer_modal" %>
    <%= render "invoices/modal" %>
  <% end %>

<<<<<<< HEAD
<main data-controller="transactions">
  <h2 class="heading mt3">
    <span style="flex-grow: 1">Transactions</span>
    <% if organizer_signed_in? && Flipper.enabled?(:transaction_tags_2022_07_29, @event) && @event.tags.size > 0 %>
      <div
        data-controller="menu"
        data-menu-append-to-value="turbo-frame#ledger"
        data-menu-placement-value="bottom-end"
        data-transactions-target="tagger"
        class="display-none">
        <button
          type="button"
          class="btn btn-small bg-info menu__toggle menu__toggle--arrowless overflow-visible z1"
          data-menu-target="toggle" data-action="menu#toggle click@document->menu#close keydown@document->menu#keydown">
          <%= inline_icon "sticker", size: 16 %>
          <span class="nowrap">Toggle Tags</span>
        </button>
        <div class="menu__content menu__content--2 menu__content--compact menu__content--left h6" data-menu-target="content">
          <% @event.tags.each do |tag| %>
            <div class="flex items-center" data-tag="<%= tag.id %>">
              <button class="menu__action" title="Apply this tag" data-action="click->transactions#addTag menu#close" data-tag-id="<%= tag.id %>">
                <%= tag.label %>
              </button>
            </div>
          <% end %>
        </div>
      </div>
    <% end %>
  </h2>
=======
  <%= render "events/public_message" %>
>>>>>>> d0428b50

  <div class="flex gap-4 flex-col sm:flex-row">
    <%= render partial: "events/home/balance", event: @event %>
    <%= render partial: "events/home/transactions", event: @event %>
  </div>

  <div class="flex gap-4 flex-col sm:flex-row">
    <%= render partial: "events/home/money_movement", event: @event %>
  </div>

  <div class="flex gap-4 flex-col sm:flex-row" style="max-width:100%">
    <%= render partial: "events/home/recent_activity", event: @event %>
    <div class="flex gap-4 flex-col sm:max-w-[50%]" style="flex: 1">
      <%= render partial: "events/home/team", event: @event %>
      <%= render partial: "events/home/number_stats", event: @event %>
    </div>
  </div>

  <%= turbo_frame_tag "merchants_categories", src: event_merchants_categories_path(@event), class: "homepage-row empty:hidden", loading: "lazy" do %>
    <div class="card card--breakdown shadow-none p-0 min-h-96 text-center flex-1 flex flex-col items-center justify-center" style="flex: 1">
      <%= render partial: "application/loading_container" %>
    </div>
    <div class="card card--breakdown shadow-none p-0 min-h-96 text-center flex-1 flex flex-col items-center justify-center" style="flex: 1">
      <%= render partial: "application/loading_container" %>
    </div>
  <% end %>

  <%= turbo_frame_tag "tags_users", src: event_tags_users_path(@event), class: "homepage-row empty:hidden", loading: "lazy" do %>
    <div class="card card--breakdown shadow-none p-0 min-h-96 text-center flex-1 flex flex-col items-center justify-center" style="flex: 1">
      <%= render partial: "application/loading_container" %>
    </div>
    <div class="card card--breakdown shadow-none p-0 min-h-96 text-center flex-1 flex flex-col items-center justify-center" style="flex: 1">
      <%= render partial: "application/loading_container" %>
    </div>
  <% end %>

  <%= turbo_frame_tag "transaction_heatmap", src: event_transaction_heatmap_path(@event), class: "homepage-row", loading: "lazy" do %>
    <div class="card card--breakdown shadow-none p-0 text-center flex-1 flex flex-col items-center justify-center" style="flex: 1;height:223px">
      <%= render partial: "application/loading_container" %>
    </div>
  <% end %>
</div><|MERGE_RESOLUTION|>--- conflicted
+++ resolved
@@ -58,7 +58,6 @@
   </div>
 <% end %>
 
-<<<<<<< HEAD
 <h1 class="heading justify-between">
   <div class="flex items-center flex-wrap">
   Financials
@@ -94,29 +93,12 @@
   <% end %>
 </h1>
 
-<div class="flex items-center details-horiz details-horiz--lg" style="gap: 8px; pointer-events: none;">
-  <div
-    class="flex"
-    style="flex-direction: row; gap: 8px; position: relative;"
-     data-controller="balance-graph"
-     data-balance-graph-available-value="<%= @event.balance_available_v2_cents %>">
-    <div class="stat statset__wide" data-tour-step="balance" data-balance-graph-target="stat">
-      <span class="stat__label" data-balance-graph-target="label">Account balance</span>
-      <% if @event.fee_balance_v2_cents < 0 # this event has a fee credit (owes negative fees) %>
-        <span class="stat__value" data-balance-graph-target="balance"><%= render_money_amount @event.balance_v2_cents %></span>
-        <span class="self-end" style="font-size: 10px;">+$<%= render_money_amount @event.fee_balance_v2_cents.abs %> fee credit</span>
-      <% else %>
-        <span class="stat__value" data-balance-graph-target="balance">
-          <%= render_money_amount(show_mock_data? ? @mock_total : @event.balance_available_v2_cents) %>
-        </span>
-=======
 <div class="flex flex-col gap-[20px]">
   <% if organizer_signed_in? %>
     <div class="flex max-w-full overflow-auto whitespace-nowrap scrollbar-hidden">
       <%= link_to "#", class: "list-badge quick-action ml-0", data: { behavior: "modal_trigger", modal: "send_transfer" } do %>
         <%= inline_icon "payment-transfer", size: 20 %>
         Transfer money
->>>>>>> d0428b50
       <% end %>
       <%= link_to "#", class: "list-badge quick-action", data: { behavior: "modal_trigger", modal: "create_reimbursement" } do %>
         <%= inline_icon "attachment", size: 20 %>
@@ -140,39 +122,7 @@
     <%= render "invoices/modal" %>
   <% end %>
 
-<<<<<<< HEAD
-<main data-controller="transactions">
-  <h2 class="heading mt3">
-    <span style="flex-grow: 1">Transactions</span>
-    <% if organizer_signed_in? && Flipper.enabled?(:transaction_tags_2022_07_29, @event) && @event.tags.size > 0 %>
-      <div
-        data-controller="menu"
-        data-menu-append-to-value="turbo-frame#ledger"
-        data-menu-placement-value="bottom-end"
-        data-transactions-target="tagger"
-        class="display-none">
-        <button
-          type="button"
-          class="btn btn-small bg-info menu__toggle menu__toggle--arrowless overflow-visible z1"
-          data-menu-target="toggle" data-action="menu#toggle click@document->menu#close keydown@document->menu#keydown">
-          <%= inline_icon "sticker", size: 16 %>
-          <span class="nowrap">Toggle Tags</span>
-        </button>
-        <div class="menu__content menu__content--2 menu__content--compact menu__content--left h6" data-menu-target="content">
-          <% @event.tags.each do |tag| %>
-            <div class="flex items-center" data-tag="<%= tag.id %>">
-              <button class="menu__action" title="Apply this tag" data-action="click->transactions#addTag menu#close" data-tag-id="<%= tag.id %>">
-                <%= tag.label %>
-              </button>
-            </div>
-          <% end %>
-        </div>
-      </div>
-    <% end %>
-  </h2>
-=======
   <%= render "events/public_message" %>
->>>>>>> d0428b50
 
   <div class="flex gap-4 flex-col sm:flex-row">
     <%= render partial: "events/home/balance", event: @event %>

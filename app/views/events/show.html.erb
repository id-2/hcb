<% if organizer_signed_in? %>
  <%= turbo_stream_from @event, :transactions %>
  <%= turbo_stream_from @event, :tags %>
  <% turbo_refreshes_with method: :morph, scroll: :preserve %>
<% end %>

<% title @event.name %>
<% page_md %>
<%= render "nav", selected: :home %>

<% if @event&.is_public %>
  <% content_for :head do %>
    <% img = "https://hcb-og.hackclub.com/api/embeds/#{@event.slug}" %>
    <meta property="og:type" content="website">
    <meta name="twitter:card" content="summary_large_image">
    <meta property="og:image" content="<%= img %>">
    <meta name="twitter:image" content="<%= img %>">
    <meta property="og:site_name" content="HCB">
    <meta property="og:url" content="<%= event_url(@event) %>">
    <meta property="og:title" content="<%= @event.name %>">
    <meta name="twitter:title" content="<%= @event.name %>">
    <% description = "#{@event.name}'s finances have been made public on HCB so you can see how their money is spent." %>
    <meta property="og:description" content="<%= description %>">
    <meta name="twitter:description" content="<%= description %>">
    <meta name="description" content="<%= description %>">
  <% end %>
<% end %>

<h1 class="flex items-center">
  <span class="flex-grow"><%= @event.name %></span>
  <% admin_tool("p0 badge", "span") do %>
    <span class="m0 badge bg-muted">
      #<%= @event.id %>
    </span>
    <span class="m0 badge bg-muted ml1">
      SL<%= @event.service_level %>
    </span>
  <% end %>

  <% if @event.increase_account_id != IncreaseService::AccountIds::FS_MAIN %>
    <% admin_tool("p0 badge", "span") do %>
      <%= link_to "https://dashboard.increase.com/accounts/#{@event.increase_account_id}" do %>
        <span class="m0 badge bg-muted">
          <%= @event.increase_account_id %>
        </span>
      <% end %>
    <% end %>
  <% end %>
</h1>

<% if organizer_signed_in? && @event.demo_mode %>
  <div class="card border b--info pb0 mb-4" style="text-wrap: pretty;" id="playground-callout" data-tour-step="playground_mode">
    <p class="mt0">
      <strong>Welcome to Playground Mode</strong>
      <br>
      While in Playground mode, explore the dashboard with mock data, and invite your team.
    </p>
  </div>
<% end %>

<div class="flex flex-col gap-[20px]">
  <% if organizer_signed_in? %>
    <div class="flex flex-wrap justify-start gap-2">
      <div data-controller="menu" data-menu-placement-value="bottom-start">
        <button
          data-behavior="menu_toggle"
          aria-expanded="false" tabindex="0"
          class="btn btn-small menu__toggle overflow-visible"
          data-action="menu#toggle click@document->menu#close keydown@document->menu#keydown"
          data-menu-target="toggle">
          <%= inline_icon "payment-transfer" %>
          Transfer money
        </button>
        <div class="menu__content menu__content--2" data-menu-target="content">
          <%= link_to new_event_ach_transfer_path(@event), data: { turbo_frame: "_top" } do %>
            <%= inline_icon "payment-transfer" %>
            ACH transfer
          <% end %>
          <%= link_to new_event_increase_check_path(@event), data: { turbo_frame: "_top" } do %>
            <%= inline_icon "email" %>
            Mailed check
          <% end %>
          <%= link_to (paypal_transfers_airtable_form_url(embed: false, event: @event, user: @current_user) if policy(@event).create_transfer?), class: policy(@event).create_transfer? ? "" : "btn--form-option--disabled", data: { turbo_frame: "_top" } do %>
            <%= inline_icon "paypal" %>
            PayPal
            <% if @event.demo_mode? %>
              <small>Not available in Playground Mode</small>
            <% elsif !policy(@event).create_transfer? %>
              <small>Only available for managers.</small>
            <% end %>
          <% end %>
          <%= link_to new_disbursement_path(source_event_id: @event), data: { turbo_frame: "_top" } do %>
            <%= inline_icon "bank-account" %>
            Inter-HCB account transfer
          <% end %>
          <% if Flipper.enabled?(:card_grants_2023_05_25, @event) %>
            <%= link_to new_event_card_grant_path(@event), data: { turbo: true } do %>
              <%= inline_icon "card" %>
              Grant <span class="warning regular">(beta)</span>
            <% end %>
          <% end %>
        </div>
      </div>
      <button
        data-behavior="modal_trigger" data-modal="create"
        class="btn btn-small"
        aria-label="Start a reimbursement report for yourself">
        <%= inline_icon "reimbursement" %>
        Get reimbursed
      </button>
      <%= render partial: "reimbursement/reports/create_form" %>
      <%= link_to event_check_deposits_path(@event), class: "btn btn-small" do %>
        <%= inline_icon "cheque" %>
        Deposit check
      <% end %>
      <% if policy(@event).account_number? %>
        <button
          data-behavior="modal_trigger" data-modal="account_numbers"
          class="btn btn-small"
          aria-label="Receive payouts from GoFundMe, Shopify, Venmo, and more">
          <%= inline_icon "account-numbers" %>
          Account numbers
        </button>
        <%= render "account_numbers", event: @event %>
      <% end %>
    </div>
  <% end %>

  <%= render "events/public_message" %>

  <%= turbo_frame_tag "balance_transactions", src: event_balance_transactions_path(@event), class: "flex-1 homepage-row empty:hidden flex gap-4", loading: "lazy" do %>
    <div class="card card--breakdown shadow-none p-0 flex-1 text-center flex-1 flex flex-col items-center justify-center min-h-[421px]" style="flex: 1">
      <%= render partial: "application/loading_container" %>
    </div>
    <div class="card card--breakdown shadow-none p-0 flex-1 text-center flex-1 flex flex-col items-center justify-center min-h-[421px]" style="flex: 1">
      <%= render partial: "application/loading_container" %>
    </div>
  <% end %>

<<<<<<< HEAD
=======
  <%= turbo_frame_tag "money_movement", src: event_money_movement_path(@event), class: "flex gap-4 flex-col sm:flex-row", loading: "lazy" do %>
    <div class="card card--breakdown shadow-none p-0 flex-1 text-center flex-1 flex flex-col items-center justify-center" style="flex: 1;min-height: 234.6px">
      <%= render partial: "application/loading_container" %>
    </div>
  <% end %>

>>>>>>> a5a69bed
  <div class="flex gap-4 flex-col sm:flex-row" style="max-width:100%">
    <%= turbo_frame_tag "recent_activity", src: event_recent_activity_path(@event), class: "flex-1 homepage-row empty:hidden flex gap-4 flex-col sm:max-w-[50%]", loading: "lazy" do %>
      <div class="card card--breakdown shadow-none p-0 flex-1 text-center flex-1 flex flex-col items-center justify-center" style="flex: 1;min-height: 305px">
        <%= render partial: "application/loading_container" %>
      </div>
    <% end %>
    <%= turbo_frame_tag "team_stats", src: event_team_stats_path(@event), class: "flex-1 homepage-row empty:hidden flex gap-4 flex-col sm:max-w-[50%]", style: "min-height: 305px", loading: "lazy" do %>
      <div class="card card--breakdown shadow-none p-0 flex-1 text-center flex-1 flex flex-col items-center justify-center" style="flex: 1">
        <%= render partial: "application/loading_container" %>
      </div>
      <div class="card card--breakdown shadow-none p-0 flex-1 text-center flex-1 flex flex-col items-center justify-center" style="flex: 1">
        <%= render partial: "application/loading_container" %>
      </div>
    <% end %>
  </div>

  <%= turbo_frame_tag "merchants_categories", src: event_merchants_categories_path(@event), class: "homepage-row empty:hidden", loading: "lazy" do %>
    <div class="card card--breakdown p-0 min-h-96 text-center flex-1 flex flex-col items-center justify-center" style="flex: 1">
      <%= render partial: "application/loading_container" %>
    </div>
    <div class="card card--breakdown p-0 min-h-96 text-center flex-1 flex flex-col items-center justify-center" style="flex: 1">
      <%= render partial: "application/loading_container" %>
    </div>
  <% end %>

  <%= turbo_frame_tag "tags_users", src: event_tags_users_path(@event), class: "homepage-row empty:hidden", loading: "lazy" do %>
    <div class="card card--breakdown p-0 min-h-96 text-center flex-1 flex flex-col items-center justify-center" style="flex: 1">
      <%= render partial: "application/loading_container" %>
    </div>
    <div class="card card--breakdown p-0 min-h-96 text-center flex-1 flex flex-col items-center justify-center" style="flex: 1">
      <%= render partial: "application/loading_container" %>
    </div>
  <% end %>

  <%= turbo_frame_tag "transaction_heatmap", src: event_transaction_heatmap_path(@event), class: "homepage-row", loading: "lazy" do %>
<<<<<<< HEAD
    <div class="card card--breakdown p-0 text-center flex-1 flex flex-col items-center justify-center" style="flex: 1;height:223px">
=======
    <div class="card card--breakdown shadow-none p-0 text-center flex-1 flex flex-col items-center justify-center" style="flex: 1;min-height:223px">
>>>>>>> a5a69bed
      <%= render partial: "application/loading_container" %>
    </div>
  <% end %>
</div><|MERGE_RESOLUTION|>--- conflicted
+++ resolved
@@ -129,63 +129,50 @@
   <%= render "events/public_message" %>
 
   <%= turbo_frame_tag "balance_transactions", src: event_balance_transactions_path(@event), class: "flex-1 homepage-row empty:hidden flex gap-4", loading: "lazy" do %>
-    <div class="card card--breakdown shadow-none p-0 flex-1 text-center flex-1 flex flex-col items-center justify-center min-h-[421px]" style="flex: 1">
+    <div class="card shadow-none p-0 text-center flex-1 flex flex-col items-center justify-center min-h-[421px]">
       <%= render partial: "application/loading_container" %>
     </div>
-    <div class="card card--breakdown shadow-none p-0 flex-1 text-center flex-1 flex flex-col items-center justify-center min-h-[421px]" style="flex: 1">
+    <div class="card shadow-none p-0 text-center flex-1 flex flex-col items-center justify-center min-h-[421px]">
       <%= render partial: "application/loading_container" %>
     </div>
   <% end %>
 
-<<<<<<< HEAD
-=======
-  <%= turbo_frame_tag "money_movement", src: event_money_movement_path(@event), class: "flex gap-4 flex-col sm:flex-row", loading: "lazy" do %>
-    <div class="card card--breakdown shadow-none p-0 flex-1 text-center flex-1 flex flex-col items-center justify-center" style="flex: 1;min-height: 234.6px">
-      <%= render partial: "application/loading_container" %>
-    </div>
-  <% end %>
-
->>>>>>> a5a69bed
   <div class="flex gap-4 flex-col sm:flex-row" style="max-width:100%">
     <%= turbo_frame_tag "recent_activity", src: event_recent_activity_path(@event), class: "flex-1 homepage-row empty:hidden flex gap-4 flex-col sm:max-w-[50%]", loading: "lazy" do %>
-      <div class="card card--breakdown shadow-none p-0 flex-1 text-center flex-1 flex flex-col items-center justify-center" style="flex: 1;min-height: 305px">
+      <div class="card shadow-none p-0 text-center flex-1 flex flex-col items-center justify-center" style="flex: 1;min-height: 305px">
         <%= render partial: "application/loading_container" %>
       </div>
     <% end %>
     <%= turbo_frame_tag "team_stats", src: event_team_stats_path(@event), class: "flex-1 homepage-row empty:hidden flex gap-4 flex-col sm:max-w-[50%]", style: "min-height: 305px", loading: "lazy" do %>
-      <div class="card card--breakdown shadow-none p-0 flex-1 text-center flex-1 flex flex-col items-center justify-center" style="flex: 1">
+      <div class="card shadow-none p-0 text-center flex-1 flex flex-col items-center justify-center">
         <%= render partial: "application/loading_container" %>
       </div>
-      <div class="card card--breakdown shadow-none p-0 flex-1 text-center flex-1 flex flex-col items-center justify-center" style="flex: 1">
+      <div class="card shadow-none p-0 text-center flex-1 flex flex-col items-center justify-center">
         <%= render partial: "application/loading_container" %>
       </div>
     <% end %>
   </div>
 
   <%= turbo_frame_tag "merchants_categories", src: event_merchants_categories_path(@event), class: "homepage-row empty:hidden", loading: "lazy" do %>
-    <div class="card card--breakdown p-0 min-h-96 text-center flex-1 flex flex-col items-center justify-center" style="flex: 1">
+    <div class="card card--breakdown p-0 min-h-96 text-center flex-1 flex flex-col items-center justify-center">
       <%= render partial: "application/loading_container" %>
     </div>
-    <div class="card card--breakdown p-0 min-h-96 text-center flex-1 flex flex-col items-center justify-center" style="flex: 1">
+    <div class="card card--breakdown p-0 min-h-96 text-center flex-1 flex flex-col items-center justify-center">
       <%= render partial: "application/loading_container" %>
     </div>
   <% end %>
 
   <%= turbo_frame_tag "tags_users", src: event_tags_users_path(@event), class: "homepage-row empty:hidden", loading: "lazy" do %>
-    <div class="card card--breakdown p-0 min-h-96 text-center flex-1 flex flex-col items-center justify-center" style="flex: 1">
+    <div class="card card--breakdown p-0 min-h-96 text-center flex-1 flex flex-col items-center justify-center">
       <%= render partial: "application/loading_container" %>
     </div>
-    <div class="card card--breakdown p-0 min-h-96 text-center flex-1 flex flex-col items-center justify-center" style="flex: 1">
+    <div class="card card--breakdown p-0 min-h-96 text-center flex-1 flex flex-col items-center justify-center">
       <%= render partial: "application/loading_container" %>
     </div>
   <% end %>
 
   <%= turbo_frame_tag "transaction_heatmap", src: event_transaction_heatmap_path(@event), class: "homepage-row", loading: "lazy" do %>
-<<<<<<< HEAD
     <div class="card card--breakdown p-0 text-center flex-1 flex flex-col items-center justify-center" style="flex: 1;height:223px">
-=======
-    <div class="card card--breakdown shadow-none p-0 text-center flex-1 flex flex-col items-center justify-center" style="flex: 1;min-height:223px">
->>>>>>> a5a69bed
       <%= render partial: "application/loading_container" %>
     </div>
   <% end %>

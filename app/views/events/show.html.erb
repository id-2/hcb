<% title @event.name %>
<% page_md %>
<%= render "nav", selected: :home %>

<% if @event&.is_public %>
  <% content_for :head do %>
    <% img = "https://hcb-og.hackclub.com/api/embeds/#{@event.slug}" %>
    <meta property="og:type" content="website">
    <meta name="twitter:card" content="summary_large_image">
    <meta property="og:image" content="<%= img %>">
    <meta name="twitter:image" content="<%= img %>">
    <meta property="og:site_name" content="HCB">
    <meta property="og:url" content="<%= event_url(@event) %>">
    <meta property="og:title" content="<%= @event.name %>">
    <meta name="twitter:title" content="<%= @event.name %>">
    <% description = "#{@event.name}'s finances have been made public on HCB so you can see how their money is spent." %>
    <meta property="og:description" content="<%= description %>">
    <meta name="twitter:description" content="<%= description %>">
    <meta name="description" content="<%= description %>">
  <% end %>
<% end %>

<h1 class="flex items-center">
  <span class="flex-grow">Home</span>
  <% admin_tool("p0 badge", "span") do %>
    <span class="m0 badge bg-muted">
      #<%= @event.id %>
    </span>
    <span class="m0 badge bg-muted ml1">
      SL<%= @event.service_level %>
    </span>
  <% end %>

  <% if @event.increase_account_id != IncreaseService::AccountIds::FS_MAIN %>
    <% admin_tool("p0 badge", "span") do %>
      <%= link_to "https://dashboard.increase.com/accounts/#{@event.increase_account_id}" do %>
        <span class="m0 badge bg-muted">
          <%= @event.increase_account_id %>
        </span>
      <% end %>
    <% end %>
  <% end %>
</h1>

<% if organizer_signed_in? %>
  <div class="flex mb2 max-w-full overflow-auto whitespace-nowrap scrollbar-hidden">
    <%= link_to "#", class: "list-badge quick-action ml-0", data: { behavior: "modal_trigger", modal: "new_invoice" } do %>
      <%= inline_icon "briefcase", size: 16 %>
      Send an invoice
    <% end %>
    <%= link_to "#", class: "list-badge quick-action", data: { behavior: "modal_trigger", modal: "send_transfer" } do %>
      <%= inline_icon "payment-transfer", size: 16 %>
      Transfer money
    <% end %>
    <%= link_to "#", class: "list-badge quick-action", data: { behavior: "modal_trigger", modal: "create_reimbursement" } do %>
      <%= inline_icon "attachment", size: 16 %>
      Get reimbursed
    <% end %>
    <%= link_to event_check_deposits_path(@event), class: "list-badge quick-action" do %>
      <%= inline_icon "cheque", size: 16 %>
      Deposit a check
    <% end %>
  </div>
<% end %>

<%= render "events/public_message" %>

<%= render "reimbursement/reports/create_form", modal_id: "create_reimbursement" %>
<%= render "stripe_card_modal" %>
<%= render "transfer_modal" %>
<%= render "invoices/modal" %>

<div class="flex gap-4 flex-col sm:flex-row">
  <%= render partial: "events/home/balance", event: @event %>
  <%= render partial: "events/home/transactions", event: @event %>
</div>

<div class="flex gap-4 flex-col sm:flex-row my-4">
  <%= render partial: "events/home/money_movement", event: @event %>
</div>

<<<<<<< HEAD
<div class="flex gap-4 flex-col sm:flex-row my-4">
  <%= render partial: "events/home/recent_activity", event: @event %>
  <div class="flex gap-4 flex-col" style="flex:1">
    <%= render partial: "events/home/team", event: @event %>
    <%= render partial: "events/home/number_stats", event: @event %>
  </div>
</div>

<div class="flex gap-4 mb-4 flex-col">
  <%= turbo_frame_tag "my_cards", class: "flex-1", src: event_my_cards_path(@event), loading: "lazy" do %>
    <div class="card card--breakdown shadow-none p-0 text-center flex-1 flex flex-col items-center justify-center" style="flex: 1;height:300px">
      Loading your cards...
    </div>
  <% end %>
</div>

<div class="breakdown-row mt-4">
  <%= turbo_frame_tag "top_merchants", class: "flex-1", src: event_top_merchants_path(@event), loading: "lazy" do %>
    <div class="card card--breakdown shadow-none p-0 min-h-96 text-center flex-1 flex flex-col items-center justify-center" style="flex: 1">
      Loading top merchants...
    </div>
  <% end %>
  <%= turbo_frame_tag "top_categories", class: "flex-1", src: event_top_categories_path(@event), loading: "lazy" do %>
    <div class="card card--breakdown shadow-none p-0 min-h-96 text-center flex-1 flex flex-col items-center justify-center" style="flex: 1">
      Loading top categories...
    </div>
=======
    <% if @pending_transactions.any? || @transactions.any? || show_mock_data? %>
      <div class="table-container" data-tour-step="transactions">
          <table>
            <thead>
              <tr>
                <th><%# icon %></th>
                <th>Date</th>
                <th>Description</th>
                <th class="right-align">Amount</th>
                <% if @show_running_balance %>
                  <th>Running Balance</th>
                <% end %>
                <th><%# user avatar %></th>
                <th><%# details link %></th>
              </tr>
            </thead>
            <tbody data-behavior="transactions">
              <%= render "pending_fee_transaction" if @event.fronted_fee_balance_v2_cents > 0 %>

              <%= render partial: "canonical_pending_transactions/canonical_pending_transaction", collection: @pending_transactions, as: :pt, locals: { event: @event, show_amount: true, selectable: Flipper.enabled?(:transaction_tags_2022_07_29, @event) && @event.tags.size > 0, show_author_column: true } %>

              <%= render partial: "canonical_transactions/canonical_transaction", collection: @transactions, as: :ct, locals: { event: @event, show_amount: true, selectable: Flipper.enabled?(:transaction_tags_2022_07_29, @event) && @event.tags.size > 0, show_author_column: true } %>
          </tbody>
          </table>
      </div>
      <%= paginate @transactions %>
    <% else %>
      <%= blankslate "No transactions yet" %>
    <% end %>
>>>>>>> 68eb3bc6
  <% end %>
</div>

<%= turbo_frame_tag "tags_users", src: event_tags_users_path(@event), loading: "lazy" do %>
  <div class="breakdown-row mt-4">
    <div class="card card--breakdown shadow-none p-0 min-h-96 text-center flex-1 flex flex-col items-center justify-center" style="flex: 1">
        Loading...
    </div>
    <div class="card card--breakdown shadow-none p-0 min-h-96 text-center flex-1 flex flex-col items-center justify-center" style="flex: 1">
        Loading...
    </div>
  </div>
<% end %>

<%= turbo_frame_tag "transaction_heatmap", src: event_transaction_heatmap_path(@event), loading: "lazy" do %>
  <div class="breakdown-row mt-4">
    <div class="card card--breakdown shadow-none p-0 text-center flex-1 flex flex-col items-center justify-center" style="flex: 1;height:223px">
        Loading...
    </div>
  </div>
<% end %>
<|MERGE_RESOLUTION|>--- conflicted
+++ resolved
@@ -79,7 +79,6 @@
   <%= render partial: "events/home/money_movement", event: @event %>
 </div>
 
-<<<<<<< HEAD
 <div class="flex gap-4 flex-col sm:flex-row my-4">
   <%= render partial: "events/home/recent_activity", event: @event %>
   <div class="flex gap-4 flex-col" style="flex:1">
@@ -106,37 +105,6 @@
     <div class="card card--breakdown shadow-none p-0 min-h-96 text-center flex-1 flex flex-col items-center justify-center" style="flex: 1">
       Loading top categories...
     </div>
-=======
-    <% if @pending_transactions.any? || @transactions.any? || show_mock_data? %>
-      <div class="table-container" data-tour-step="transactions">
-          <table>
-            <thead>
-              <tr>
-                <th><%# icon %></th>
-                <th>Date</th>
-                <th>Description</th>
-                <th class="right-align">Amount</th>
-                <% if @show_running_balance %>
-                  <th>Running Balance</th>
-                <% end %>
-                <th><%# user avatar %></th>
-                <th><%# details link %></th>
-              </tr>
-            </thead>
-            <tbody data-behavior="transactions">
-              <%= render "pending_fee_transaction" if @event.fronted_fee_balance_v2_cents > 0 %>
-
-              <%= render partial: "canonical_pending_transactions/canonical_pending_transaction", collection: @pending_transactions, as: :pt, locals: { event: @event, show_amount: true, selectable: Flipper.enabled?(:transaction_tags_2022_07_29, @event) && @event.tags.size > 0, show_author_column: true } %>
-
-              <%= render partial: "canonical_transactions/canonical_transaction", collection: @transactions, as: :ct, locals: { event: @event, show_amount: true, selectable: Flipper.enabled?(:transaction_tags_2022_07_29, @event) && @event.tags.size > 0, show_author_column: true } %>
-          </tbody>
-          </table>
-      </div>
-      <%= paginate @transactions %>
-    <% else %>
-      <%= blankslate "No transactions yet" %>
-    <% end %>
->>>>>>> 68eb3bc6
   <% end %>
 </div>
 
@@ -157,4 +125,4 @@
         Loading...
     </div>
   </div>
-<% end %>
+<% end %>
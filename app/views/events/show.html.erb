--- conflicted
+++ resolved
@@ -24,7 +24,6 @@
   </div>
 </section>
 
-<<<<<<< HEAD
 <h2>Team Members</h2>
 
 <ul>
@@ -43,14 +42,7 @@
 
 <%= link_to 'Invite More', new_event_organizer_position_invite_path(@event) %>
 
-<h2>Account Transactions</h2>
-
-<p>Account Balance: <%= render_money @event.balance %></p>
-
-<h3>Transactions</h3>
-=======
 <h2>Transactions</h2>
->>>>>>> d49b4860
 
 <% if @event.transactions.size.zero? %>
   <p>No transactions yet!</p>

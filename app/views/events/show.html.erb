--- conflicted
+++ resolved
@@ -53,34 +53,6 @@
 
 <div class="flex flex-col gap-[20px]" data-controller="event-home">
   <% if organizer_signed_in?(as: :member) %>
-<<<<<<< HEAD
-    <div class="flex max-w-full overflow-auto whitespace-nowrap scrollbar-hidden gap-2">
-      <%= link_to "#", class: "btn btn-small shrink-0", data: { behavior: "modal_trigger", modal: "send_transfer" } do %>
-        <%= inline_icon "payment-transfer", size: 20 %>
-        Transfer money
-      <% end %>
-      <%= render "transfer_modal" %>
-      <%= link_to "#", class: "btn btn-small shrink-0", data: { behavior: "modal_trigger", modal: "create_reimbursement_report" } do %>
-        <%= inline_icon "attachment", size: 20 %>
-        Get reimbursed
-      <% end %>
-      <%= render partial: "reimbursement/reports/create_form" %>
-      <%= link_to event_check_deposits_path(@event), class: "btn btn-small shrink-0" do %>
-        <%= inline_icon "cheque" %>
-        Deposit check
-      <% end %>
-      <% if policy(@event).account_number? %>
-        <button
-          data-behavior="modal_trigger" data-modal="account_numbers"
-          class="btn btn-small shrink-0"
-          aria-label="Receive payouts from GoFundMe, Shopify, Venmo, and more">
-          <%= inline_icon "account-numbers" %>
-          Account numbers
-        </button>
-        <%= render "account_numbers", event: @event %>
-      <% end %>
-    </div>
-=======
     <div class="flex max-w-full overflow-auto whitespace-nowrap scrollbar-hidden">
       <%= link_to event_transfers_new_path(@event), class: "list-badge quick-action ml-0", data: { behavior: "modal_trigger", modal: "send_transfer" } do %>
         <%= inline_icon "payment-transfer", size: 20 %>
@@ -111,7 +83,6 @@
       <%= modal_header "Deposit a check" %>
       <%= render "check_deposits/new", event: @event %>
     </section>
->>>>>>> 0d2e8505
   <% end %>
 
   <%= render "events/public_message" %>
@@ -141,25 +112,6 @@
     <% end %>
   </div>
 
-<<<<<<< HEAD
-  <%= turbo_frame_tag "merchants_categories", src: event_merchants_categories_path(@event), class: "homepage-row empty:hidden mb-4", loading: "lazy", target: "_top" do %>
-    <div class="card card--breakdown shadow-none p-0 min-h-96 text-center flex-1 flex flex-col items-center justify-center" style="flex: 1">
-      <%= render partial: "application/loading_container" %>
-    </div>
-    <div class="card card--breakdown p-0 min-h-96 text-center flex-1 flex flex-col items-center justify-center">
-      <%= render partial: "application/loading_container" %>
-    </div>
-  <% end %>
-
-  <%= turbo_frame_tag "tags_users", src: event_tags_users_path(@event), class: "homepage-row empty:hidden mb-4", loading: "lazy", target: "_top" do %>
-    <div class="card card--breakdown shadow-none p-0 min-h-96 text-center flex-1 flex flex-col items-center justify-center" style="flex: 1">
-      <%= render partial: "application/loading_container" %>
-    </div>
-    <div class="card card--breakdown p-0 min-h-96 text-center flex-1 flex flex-col items-center justify-center">
-      <%= render partial: "application/loading_container" %>
-    </div>
-  <% end %>
-=======
   <div class="flex justify-between items-center mb-2">
     <h2>Graphs</h2>
     <% if @event.created_at < 1.week.ago %>
@@ -212,7 +164,6 @@
       </div>
     <% end %>
   </div>
->>>>>>> 0d2e8505
 
   <%= turbo_frame_tag "transaction_heatmap", src: event_transaction_heatmap_path(@event), class: "homepage-row mb-4", loading: "lazy", target: "_top" do %>
     <div class="card card--breakdown shadow-none p-0 text-center flex-1 flex flex-col items-center justify-center" style="flex: 1;min-height:223px">

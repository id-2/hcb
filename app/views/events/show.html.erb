--- conflicted
+++ resolved
@@ -140,30 +140,7 @@
   </div>
   <%= paginate @transactions %>
 <% else %>
-<<<<<<< HEAD
-  <!-- old transaction engine. remove soon -->
-  <% if @pending_transactions.any? || @transactions.any? %>
-    <div class="table-container">
-      <table>
-        <thead>
-          <tr>
-            <th></th>
-            <th>Date</th>
-            <th>Description</th>
-            <th class="right-align">Amount</th>
-            <th></th>
-          </tr>
-        </thead>
-        <tbody data-behavior="transactions">
-          <%= render partial: 'transactions/event_list', collection: @pending_transactions, as: :t %>
-          <%= render partial: 'transactions/event_list', collection: @transactions, as: :t %>
-        </tbody>
-      </table>
-    </div>
-    <%= paginate @transactions %>
-  <% else %>
-    <%= blankslate 'No transactions yet' %>
-  <% end %>
+  <%= blankslate 'No transactions yet' %>
 <% end %>
 
 <% if @event&.is_public && !organizer_signed_in? %>
@@ -172,7 +149,4 @@
       display: none!important;
     }
   </style>
-=======
-  <%= blankslate 'No transactions yet' %>
->>>>>>> f50e0775
 <% end %>
<% title @event.name %>
<% content_for(:page_class) { 'bg-snow pt2' } %>
<% @home_size = 72 %>

<h1 class="heading center flex-column mt2">
  <span class="flex items-center">
    <% if admin_signed_in? %>
      <span
        class="badge bg-warning ml0 mr2"
        onclick="alert(`Date: <%= @event.start.to_date %>–<%= @event.end.to_date %>
Address: <%= @event.address %>
Sponsorship fee: <%= render_percentage @event.sponsorship_fee %>`)">
        #<%= @event.id %>
      </span>
    <% end %>
    <span class="line-height-1" style="font-size: 3rem;">
      <%= @event.name %>
    </span>
    <%= pop_icon_to 'controls', edit_event_path(@event), class: 'ml2' %>
  </span>
</h1>

<div class="flex flex-wrap items-center justify-center mb2 md-mb3">
  <% if @organizers.any? %>
    <% @organizers.each do |position| %>
      <div class="tooltipped tooltipped--s mr1" aria-label="<%= position.user.full_name %>">
        <%= avatar_for position.user, 48 %>
      </div>
    <% end %>
    <%= pop_icon_to 'view-forward', event_team_path(@event) %>
  <% else %>
    <p class="slate bold h3 mr2">No organizers invited yet</p>
    <%= pop_icon_to 'member-add', event_team_path(@event) %>
  <% end %>
</div>
<%= render 'nav', hide_name: true %>

<p class="muted flex flex-wrap items-center justify-center center mt2">
  Your point of contact is <%= user_mention @event.point_of_contact, class: 'ml1 mr0' %>
  <span class="xs-hide mr1">.</span>
  Text / call at 
  <span class="flex items-center medium ml1">
    <%= inline_icon 'message', size: 24, class: 'muted', style: 'margin-right: 0.125rem;' %>
    <%= @event.point_of_contact.pretty_phone_number %>
  </span>
  <span class="ml1 mr1">or email at</span>
  <%= mail_to @event.point_of_contact.email, class: 'flex items-center medium' do %>
    <%= inline_icon 'email', size: 24, class: 'muted', style: 'margin-right: 0.125rem;' %>
    <%= @event.point_of_contact.email %>
  <% end %>
  <span class="xs-hide">.</span>
</p>

<h2 class="mb2">
  Financials
</h2>
<div class="event-summary">
  <div class="stat" area="balance">
    <span class="stat__label">Account balance</span>
    <span class="stat__value"><%= render_money @event.balance, '' %></span>
  </div>
  <action class="stat stat--small" area="fees" data-behavior="modal_trigger" data-modal="pending_withdrawals">
    <span class="stat__label flex items-center">
      Pending withdrawals
      <%= inline_icon 'external', size: 24, class: 'muted ml1', 'aria-label': 'Icon indicating click for more' %>
    </span>
    <span class="stat__value"><%= render_money @event.balance_being_withdrawn, '' %></span>
  </action>
  <action class="stat stat--small" area="deposits" data-behavior="modal_trigger" data-modal="incoming_deposits">
    <span class="stat__label flex items-center">
      Incoming deposits
      <%= inline_icon 'external', size: 24, class: 'muted ml1', 'aria-label': 'Icon indicating click for more' %>
    </span>
    <span class="stat__value"><%= render_money @event.pending_deposits, '' %></span>
<<<<<<< HEAD
  </action>
  <div class="stat" area="spendable">
    <span class="stat__label">Card balance</span> 
=======
  </div>
  <%= link_to new_event_load_card_request_path(event_id: @event.slug), class: 'stat link-reset', area: 'spendable' do %>
    <span class="stat__label flex items-center">
      Card balance
      <%= inline_icon 'plus', size: 24, class: 'muted ml1', 'aria-label': 'Info icon' %>
    </span>
>>>>>>> a6a69c03
    <span class="stat__value"><%= render_money @event.emburse_balance, '' %></span>
  <% end %>
</div>

<h2 class="heading">
  Transactions
  <%= link_to 'Export CSV',
    transactions_path(event: @event),
    class: 'btn bg-info',
    target: :_blank %>
</h2>

<div class="filterbar flex flex-wrap items-center width-100">
  <input
    type="search"
    data-behavior="filterbar_search"
    placeholder="Search…"
    aria-label="Filter transactions"
    class="flex-auto md-mr2"
    style="width: auto; max-width: none;">
  <div data-behavior="filterbar" role="tablist" class="filterbar__filters flex mt1 lg-mt0">
    <%= filterbar_item 'All', :exists, true %>
    <%= filterbar_item 'Revenue', :fee_applies %>
    <%= filterbar_item 'Fees', :fee_payment %>
    <%= filterbar_item 'Card transfers', :emburse %>
    <%= filterbar_item 'Expensify', :expensify if transactions_have_expensify? %>
  </div>
</div>

<% if @transactions.any? %>
  <div class="transaction__table_container">
  <table class="transaction__table">
    <thead>
      <tr>
        <th>Date</th>
        <th colspan="2">Description</th>
        <th colspan="2">Amount</th>
      </tr>
    </thead>
    <tbody data-behavior="transactions">
    <% @transactions.each do |t| %>
      <% if t.name.include? "Hack Club Bank Gift" %>
        <%= render "transactions/fancy_transaction", transaction: t %>
        <% next %>
      <% end %>
      <% if t&.invoice_payout&.invoice %>
        <%= render t&.invoice_payout&.invoice %>
      <% elsif !t&.fee_reimbursement %>
        <%= render t %>
      <% end %>
    <% end %>
    </tbody>
  </table>
  </div>
  <%= filterbar_blankslate 'No transactions match this filter' %>
<% else %>
  <%= blankslate 'No transactions yet' %>
<% end %>

<div class="modal" data-behavior="modal" role="dialog" id="pending_withdrawals">
  <%= modal_header 'Pending Withdrawals' %>

  <h3 class="mb1">Fees</h3>
  <div class="breakdown">
    <div class="stat--small">
      <span class="stat__value"><%= render_money @event.fee_balance, '' %></span>
    </div>
    <span class="breakdown__equals">&#61;</span>
    <div>
      <span class="breakdown__amount">
        <%= render_money @event.balance_transacted_since_last_fee_payment %>
      </span>
      <span class="breakdown__sub">Transacted since last fee&nbsp;payment</span>
    </div>
    <span class="breakdown__equals">&times;</span>
    <div>
      <span class="breakdown__amount"><%= @event.sponsorship_fee * 100 %>%</span>
      <span class="breakdown__sub">Bank fee</span>
    </div>
  </div>

  <hr class="mt2 mb2">

  <h3 class="mb1">Load Card Requests</h3>
  <div class="breakdown stat--small">
    <span class="stat__value"><%= render_money @event.lcr_pending, '' %></span>
  </div>
</div>

<%= render 'promo_modal' %>

<div class="modal flex flex-column" data-behavior="modal" role="dialog" id="incoming_deposits">
  <%= modal_header 'Incoming Deposits' %>
  <% if @invoices_being_deposited.any?  %>
    <div class="incoming_deposits flex-auto">
      <% [@invoices_being_deposited, @invoices_being_deposited, @invoices_being_deposited, @invoices_being_deposited, @invoices_being_deposited,@invoices_being_deposited, @invoices_being_deposited, @invoices_being_deposited, @invoices_being_deposited,@invoices_being_deposited, @invoices_being_deposited, @invoices_being_deposited].flatten.each do |invoice| %>
        <%= link_to invoice, class: 'card' do %>
          <div class="card__banner card__banner--top bg-<%= DateTime.now < invoice.arrival_date ? :success : :error %> flex items-center">
            <span class="white mr1 incoming_deposits__sponsor">
              Invoice to
              <strong class="block"><%= invoice.sponsor.name %></strong>
            </span>
            <span class="badge ml-auto center incoming_deposits__badge bg-<%= DateTime.now < invoice.arrival_date ? :success : :error %>">
              <%= DateTime.now < invoice.arrival_date ? 'On Time' : 'Late' %>
            </span>
          </div>
          <div class="flex">
            <div>
              <span class="h1 black line-height-1 mb1 block"><%= render_money invoice.amount_paid %></span>
              <span class="breakdown__sub">
                arrives in approx.
                <%= distance_of_time_in_words DateTime.now, invoice.arrival_date %>
              </span>
            </div>
            <span datetime="<%= invoice.arrival_date.strftime('%m-%d-%y') %>" class="ml-auto time-icon black">
              <strong><%= invoice.arrival_date.strftime('%b') %></strong>
              <span><%= invoice.arrival_date.strftime('%d') %></span>
            </span>
          </div>
          <% end %>
        <% end %>
        <div class="incoming_deposits__spacer"></div>
    </div>
  <% else %>
    <%= blankslate 'You don’t have any money incoming. Go get some!' %>
  <% end %>
</div> <|MERGE_RESOLUTION|>--- conflicted
+++ resolved
@@ -72,18 +72,13 @@
       <%= inline_icon 'external', size: 24, class: 'muted ml1', 'aria-label': 'Icon indicating click for more' %>
     </span>
     <span class="stat__value"><%= render_money @event.pending_deposits, '' %></span>
-<<<<<<< HEAD
   </action>
-  <div class="stat" area="spendable">
-    <span class="stat__label">Card balance</span> 
-=======
   </div>
   <%= link_to new_event_load_card_request_path(event_id: @event.slug), class: 'stat link-reset', area: 'spendable' do %>
     <span class="stat__label flex items-center">
       Card balance
       <%= inline_icon 'plus', size: 24, class: 'muted ml1', 'aria-label': 'Info icon' %>
     </span>
->>>>>>> a6a69c03
     <span class="stat__value"><%= render_money @event.emburse_balance, '' %></span>
   <% end %>
 </div>

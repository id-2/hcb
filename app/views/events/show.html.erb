--- conflicted
+++ resolved
@@ -49,55 +49,6 @@
 <% end %>
 
 <div class="flex flex-col gap-[20px]">
-<<<<<<< HEAD
-  <% if organizer_signed_in? %>
-    <div class="flex flex-wrap justify-start gap-2">
-      <div data-controller="menu" data-menu-placement-value="bottom-start">
-        <button
-          data-behavior="menu_toggle"
-          aria-expanded="false" tabindex="0"
-          class="btn btn-small menu__toggle overflow-visible"
-          data-action="menu#toggle click@document->menu#close keydown@document->menu#keydown"
-          data-menu-target="toggle">
-          <%= inline_icon "payment-transfer" %>
-          Transfer money
-        </button>
-        <div class="menu__content menu__content--2" data-menu-target="content">
-          <%= link_to new_event_ach_transfer_path(@event), data: { turbo_frame: "_top" } do %>
-            <%= inline_icon "payment-transfer" %>
-            ACH transfer
-          <% end %>
-          <%= link_to new_event_increase_check_path(@event), data: { turbo_frame: "_top" } do %>
-            <%= inline_icon "email" %>
-            Mailed check
-          <% end %>
-          <%= link_to (paypal_transfers_airtable_form_url(embed: false, event: @event, user: @current_user) if policy(@event).create_transfer?), class: policy(@event).create_transfer? ? "" : "btn--form-option--disabled", data: { turbo_frame: "_top" } do %>
-            <%= inline_icon "paypal" %>
-            PayPal
-            <% if @event.demo_mode? %>
-              <small>Not available in Playground Mode</small>
-            <% elsif !policy(@event).create_transfer? %>
-              <small>Only available for managers.</small>
-            <% end %>
-          <% end %>
-          <%= link_to new_disbursement_path(source_event_id: @event), data: { turbo_frame: "_top" } do %>
-            <%= inline_icon "bank-account" %>
-            Inter-HCB account transfer
-          <% end %>
-          <% if Flipper.enabled?(:card_grants_2023_05_25, @event) %>
-            <%= link_to new_event_card_grant_path(@event), data: { turbo: true } do %>
-              <%= inline_icon "card" %>
-              Grant <span class="warning regular">(beta)</span>
-            <% end %>
-          <% end %>
-        </div>
-      </div>
-      <button
-        data-behavior="modal_trigger" data-modal="create"
-        class="btn btn-small"
-        aria-label="Start a reimbursement report for yourself">
-        <%= inline_icon "reimbursement" %>
-=======
   <% if organizer_signed_in?(as: :member) %>
     <div class="flex max-w-full overflow-auto whitespace-nowrap scrollbar-hidden">
       <%= link_to "#", class: "list-badge quick-action ml-0", data: { behavior: "modal_trigger", modal: "send_transfer" } do %>
@@ -106,7 +57,6 @@
       <% end %>
       <%= link_to "#", class: "list-badge quick-action", data: { behavior: "modal_trigger", modal: "create_reimbursement" } do %>
         <%= inline_icon "attachment", size: 20 %>
->>>>>>> 9e7d6452
         Get reimbursed
       </button>
       <%= render partial: "reimbursement/reports/create_form" %>
@@ -129,15 +79,8 @@
 
   <%= render "events/public_message" %>
 
-<<<<<<< HEAD
-  <%= turbo_frame_tag "balance_transactions", src: event_balance_transactions_path(@event), class: "flex-1 homepage-row empty:hidden flex gap-4", loading: "lazy" do %>
+  <%= turbo_frame_tag "balance_transactions", src: event_balance_transactions_path(@event), class: "flex-1 homepage-row empty:hidden flex gap-4 mb-4", loading: "lazy", target: "_top" do %>
     <div class="card shadow-none p-0 text-center flex-1 flex flex-col items-center justify-center min-h-[421px]">
-      <%= render partial: "application/loading_container" %>
-    </div>
-    <div class="card shadow-none p-0 text-center flex-1 flex flex-col items-center justify-center min-h-[421px]">
-=======
-  <%= turbo_frame_tag "balance_transactions", src: event_balance_transactions_path(@event), class: "flex-1 homepage-row empty:hidden flex gap-4 mb-4", loading: "lazy", target: "_top" do %>
-    <div class="card card--breakdown shadow-none p-0 flex-1 text-center flex-1 flex flex-col items-center justify-center min-h-[421px]" style="flex: 1">
       <%= render partial: "application/loading_container" %>
     </div>
     <div class="card card--breakdown shadow-none p-0 flex-1 text-center flex-1 flex flex-col items-center justify-center min-h-[421px]" style="flex: 1">
@@ -147,21 +90,10 @@
 
   <%= turbo_frame_tag "money_movement", src: event_money_movement_path(@event), class: "flex gap-4 flex-col sm:flex-row mb-4", loading: "lazy", target: "_top" do %>
     <div class="card card--breakdown shadow-none p-0 flex-1 text-center flex-1 flex flex-col items-center justify-center" style="flex: 1;min-height: 234.6px">
->>>>>>> 9e7d6452
       <%= render partial: "application/loading_container" %>
     </div>
   <% end %>
 
-<<<<<<< HEAD
-  <div class="flex gap-4 flex-col sm:flex-row" style="max-width:100%">
-    <%= turbo_frame_tag "recent_activity", src: event_recent_activity_path(@event), class: "flex-1 homepage-row empty:hidden flex gap-4 flex-col sm:max-w-[50%]", loading: "lazy" do %>
-      <div class="card shadow-none p-0 text-center flex-1 flex flex-col items-center justify-center" style="flex: 1;min-height: 305px">
-        <%= render partial: "application/loading_container" %>
-      </div>
-    <% end %>
-    <%= turbo_frame_tag "team_stats", src: event_team_stats_path(@event), class: "flex-1 homepage-row empty:hidden flex gap-4 flex-col sm:max-w-[50%]", style: "min-height: 305px", loading: "lazy" do %>
-      <div class="card shadow-none p-0 text-center flex-1 flex flex-col items-center justify-center">
-=======
   <div class="flex gap-4 flex-col sm:flex-row mb-4" style="max-width:100%">
     <%= turbo_frame_tag "recent_activity", src: event_recent_activity_path(@event), class: "flex-1 homepage-row empty:hidden flex gap-4 flex-col sm:max-w-[50%]", loading: "lazy", target: "_top" do %>
       <div class="card card--breakdown shadow-none p-0 flex-1 text-center flex-1 flex flex-col items-center justify-center" style="flex: 1;min-height: 305px">
@@ -170,7 +102,6 @@
     <% end %>
     <%= turbo_frame_tag "team_stats", src: event_team_stats_path(@event), class: "flex-1 homepage-row empty:hidden flex gap-4 flex-col sm:max-w-[50%]", style: "min-height: 305px", loading: "lazy", target: "_top" do %>
       <div class="card card--breakdown shadow-none p-0 flex-1 text-center flex-1 flex flex-col items-center justify-center" style="flex: 1">
->>>>>>> 9e7d6452
         <%= render partial: "application/loading_container" %>
       </div>
       <div class="card shadow-none p-0 text-center flex-1 flex flex-col items-center justify-center">
@@ -179,13 +110,8 @@
     <% end %>
   </div>
 
-<<<<<<< HEAD
-  <%= turbo_frame_tag "merchants_categories", src: event_merchants_categories_path(@event), class: "homepage-row empty:hidden", loading: "lazy" do %>
-    <div class="card card--breakdown p-0 min-h-96 text-center flex-1 flex flex-col items-center justify-center">
-=======
   <%= turbo_frame_tag "merchants_categories", src: event_merchants_categories_path(@event), class: "homepage-row empty:hidden mb-4", loading: "lazy", target: "_top" do %>
     <div class="card card--breakdown shadow-none p-0 min-h-96 text-center flex-1 flex flex-col items-center justify-center" style="flex: 1">
->>>>>>> 9e7d6452
       <%= render partial: "application/loading_container" %>
     </div>
     <div class="card card--breakdown p-0 min-h-96 text-center flex-1 flex flex-col items-center justify-center">
@@ -193,13 +119,8 @@
     </div>
   <% end %>
 
-<<<<<<< HEAD
-  <%= turbo_frame_tag "tags_users", src: event_tags_users_path(@event), class: "homepage-row empty:hidden", loading: "lazy" do %>
-    <div class="card card--breakdown p-0 min-h-96 text-center flex-1 flex flex-col items-center justify-center">
-=======
   <%= turbo_frame_tag "tags_users", src: event_tags_users_path(@event), class: "homepage-row empty:hidden mb-4", loading: "lazy", target: "_top" do %>
     <div class="card card--breakdown shadow-none p-0 min-h-96 text-center flex-1 flex flex-col items-center justify-center" style="flex: 1">
->>>>>>> 9e7d6452
       <%= render partial: "application/loading_container" %>
     </div>
     <div class="card card--breakdown p-0 min-h-96 text-center flex-1 flex flex-col items-center justify-center">
@@ -207,13 +128,8 @@
     </div>
   <% end %>
 
-<<<<<<< HEAD
-  <%= turbo_frame_tag "transaction_heatmap", src: event_transaction_heatmap_path(@event), class: "homepage-row", loading: "lazy" do %>
-    <div class="card card--breakdown p-0 text-center flex-1 flex flex-col items-center justify-center" style="flex: 1;height:223px">
-=======
   <%= turbo_frame_tag "transaction_heatmap", src: event_transaction_heatmap_path(@event), class: "homepage-row mb-4", loading: "lazy", target: "_top" do %>
     <div class="card card--breakdown shadow-none p-0 text-center flex-1 flex flex-col items-center justify-center" style="flex: 1;min-height:223px">
->>>>>>> 9e7d6452
       <%= render partial: "application/loading_container" %>
     </div>
   <% end %>

<% title "Donations to #{@event.name}" %>
<% page_md %>
<%= render "events/nav", selected: :donations %>

<h1 class="heading">
  <span class="flex items-center flex-grow">
    Donations
    <%= badge_for @donations.count, class: "bg-muted" %>
  </span>
  <% if organizer_signed_in? && !show_mock_data? %>
    <div class="tooltipped tooltipped--s" style="line-height: 0;" aria-label="<%= @all_donations.not_pending.any? ? "Email all donors" : "You can't email donors when you don't have any donations!" %>">
      <%= pop_icon_to "email",
        "mailto:?bcc=#{@all_donations.pluck(:email).uniq.compact.join(',')}",
        target: "_blank",
        disabled: @all_donations.not_pending.none? %>
    </div>
  <% end %>
  <%= pop_icon_to "settings",
      edit_event_path(@event, tab: "donations"),
      data: { turbo_frame: "_top", behavior: "modal_trigger", modal: "donation_settings" },
      class: "tooltipped tooltipped--s", "aria-label": "Donations settings" %>
  <% if @event.donation_page_enabled %>
    <div data-controller="menu" data-menu-placement-value="bottom-end" class="line-height-0">
      <button
        type="button"
        class="btn menu__toggle overflow-visible"
        data-action="menu#toggle click@document->menu#close keydown@document->menu#keydown"
        data-menu-target="toggle">
        Donate page
      </button>
      <div class="menu__content menu__content--2 h5" data-menu-target="content">
        <%= link_to start_donation_donations_path(@event), target: "_blank" do %>
          <%= inline_icon "external" %>
          Open page
        <% end %>
        <button class="menu__action" type="button" tabIndex="0" data-controller="clipboard" data-clipboard-text-value="<%= start_donation_donations_url @event %>" data-action="click->clipboard#copy click->menu#close">
          <%= inline_icon "link" %>
          Copy link
        </button>
        <%= link_to qr_code_donations_path(@event.slug),
          data: { behavior: "modal_trigger", modal: "qr_code" } do %>
          <%= inline_icon "qr-code" %>
          Get QR code
        <% end %>
        <%= link_to "#",
          data: { behavior: "modal_trigger", modal: "prefilled_link" } do %>
          <%= inline_icon "payment" %>
          Get link for prefilled amount
        <% end %>
        <%= link_to start_donation_donations_url(@event),
          data: { behavior: "modal_trigger", modal: "embed_code" } do %>
          <%= inline_icon "code" %>
          Embed form
        <% end %>
      </div>
<<<<<<< HEAD
    </div>
=======
    </action>
  <% end %>
  <%= pop_icon_to "settings",
      edit_event_path(@event, tab: "donations"),
      data: { turbo_frame: "_top", behavior: "modal_trigger", modal: "donation_settings" },
      class: "tooltipped tooltipped--s", "aria-label": "Donations settings" if organizer_signed_in? %>
  <% if @event.donation_page_available? %>
    <%= link_to start_donation_donations_path(@event), target: "_blank", class: "btn" do %>
      <%= inline_icon "external" %>
      Donate page
    <% end %>
>>>>>>> d0428b50
  <% end %>
</h1>

<% if @event.donation_page_available? %>
  <section class="modal" data-behavior="modal" role="dialog" id="qr_code">
    <%= modal_header "Donations QR code" %>
    <div class="flex flex-wrap gap-4">
      <div class="flex-1">
        <div class="bg-white rounded-2xl w-fit h-fit cursor-pointer border border-muted *:w-52 *:h-52 *:hidden" onclick="saveActiveQRCodeAsImage()" style="padding-top: 4.5px; padding-left: 4.5px;">
          <qr-code
            contents='<%= start_donation_donations_url @event %>'
            id="qrCode--icon">
            <img
              src="https://icons.hackclub.com/api/icons/black/bank-account"
              class="h-12 -translate-x-[5.5px]"
              slot="icon">
          </qr-code>
          <qr-code
            contents='<%= start_donation_donations_url @event %>'
            id="qrCode--support">
            <img
              src="https://icons.hackclub.com/api/icons/black/support"
              class="h-12 -translate-x-[5.5px]"
              slot="icon">
          </qr-code>
          <% if @event.logo.attached? %>
            <qr-code
              contents='<%= start_donation_donations_url @event %>'
              id="qrCode--logo">
              <%= image_tag "data:#{@event.logo.blob.content_type};base64," + @event.logo.open { |file| Base64.encode64(file.read) }, slot: "icon", class: "rounded", style: "height: 36px;" %>
            </qr-code>
          <% end %>
          <qr-code
            contents='<%= start_donation_donations_url @event %>'
            id="qrCode--bank">
            <%= image_tag "logo-production.svg", slot: "icon", class: "rounded", style: "height: 36px;" %>
          </qr-code>
          <qr-code
            contents='<%= start_donation_donations_url @event %>'
            id="qrCode--bank-dark">
            <%= image_tag "logo-production-dark.svg", slot: "icon", class: "rounded", style: "height: 36px;" %>
          </qr-code>
          <qr-code
            contents='<%= start_donation_donations_url @event %>'
            class="!block"
            id="qrCode--blank" />
        </div>
      </div>
      <div class="flex-1">
        <div class="iconsGrid grid grid-cols-3 gap-2 w-fit *:h-14 *:bg-snow *:rounded-xl *:cursor-pointer">
          <%= inline_icon "view-close", size: 56, class: "btn bg-muted p-2", onclick: "changeCode('blank')" %>
          <%= inline_icon "bank-account", size: 56, class: "btn bg-muted p-2", onclick: "changeCode('icon')" %>
          <%= inline_icon "support", size: 56, class: "btn bg-muted p-2", onclick: "changeCode('support')" %>
          <% if @event.logo.attached? %>
            <%= image_tag @event.logo, slot: "icon", class: "btn bg-muted p-2", onclick: "changeCode('logo')" %>
          <% end %>
          <%= image_tag "logo-production.svg", slot: "icon", class: "btn bg-muted p-2", onclick: "changeCode('bank')" %>
          <%= image_tag "logo-production-dark.svg", slot: "icon", class: "btn bg-muted p-2", onclick: "changeCode('bank-dark')" %>
        </div>
        <button class="btn mt2" onclick="saveActiveQRCodeAsImage()" id="downloadButton">Download</button>
      </div>
    </div>
  </section>

  <section class="modal" data-behavior="modal" role="dialog" id="embed_code">
    <%= modal_header "Embed donations form" %>
    <div class="flex items-center gap-4 mb1">
      <p class="mt0 mb0 text-balance">Copy and paste this HTML code into your website to embed your donation page. Feel free to change the sizing.</p>
      <button
        type="button"
        class="pointer pop mr2 align-middle tooltipped tooltipped--n"
        aria-label="Copy HTML code"
        data-controller="clipboard"
        data-clipboard-text-value="<%= donations_embed_html_code %>"
        data-action="click->clipboard#copy">
        <%= inline_icon "copy", size: 28 %>
      </button>
    </div>
    <pre><%= donations_embed_html_code %></pre>
    <h3 class="mb1">Preview</h3>
    <iframe src='<%= start_donation_donations_url @event %>' style='border:none;' name='donateFrame' scrolling='yes' frameborder='0' marginheight='0px' marginwidth='0px' height='256px' width='512px' allowfullscreen style="width: 100%; max-width: 100%; max-height: 40vh;"></iframe>
  </section>

  <section class="modal modal--scroll bg-snow" data-behavior="modal" role="dialog" id="prefilled_link">
    <%= modal_header "Prefilled link" %>
    <%= react_component "donation_overview/PreviewLink", path: start_donation_donations_url(@event) %>
  </section>
<% else %>
  <p>You can start accepting donations once you enable it in your organization’s <%= link_to "settings", edit_event_path(@event, anchor: "donations") %>.</p>
<% end %>

<div class="mt3 mb2 statset">
  <div class="stat">
    <span class="stat__label">Total</span>
    <span class="stat__value"><%= render_money_amount @stats[:deposited] %></span>
  </div>
  <div class="stat stat--small">
    <span class="stat__label">Per month</span>
    <span class="stat__value"><%= render_money_amount @recurring_donations_monthly_sum %></span>
  </div>
</div>

<% if @recurring_donations.size > 0 %>
  <h2 class="heading mt4 pb1" style="margin-bottom: 16px;">
    Recurring donations
  </h2>
  <div class="table-container mb3">
    <table>
      <thead>
        <tr>
          <th>Status</th>
          <th>Name</th>
          <th>Started on</th>
          <th class="text-right">Amount</th>
          <th class="text-right">Total donated</th>
        </tr>
      </thead>
      <tbody>
        <% @recurring_donations.each do |recurring_donation| %>
          <tr>
            <td style="width: 1%"><span class="ml0 mr1 badge bg-success"><%= recurring_donation.stripe_status.humanize %></span></td>
            <td class="line-height-3">
              <% if recurring_donation.is_a? RecurringDonation %>
                <%= recurring_donation.name(show_anonymous: organizer_signed_in?) %><br>
              <% else %>
                <%= recurring_donation.name %>
              <% end %>
              <% if organizer_signed_in? %>
                <%= mail_to recurring_donation.email, class: "muted h5" %>
              <% end %>
            </td>
            <td><%= format_date recurring_donation.created_at %></td>
            <td class="text-right">
              <strong><%= render_money recurring_donation.amount %></strong><span class="muted">/mo</span>
            </td>
            <td class="text-right">
              <%= render_money recurring_donation.total_donated %>
            </td>
          </tr>
        <% end %>
      </tbody>
    </table>
  </div>
<% end %>

<h2 class="heading mt3 justify-between" style="margin-bottom: 16px;">
  Past donations

    <div data-controller="menu" data-menu-placement-value="bottom-end">
      <button
        type="button"
        class="btn menu__toggle overflow-visible"
        data-action="menu#toggle click@document->menu#close keydown@document->menu#keydown"
        data-menu-target="toggle">
          <%= inline_icon "download", size: 16 %>
          Export
      </button>
      <div class="menu__content menu__content--2 h5" data-menu-target="content">
        <%= link_to "Export donations (CSV)", export_donations_path(event: @event, format: :csv), target: :_blank %>
        <%= link_to "Export donations (JSON)", export_donations_path(event: @event, format: :json), target: :_blank %>
        <%= link_to "Export donors (CSV)", export_donors_donations_path(event: @event, format: :csv), target: :_blank %>
      </div>
    </div>

</h2>

<div class="flex items-center gap-4 flex-col-reverse sm:flex-row mb2">
  <%= form_with(model: nil, local: true, method: :get, class: "flex-1 w-full sm:w-auto") do |form| %>
    <div class="input input-group input--sm max-w-none" tabindex="0">
      <%= inline_icon "search", size: 24 %>
      <%= form.text_field :q, placeholder: "Type / to search...", data: { behavior: "search" }, value: params[:q] %>
      <% if params[:q] && params[:q] != "" %>
        <button data-behavior="clear" type="submit" class="pop muted w-7 h-7">
          <%= inline_icon "view-close", size: 24 %>
        </button>
      <% end %>
    </div>
  <% end %>
  <div class="filterbar">
    <%= link_to "Deposited", "?filter=deposited", class: "filterbar__item", "aria-selected": !["refunded"].include?(params[:filter]), role: "tab" %>
    <%= link_to "Refunded", "?filter=refunded", class: "filterbar__item", "aria-selected": params[:filter] == "refunded", role: "tab" %>
  </div>
</div>

<% if @donations.size > 0 %>
<article class="table-container">

  <table>
    <thead>
      <tr>
        <th>Status</th>
        <th>Date</th>
        <th>From</th>
        <th class="text-right">Amount</th>
        <th></th>
      </tr>
    </thead>

    <tbody>
      <% @donations.each do |d| %>
        <tr>
          <td>
            <span class="ml0 badge bg-<%= d.state %>"><%= d.state_text %></span>
          </td>
          <td>
            <%= format_date d.created_at %>
          </td>
          <td class="flex items-center">
            <% if d.is_a? Donation %>
              <%= d.name(show_anonymous: organizer_signed_in?) %>
            <% else %>
              <%= d.name %>
            <% end %>
            <% if d.recurring? %>
              <div class="line-height-0 ml1 tooltipped tooltipped--n" aria-label="Monthly donor"><%= inline_icon "support-recurring", size: 24, class: "muted" %></div>
            <% end %>
            <% if d.in_person? %>
              <div class="line-height-0 ml1 tooltipped tooltipped--n" aria-label="In-person donor"><%= inline_icon "card", size: 24, class: "muted" %></div>
            <% end %>
            <% if d.anonymous? %>
              <div class="line-height-0 ml1 tooltipped tooltipped--n" aria-label="Anonymous donor"><%= inline_icon "private-fill", size: 24, class: "muted" %></div>
            <% end %>
          </td>
          <td style="text-align: right;">
            <%= render_money(d.amount) %>
          </td>
          <td>
            <%# the link below can be changed back to `d.local_hcb_code.hashid` after hcb_codes are converted into proper associations and are preloaded in the controller %>
            <%= link_to "Details", hcb_code_url(d.hcb_code) if organizer_signed_in? %>
          </td>
        </tr>
      <% end %>
    </tbody>
  </table>

</article>

<% else %>
  <%= blankslate "No donations yet" %>
<% end %>

<script src="https://cdnjs.cloudflare.com/ajax/libs/html2canvas/1.4.1/html2canvas.min.js"></script>
<%= javascript_include_tag "donation_qr_codes.js" %>

<% if organizer_signed_in? %>
  <section class="modal modal--scroll bg-snow" data-behavior="modal" role="dialog" id="donation_settings">
    <%= modal_header("Settings", external_link: edit_event_path(@event, tab: "donations")) %>
    <%= turbo_frame_tag :donations_settings, src: edit_event_path(@event, tab: "donations", params: { frame: true }), loading: "lazy" do %>
      <strong>Loading...</strong>
    <% end %>
  </section>
<% end %><|MERGE_RESOLUTION|>--- conflicted
+++ resolved
@@ -53,21 +53,7 @@
           Embed form
         <% end %>
       </div>
-<<<<<<< HEAD
-    </div>
-=======
-    </action>
-  <% end %>
-  <%= pop_icon_to "settings",
-      edit_event_path(@event, tab: "donations"),
-      data: { turbo_frame: "_top", behavior: "modal_trigger", modal: "donation_settings" },
-      class: "tooltipped tooltipped--s", "aria-label": "Donations settings" if organizer_signed_in? %>
-  <% if @event.donation_page_available? %>
-    <%= link_to start_donation_donations_path(@event), target: "_blank", class: "btn" do %>
-      <%= inline_icon "external" %>
-      Donate page
-    <% end %>
->>>>>>> d0428b50
+    </div>
   <% end %>
 </h1>
 

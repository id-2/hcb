--- conflicted
+++ resolved
@@ -15,15 +15,11 @@
         disabled: @all_donations.not_pending.none? %>
     </div>
   <% end %>
-<<<<<<< HEAD
   <%= pop_icon_to "settings",
       edit_event_path(@event, tab: "donations"),
       data: { turbo_frame: "_top", behavior: "modal_trigger", modal: "donation_settings" },
-      class: "tooltipped tooltipped--s", "aria-label": "Donations settings" %>
-  <% if @event.donation_page_enabled %>
-=======
+      class: "tooltipped tooltipped--s", "aria-label": "Donations settings" if organizer_signed_in? %>
   <% if @event.donation_page_available? %>
->>>>>>> 6d8de0df
     <action type="button" class="pop menu__toggle" data-behavior="menu_toggle" aria-expanded="false" tabindex="0">
       <%= inline_icon "share", size: 28 %>
       <div class="menu__content" data-behavior="menu_content">
@@ -41,15 +37,6 @@
         <% end %>
       </div>
     </action>
-<<<<<<< HEAD
-=======
-  <% end %>
-  <%= pop_icon_to "settings",
-      edit_event_path(@event, tab: "donations"),
-      data: { turbo_frame: "_top", behavior: "modal_trigger", modal: "donation_settings" },
-      class: "tooltipped tooltipped--s", "aria-label": "Donations settings" %>
-  <% if @event.donation_page_available? %>
->>>>>>> 6d8de0df
     <%= link_to start_donation_donations_path(@event), target: "_blank", class: "btn" do %>
       <%= inline_icon "external" %>
       Donate page

--- conflicted
+++ resolved
@@ -35,258 +35,8 @@
         You can still access, configure, and manage accounts, but you may be unable to send or receive emails until after you've fixed <%= @g_suite.domain %>'s DNS records.
       <% end %>
     <% end %>
-<<<<<<< HEAD
-    <% if @g_suite.verified? %>
-      <article class="card mb3">
-        <%= render "g_suite_accounts/panel" %>
-      </article>
-    <% end %>
-    <% if @g_suite.creating? %>
-      <section class="card center mt3 mb3 bg-pending pt3">
-        <%= inline_icon "email", size: 32 %>
-        <h3 class="mt0 mb0">We’re compiling next steps for <%= @g_suite.domain %>.</h3>
-        <p class="mt0">We’ll email you as soon as it’s ready.</p>
-      </section>
-    <% end %>
-    <% unless @g_suite.creating? %>
-      <% unless @g_suite.verified? || @g_suite.previously_verified? %>
-        <section class="card center mt3 mb3 bg-success white pt3">
-          <%= inline_icon "rep", size: 32 %>
-          <h3 class="mt0 mb0">Your registration was approved!</h3>
-          <p class="mt0">It’s time to set up your servers.</p>
-        </section>
-      <% end %>
-      <details <%= @g_suite.verified? ? nil : "open" %> class="my-4">
-        <summary>
-          <h2 class="inline-block pb0 border-none mt0">Setup instructions</h2>
-        </summary>
-        <article class="card overflow-visible md-pl3 mt-2">
-          <style>
-              table {
-                  max-width: 100%;
-                  display: block;
-                  overflow-x: auto;
-                  white-space: nowrap;
-              }
-          </style>
-          <ol class="steps">
-            <li>Sign in to your account at your domain host (ex. GoDaddy, Namecheap, Google Domains).</li>
-            <li>
-              Go to the settings section where you can update your domain’s DNS and MX records.
-              <p class="secondary mt1 mb0">It might be called something like "Manage DNS," "Email Settings," or "Advanced Settings."</p>
-            </li>
-            <% unless @g_suite.verification_error? || @g_suite.previously_verified? %>
-              <li>
-                Delete any existing MX records.<br>
-                <p class="secondary mt1 mb0">If you can’t delete the existing records, change their priority number to 20 or higher.</p>
-              </li>
-            <% end %>
-            <li>
-              <% if @g_suite.verification_error? %>
-                Make sure your domain has the following records.
-              <% else %>
-                <strong>Add new DNS records</strong> for Google Workspace.
-              <% end %>
-              <p>If your domain host limits the number of MX records, just add the first 2 MX records in this table.</p>
-              <table class="strikeable" summary="Server addresses for use in DNS records configured for Google Workspace">
-                <thead>
-                <tr class="bold">
-                  <% if @g_suite.verification_error? %>
-                    <th></th>
-                  <% end %>
-                  <th>Name/Host/Alias</th>
-                  <th>TTL</th>
-                  <th>Record Type</th>
-                  <th>Priority</th>
-                  <th>Value/Answer/Destination</th>
-                </tr>
-                </thead>
-                <tbody>
-                <tr class="shade-neutral <%= "muted strikethrough" if @results[:verification_key] %>">
-                  <% if @g_suite.verification_error? %>
-                    <td><input type="checkbox" disabled <%= "checked" if @results[:verification_key] %>></td>
-                  <% end %>
-                  <td>
-                    <% if @g_suite.subdomain %>
-                      <%= @g_suite.subdomain %>
-                    <% else %>
-                      @ <span class="muted">or leave blank</span>
-                    <% end %>
-                  </td>
-                  <td>3600</td>
-                  <td>TXT</td>
-                  <td>1</td>
-                  <td><%= organizer_signed_in? ? copy_to_clipboard("google-site-verification=#{@g_suite.verification_key}", tooltip_direction: "w") : "REDACTED – SIGN IN TO VIEW" %></td>
-                </tr>
-                <tr class="<%= "muted strikethrough" if @results[:spf] %>">
-                  <% if @g_suite.verification_error? %>
-                    <td><input type="checkbox" disabled <%= "checked" if @results[:spf] %>></td>
-                  <% end %>
-                  <td>
-                    <% if @g_suite.subdomain %>
-                      <%= @g_suite.subdomain %>
-                    <% else %>
-                      @ <span class="muted">or leave blank</span>
-                    <% end %>
-                  </td>
-                  <td>3600</td>
-                  <td>TXT</td>
-                  <td>1</td>
-                  <td><%= copy_to_clipboard("v=spf1 include:_spf.google.com ~all", tooltip_direction: "w") %></td>
-                </tr>
-                <% if @g_suite.dkim_key.present? %>
-                  <tr class="shade-neutral <%= "muted strikethrough" if @results[:dkim] %>">
-                    <% if @g_suite.verification_error? %>
-                      <td><input type="checkbox" disabled <%= "checked" if @results[:dkim] %>></td>
-                    <% end %>
-                    <td>google._domainkey.<%= @g_suite.domain %></td>
-                    <td>3600</td>
-                    <td>TXT</td>
-                    <td>1</td>
-                    <td><%= copy_to_clipboard(@g_suite.dkim_key, tooltip_direction: "w") %></td>
-                  </tr>
-                  <tr class="<%= "muted strikethrough" if @results[:dmarc] %>">
-                    <% if @g_suite.verification_error? %>
-                      <td><input type="checkbox" disabled <%= "checked" if @results[:dmarc] %>></td>
-                    <% end %>
-                    <td>_DMARC.<%= @g_suite.domain %></td>
-                    <td>3600</td>
-                    <td>TXT</td>
-                    <td>1</td>
-                    <td><%= copy_to_clipboard("v=DMARC1; p=none; rua=mailto:dmarc_report@hackclub.com; ruf=mailto:dmarc_report@hackclub.com;fo=1", tooltip_direction: "w") %></td>
-                  </tr>
-                <% end %>
-                <tr class="shade-neutral <%= "muted strikethrough" if @results[:mx_primary] %>">
-                  <% if @g_suite.verification_error? %>
-                    <td><input type="checkbox" disabled <%= "checked" if @results[:mx_primary] %>></td>
-                  <% end %>
-                  <td>
-                    <% if @g_suite.subdomain %>
-                      <%= @g_suite.subdomain %>
-                    <% else %>
-                      @ <span class="muted">or leave blank</span>
-                    <% end %>
-                  </td>
-                  <td>3600</td>
-                  <td>MX</td>
-                  <td>1</td>
-                  <td><%= copy_to_clipboard("ASPMX.L.GOOGLE.COM.", tooltip_direction: "w") %></td>
-                </tr>
-                <tr class="<%= "muted strikethrough" if @results[:mx_alt1] %>">
-                  <% if @g_suite.verification_error? %>
-                    <td><input type="checkbox" disabled <%= "checked" if @results[:mx_alt1] %>></td>
-                  <% end %>
-                  <td>
-                    <% if @g_suite.subdomain %>
-                      <%= @g_suite.subdomain %>
-                    <% else %>
-                      @ <span class="muted">or leave blank</span>
-                    <% end %>
-                  </td>
-                  <td>3600</td>
-                  <td>MX</td>
-                  <td>5</td>
-                  <td><%= copy_to_clipboard("ALT1.ASPMX.L.GOOGLE.COM.", tooltip_direction: "w") %></td>
-                </tr>
-                <tr class="shade-neutral <%= "muted strikethrough" if @results[:mx_alt2] %>">
-                  <% if @g_suite.verification_error? %>
-                    <td><input type="checkbox" disabled <%= "checked" if @results[:mx_alt2] %>></td>
-                  <% end %>
-                  <td>
-                    <% if @g_suite.subdomain %>
-                      <%= @g_suite.subdomain %>
-                    <% else %>
-                      @ <span class="muted">or leave blank</span>
-                    <% end %>
-                  </td>
-                  <td>3600</td>
-                  <td>MX</td>
-                  <td>5</td>
-                  <td><%= copy_to_clipboard("ALT2.ASPMX.L.GOOGLE.COM.", tooltip_direction: "w") %></td>
-                </tr>
-                <tr class="<%= "muted strikethrough" if @results[:mx_alt3] %>">
-                  <% if @g_suite.verification_error? %>
-                    <td><input type="checkbox" disabled <%= "checked" if @results[:mx_alt3] %>></td>
-                  <% end %>
-                  <td>
-                    <% if @g_suite.subdomain %>
-                      <%= @g_suite.subdomain %>
-                    <% else %>
-                      @ <span class="muted">or leave blank</span>
-                    <% end %>
-                  </td>
-                  <td>3600</td>
-                  <td>MX</td>
-                  <td>10</td>
-                  <td><%= copy_to_clipboard("ALT3.ASPMX.L.GOOGLE.COM.", tooltip_direction: "w") %></td>
-                </tr>
-                <tr class="shade-neutral <%= "muted strikethrough" if @results[:mx_alt4] %>">
-                  <% if @g_suite.verification_error? %>
-                    <td><input type="checkbox" disabled <%= "checked" if @results[:mx_alt4] %>></td>
-                  <% end %>
-                  <td>
-                    <% if @g_suite.subdomain %>
-                      <%= @g_suite.subdomain %>
-                    <% else %>
-                      @ <span class="muted">or leave blank</span>
-                    <% end %>
-                  </td>
-                  <td>3600</td>
-                  <td>MX</td>
-                  <td>10</td>
-                  <td><%= copy_to_clipboard("ALT4.ASPMX.L.GOOGLE.COM.", tooltip_direction: "w") %></td>
-                </tr>
-                </tbody>
-              </table>
-              <p><strong>Note:</strong> Some domain hosts use different labels for the name and value fields, and some
-                hosts also require a trailing period at the end of the server name.</p>
-            </li>
-            <li>
-              <% if @g_suite.verification_error? %>
-                <%= render "callout", type: "error", title: "There was an error verifying your domain." do %>
-                  Please check above to see which records may be missing or incorrectly entered. <br>Click "Retry Verification" below once you've confirmed all DNS records are entered correctly.
-                <% end %>
-              <% end %>
-              <% if @g_suite.configuring? || @g_suite.verification_error? %>
-                <%= link_to @g_suite.verification_error? ? "Retry Verification" : "Verify", event_g_suite_verify_path(event_id: @event.slug), method: :put, class: "btn" %>
-              <% end %>
-              <% if @g_suite.verifying? %>
-                <span class="h4 ml0 pending badge">Verifying…</span>
-              <% end %>
-              <% if @g_suite.verified? %>
-              <span class="h4 ml0 badge bg-success">
-                <%= inline_icon "checkmark", size: 20, class: "mr1" %>
-                Verified
-              </span>
-              <% end %>
-              <% if @g_suite.verification_error? && @g_suite.previously_verified? %>
-                <p class="secondary mt1 mb0">
-                  Once your DNS records are reverified, you can typically resume
-                  sending and receiving emails within 6 hours. However,
-                  depending on your DNS provider, it may take up to 72 hours.
-                  Unfortunately, we are unable to expedite this process.
-                </p>
-              <% else %>
-                <p class="secondary mt1 mb0">
-                  After your domain and DNS records are verified by Google, you
-                  can begin to create your Google Workspace accounts.
-                  Verification typically takes 6 hours, but it may take up to
-                  72 hours depending on your DNS provider.
-                </p>
-              <% end %>
-            </li>
-          </ol>
-        </article>
-      </details>
-      <% if !@g_suite.verified? && (@g_suite.previously_verified? || @g_suite.accounts.any?) %>
-        <article class="card mb3">
-          <%= render "g_suite_accounts/panel" %>
-        </article>
-      <% end %>
-=======
     <% if !@g_suite.revocation&.revoked? %>
       <%= render "g_suites/panel" %>
->>>>>>> 9e7d6452
     <% end %>
   <% else %>
     <%= render "g_suites/form" %>

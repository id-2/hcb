<div data-controller="menu" class="inline-flex items-center" data-menu-append-to-value="turbo-frame#ledger" data-menu-placement-value="bottom-start">
  <button
    type="button"
<<<<<<< HEAD
    class="pop cursor-pointer tooltipped tooltipped--s"
    aria-label="Add filters..."
=======
    class="pop my-2 cursor-pointer tooltipped tooltipped--s"
    aria-label="Add filter..."
>>>>>>> 9e7d6452
    data-menu-target="toggle" data-action="menu#toggle click@document->menu#close keydown@document->menu#keydown">
    <%= inline_icon "filter", size: 28 %>
  </button>
  <div class="menu__content menu__content--2 menu__content--compact h5" style="width: 290px; padding: 0.5rem" data-menu-target="content">
    <div data-controller="tabs" data-tabs-default-tab-value="type">
      <button id="type" data-tabs-target="btn" data-action="tabs#select">Type</button>
      <button id="status" data-tabs-target="btn" data-action="tabs#select">Status</button>
      <button id="users" data-tabs-target="btn" data-action="tabs#select">User</button>

      <div data-tabs-target="tab" id="type">
        <% unless show_mock_data? %>
          <div class="menu__divider"></div>
          <% %w[virtual physical].each do |type| %>
            <%= link_to type.humanize, upsert_query_params(type:, page: 1), class: "flex-auto menu__action !border-t-0 #{"menu__action--active" if @type == type}", data: { turbo_prefetch: "false" } %>
          <% end %>
        <% end %>
      </div>

      <div data-tabs-target="tab" id="status">
        <% unless show_mock_data? %>
          <div class="menu__divider"></div>
          <% %w[active inactive frozen canceled].each do |status| %>
            <%= link_to status.humanize, upsert_query_params(status:, page: 1), class: "flex-auto menu__action !border-t-0 #{"menu__action--active" if @status == status}", data: { turbo_prefetch: "false" } %>
          <% end %>
        <% end %>
      </div>

      <div data-tabs-target="tab" id="users">
        <div class="menu__divider"></div>
        <% @all_unique_cardholders.each do |cardholder| %>
          <%= link_to upsert_query_params(user: cardholder.user, page: 1), class: "flex-auto menu__action !border-t-0 #{"menu__action--active" if @user_id.to_i == cardholder.user.friendly_id}", data: { turbo_prefetch: "false" } do %>
            <div class="avatar-grow line-height-0 mr1">
              <%= avatar_for cardholder.user, size: 18 %>
            </div>
            <%= cardholder.user.name %>
          <% end %>
        <% end %>
      </div>
    </div>
  </div>
</div><|MERGE_RESOLUTION|>--- conflicted
+++ resolved
@@ -1,13 +1,8 @@
 <div data-controller="menu" class="inline-flex items-center" data-menu-append-to-value="turbo-frame#ledger" data-menu-placement-value="bottom-start">
   <button
     type="button"
-<<<<<<< HEAD
-    class="pop cursor-pointer tooltipped tooltipped--s"
-    aria-label="Add filters..."
-=======
     class="pop my-2 cursor-pointer tooltipped tooltipped--s"
     aria-label="Add filter..."
->>>>>>> 9e7d6452
     data-menu-target="toggle" data-action="menu#toggle click@document->menu#close keydown@document->menu#keydown">
     <%= inline_icon "filter", size: 28 %>
   </button>

<% title "Reimbursements for #{@event.name}" %>
<% page_md %>
<%= render "events/nav", selected: :reimbursements %>

<h1 class="heading flex gap-2 md:gap-4 text-3xl md:text-5xl border-0 md:border">
  <span class="flex-grow">Reimbursements</span>
  <%= pop_icon_to "settings",
      edit_event_path(@event, tab: "reimbursements"),
      data: { turbo_frame: "_top", behavior: "modal_trigger", modal: "reimbursement_settings" },
      class: "tooltipped tooltipped--s", "aria-label": "Reimbursements settings" %>
  <% if @event.public_reimbursement_page_available? %>
    <%= pop_icon_to "external",
        reimbursement_start_reimbursement_report_url(@event),
        target: "_blank",
        class: "tooltipped tooltipped--s", "aria-label": "Public form" %>
  <% end %>
<<<<<<< HEAD
  <%= link_to "#", class: "btn bg-success", data: { behavior: "modal_trigger", modal: "create" } do %>
    <%= inline_icon "plus" %>
    Start report
=======
  <%= pop_icon_to "plus",
        "#",
        class: "tooltipped tooltipped--s success sm-hide md-hide lg-hide",
        "aria-label": "New report",
        data: { behavior: "modal_trigger", modal: "create_reimbursement_report" } %>
  <%= link_to "#", class: "btn bg-success xs-hide", data: { behavior: "modal_trigger", modal: "create_reimbursement_report" } do %>
      <%= inline_icon "plus" %> New
>>>>>>> d0428b50
  <% end %>
</h1>

<%= render partial: "reimbursement/reports/create_form" %>

<div class="statset mt3 mb3 xs-hide">
  <div class="stat">
    <span class="stat__label">Total</span>
    <span class="stat__value" style="text-wrap: nowrap"><%= render_money_amount(@event.reimbursement_reports.to_calculate_total.sum(&:amount_cents)) %></span>
  </div>
  <div class="stat stat--small">
    <span class="stat__label">Reimbursed</span>
    <span class="stat__value"><%= render_money_amount(@event.reimbursement_reports.reimbursed.sum(&:amount_cents)) %></span>
  </div>
  <div class="stat stat--small">
    <span class="stat__label">Pending</span>
    <span class="stat__value"><%= render_money_amount(@event.reimbursement_reports.pending.reimbursed.sum(&:amount_cents)) %></span>
  </div>
</div>

<div class="flex items-center gap-6 sm:gap-4 flex-col-reverse sm:flex-row mb2">
  <%= form_with(model: nil, local: true, method: :get, class: "flex-1 w-full sm:w-auto") do |form| %>
    <div class="input input-group input--sm max-w-none" tabindex="0">
      <%= inline_icon "search", size: 24 %>
      <%= form.text_field :q, placeholder: "Type / to search...", data: { behavior: "search" }, value: params[:q] %>
      <% if params[:q] && params[:q] != "" %>
        <button data-behavior="clear" type="submit" class="pop muted w-7 h-7">
          <%= inline_icon "view-close", size: 24 %>
        </button>
      <% end %>
    </div>
  <% end %>
  <div class="filterbar">
    <%= link_to "All", "?filter=all", class: "filterbar__item", "aria-selected": !["reimbursed", "pending", "rejected"].include?(params[:filter]), role: "tab" %>
    <%= link_to "Pending", "?filter=pending", class: "filterbar__item", "aria-selected": params[:filter] == "pending", role: "tab" %>
    <%= link_to "Reimbursed", "?filter=reimbursed", class: "filterbar__item", "aria-selected": params[:filter] == "reimbursed", role: "tab" %>
    <%= link_to "Rejected", "?filter=rejected", class: "filterbar__item", "aria-selected": params[:filter] == "rejected", role: "tab" %>
  </div>
</div>

<% if @reports.blank? %>
  <%= blankslate "No reports found!" %>
<% else %>
  <article class="table-container">
    <table>
      <thead>
      <tr>
        <th>Status</th>
        <th>Report</th>
        <th>From</th>
        <th class="right-align">Amount</th>
      </tr>
      </thead>
      <tbody>
        <% @reports.order(created_at: :desc).each do |report| %>
          <tr>
            <td>
              <% if report.status_description %>
                <span class="ml0 badge bg-<%= report.status_color %> tooltipped tooltipped--e tooltipped--xl" aria-label="<%= report.status_description %>">
                  <%= report.status_text %>
                </span>
              <% else %>
                <span class="ml0 badge bg-<%= report.status_color %>"><%= report.status_text %></span>
              <% end %>
            </td>
            <td style="max-width: 500px; overflow: hidden; text-overflow: ellipsis;">
              <%= link_to report.name, report %>
              <span class="muted">(<%= report.created_at.strftime("%m/%d/%Y") %>)</span>
            </td>
            <td>
               <%= user_mention report.user %>
            </td>
            <td class="right-align">
               <%= render_money report.amount_cents %>
            </td>
          </tr>
        <% end %>
      </tbody>
    </table>
  </article>

  <%= paginate @reports %>

  <p class="italic muted text-center">
    <%= page_entries_info @reports, entry_name: "reports" %>.
  </p>
<% end %>

<%= form_with(model: Reimbursement::Report, class: "display-none", method: :post, url: quick_expense_reimbursement_reports_path, data: { controller: "file-drop form", "file-drop-title-value": "Drop to start a report." }) do |form| %>
  <%= form.hidden_field :event_id, value: @event.id %>
  <%= form.label :file, "Choose file", class: "field--fileupload__label", data: {
        action: "
        dragover@window->file-drop#dragover
        drop@window->file-drop#drop
        dragenter@window->file-drop#dragenter
        dragleave@window->file-drop#dragleave
      "
      } %>
  <%= form.file_field :file,
      multiple: true,
      include_hidden: false,
      required: false,
      accept: "image/*,image/heic,.pdf",
      data: {
        "file-drop-target" => "fileInput",
        "action"           => "change->form#submit"
      } %>
  </div>
<% end %>

<section class="modal modal--scroll bg-snow" data-behavior="modal" role="dialog" id="reimbursement_settings">
  <%= modal_header("Settings", external_link: edit_event_path(@event, tab: "reimbursements")) %>
  <%= turbo_frame_tag :reimbursements_settings, src: edit_event_path(@event, tab: "reimbursements", params: { frame: true }), loading: "lazy" do %>
    <strong>Loading...</strong>
  <% end %>
</section><|MERGE_RESOLUTION|>--- conflicted
+++ resolved
@@ -14,19 +14,9 @@
         target: "_blank",
         class: "tooltipped tooltipped--s", "aria-label": "Public form" %>
   <% end %>
-<<<<<<< HEAD
   <%= link_to "#", class: "btn bg-success", data: { behavior: "modal_trigger", modal: "create" } do %>
     <%= inline_icon "plus" %>
     Start report
-=======
-  <%= pop_icon_to "plus",
-        "#",
-        class: "tooltipped tooltipped--s success sm-hide md-hide lg-hide",
-        "aria-label": "New report",
-        data: { behavior: "modal_trigger", modal: "create_reimbursement_report" } %>
-  <%= link_to "#", class: "btn bg-success xs-hide", data: { behavior: "modal_trigger", modal: "create_reimbursement_report" } do %>
-      <%= inline_icon "plus" %> New
->>>>>>> d0428b50
   <% end %>
 </h1>
 

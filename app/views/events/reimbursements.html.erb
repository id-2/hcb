--- conflicted
+++ resolved
@@ -17,7 +17,6 @@
         target: "_blank",
         class: "tooltipped tooltipped--s", "aria-label": "Public form" %>
   <% end %>
-<<<<<<< HEAD
   <% if organizer_signed_in?(as: :member) %>
     <%= pop_icon_to "plus",
           "#",
@@ -27,11 +26,6 @@
     <%= link_to "#", class: "btn bg-success xs-hide", data: { behavior: "modal_trigger", modal: "create_reimbursement_report" } do %>
         <%= inline_icon "plus" %> New
     <% end %>
-=======
-  <%= link_to "#", class: "btn bg-success", data: { behavior: "modal_trigger", modal: "create" } do %>
-    <%= inline_icon "plus" %>
-    Start report
->>>>>>> 8d0af403
   <% end %>
 </h1>
 
@@ -54,28 +48,9 @@
 
 <div class="flex items-center gap-6 sm:gap-4 flex-col-reverse sm:flex-row mb2">
   <%= form_with(model: nil, local: true, method: :get, class: "flex-1 w-full sm:w-auto") do |form| %>
-<<<<<<< HEAD
     <%= render "search", form: %>
   <% end %>
   <%= render "events/filters/menu", filters: @filter_options unless @has_filter %>
-=======
-    <div class="input input-group input--sm max-w-none" tabindex="0">
-      <%= inline_icon "search", size: 24 %>
-      <%= form.text_field :q, placeholder: "Type / to search...", data: { behavior: "search" }, value: params[:q] %>
-      <% if params[:q] && params[:q] != "" %>
-        <button data-behavior="clear" type="submit" class="pop muted w-7 h-7">
-          <%= inline_icon "view-close", size: 24 %>
-        </button>
-      <% end %>
-    </div>
-  <% end %>
-  <div class="filterbar">
-    <%= link_to "All", "?filter=all", class: "filterbar__item", "aria-selected": !["reimbursed", "pending", "rejected"].include?(params[:filter]), role: "tab" %>
-    <%= link_to "Pending", "?filter=pending", class: "filterbar__item", "aria-selected": params[:filter] == "pending", role: "tab" %>
-    <%= link_to "Reimbursed", "?filter=reimbursed", class: "filterbar__item", "aria-selected": params[:filter] == "reimbursed", role: "tab" %>
-    <%= link_to "Rejected", "?filter=rejected", class: "filterbar__item", "aria-selected": params[:filter] == "rejected", role: "tab" %>
-  </div>
->>>>>>> 8d0af403
 </div>
 
 <%= render "events/filters/bar", filters: @filter_options if @has_filter %>

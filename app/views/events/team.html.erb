<% title "Team overview" %>
<% page_md %>
<%= render "nav", selected: :team %>

<h1 class="heading">
  <span class="flex flex-grow items-center">
    Team
    <%= badge_for @all_positions.size, class: "bg-muted" %>
  </span>

  <%= pop_icon_to @view == "list" ? "grid" : "list",
   "?view=#{@view == 'list' ? 'grid' : 'list'}#{"&q=#{params[:q]}" if params[:q]}#{"&filter=#{params[:filter]}" if params[:filter]}" %>

  <% if admin_signed_in? && @event.config.contact_email.present? %>
    <% admin_tool "w-fit p0", style: "border-radius: 999px; height: 36px; width: 36px;" do %>
      <%= link_to "mailto:#{@event.config.contact_email}", class: "flex items-center justify-center", style: "transform: translateY(1px) scale(0.8)" do %>
        <%= inline_icon "email", color: "#ff8c37" %>
      <% end %>
    <% end %>
  <% elsif organizer_signed_in? %>
    <%= pop_icon_to "email", "mailto:#{@all_positions.map { |op| op.user.email_address_with_name }.join(",")}" %>
  <% end %>

  <% if policy(@event).can_invite_user? %>
    <%= link_to new_event_organizer_position_invite_path(event_id: @event.slug), class: "btn bg-success", data: { behavior: "modal_trigger", modal: "invite_member" }, disabled: !organizer_signed_in?(as: :manager) do %>
      <%= inline_icon "member-add" %>
      Invite
    <% end %>
  <% end %>
</h1>

<<<<<<< HEAD
<% if policy(@event).can_invite_user? %>
  <section class="modal modal--scroll bg-snow" data-behavior="modal" role="dialog" id="invite_member">
    <%= modal_header "Invite a team member" %>
    <%= render "organizer_position_invites/form", invite: OrganizerPositionInviteService::Create.new(event: @event).model %>
  </section>
<% end %>

<div class="flex flex-row justify-between items-center width-100 gap-4 mb2">
  <%= form_with(model: nil, local: true, method: :get, class: "flex-auto") do |form| %>
    <div class="input input-group input--sm max-w-none" tabindex="0">
    <%= inline_icon "search", size: 24 %>
=======
<div class="filterbar flex flex-row justify-between items-center width-100" style="gap: 16px">
  <%= form_with(model: nil, local: true, method: :get, class: "flex-auto md-mr2") do |form| %>
    <div class="input input-group max-w-none" tabindex="0">
    <%= inline_icon "search" %>
>>>>>>> d0428b50
      <%= form.text_field :q, placeholder: "Type / to search...", data: { behavior: "search" }, value: params[:q] %>
    <% if params[:q] && params[:q] != "" %>
      <button data-behavior="clear" type="submit" class="pop muted w-7 h-7">
        <%= inline_icon "view-close", size: 24 %>
      </button>
    <% end %>
  </div>
    <%= form.hidden_field :filter, value: params[:filter] if params[:filter] %>
    <%= form.hidden_field :view, value: @view if @view %>
  <% end %>
  <div class="filterbar">
    <% ["all", "members", "managers"].each do |filter| %>
      <%= link_to filter.capitalize, "?filter=#{filter}#{'&view=list' if @view == 'list'}#{"&q=#{params[:q]}" if params[:q]}", class: "filterbar__item", "aria-selected": params[:filter] == filter || !params[:filter] && filter == "all", role: "tab" %>
    <% end %>
  </div>
</div>
<% if @view == "list" %>
  <% if @all_positions.any? %>
  <table>
    <thead>
      <tr>
        <th>Date invited</th>
        <th>Name</th>
        <th>Role</th>
        <th>Contact</th>
        <th></th>
      </tr>
    </thead>
    <tbody>
    <% if @all_positions.any? %>
      <%= turbo_frame_tag "team_position" do %>
        <%= render partial: "organizer_positions/organizer_position_row", collection: @positions, as: :organizer_position %>
      <% end %>
    <% end %>
  </table>
  <%= paginate @positions %>
  <% else %>
    <%= blankslate @event.organizer_positions.none? ? "No team members" : "No team members found" %>
  <% end %>
<% else %>

  <% if @all_positions.any? %>
    <%= turbo_frame_tag "team_position" do %>
      <div class="grid grid-cols-1 lg:grid-cols-2">
        <%= render @positions %>
      </div>
      <%= paginate @positions %>
    <% end %>
  <% else %>
    <%= blankslate @event.organizer_positions.none? ? "No team members" : "No team members found" %>
  <% end %>
<% end %>

<% if @pending.any? %>
  <h2 class="flex items-center mt3 mb2">
    Pending invitations
    <%= badge_for @pending.size, class: "bg-muted" %>
  </h2>

  <div class="flex flex-col" style="gap: 0.5rem">
    <%= render @pending %>
  </div>
<% end %>

<% admin_tool("flex justify-center mt2") do %>
  <%= link_to @event.organizer_positions.where(is_signee: nil).any? ? "Finish signee backfill" : "✅ Signee backfill complete, thanks.",
              event_finish_signee_backfill_path(@event),
              method: :post,
              disabled: @event.organizer_positions.where(is_signee: nil).none?,
              "data-confirm": "Are you sure you have backfilled all organizers of #{@event.name} with their correct contract signee status? Continuing will convert #{@event.organizer_positions.where(is_signee: nil).count} null(s) to false.",
              class: "btn" %>
<% end %>

<% if policy(@event).can_invite_user? %>
  <section class="modal modal--scroll bg-snow" data-behavior="modal" role="dialog" id="invite_member">
    <%= modal_header "Invite a team member" %>
    <%= render "organizer_position_invites/form", invite: OrganizerPositionInviteService::Create.new(event: @event).model %>
  </section>
<% end %><|MERGE_RESOLUTION|>--- conflicted
+++ resolved
@@ -29,7 +29,6 @@
   <% end %>
 </h1>
 
-<<<<<<< HEAD
 <% if policy(@event).can_invite_user? %>
   <section class="modal modal--scroll bg-snow" data-behavior="modal" role="dialog" id="invite_member">
     <%= modal_header "Invite a team member" %>
@@ -41,12 +40,6 @@
   <%= form_with(model: nil, local: true, method: :get, class: "flex-auto") do |form| %>
     <div class="input input-group input--sm max-w-none" tabindex="0">
     <%= inline_icon "search", size: 24 %>
-=======
-<div class="filterbar flex flex-row justify-between items-center width-100" style="gap: 16px">
-  <%= form_with(model: nil, local: true, method: :get, class: "flex-auto md-mr2") do |form| %>
-    <div class="input input-group max-w-none" tabindex="0">
-    <%= inline_icon "search" %>
->>>>>>> d0428b50
       <%= form.text_field :q, placeholder: "Type / to search...", data: { behavior: "search" }, value: params[:q] %>
     <% if params[:q] && params[:q] != "" %>
       <button data-behavior="clear" type="submit" class="pop muted w-7 h-7">

<% title "Team overview" %>
<% page_md %>
<%= render "nav", selected: :team %>

<h1 class="heading">
  <span class="flex flex-grow items-center">
    Team
    <%= badge_for @all_positions.size, class: "bg-muted" %>
    <% admin_tool("p0 badge", "span") do %>
      <%= badge_for "#{@all_positions.count { |op| op.user.teenager? && op.user.active? }} active teenagers (30d)", class: "bg-muted ml0" %>
    <% end %>
  </span>

  <%= pop_icon_to @view == "list" ? "grid" : "list",
   "?view=#{@view == 'list' ? 'grid' : 'list'}#{"&q=#{params[:q]}" if params[:q]}#{"&filter=#{params[:filter]}" if params[:filter]}" %>

  <% if auditor_signed_in? && @event.config.contact_email.present? %>
    <% admin_tool "w-fit p0", style: "border-radius: 999px; height: 36px; width: 36px;" do %>
      <%= link_to "mailto:#{@event.config.contact_email}", class: "flex items-center justify-center", style: "transform: translateY(1px) scale(0.8)" do %>
        <%= inline_icon "email", color: "#ff8c37" %>
      <% end %>
    <% end %>
  <% elsif organizer_signed_in? %>
    <%= pop_icon_to "email", "mailto:#{@all_positions.map { |op| op.user.email_address_with_name }.join(",")}" %>
  <% end %>

  <% if policy(@event).can_invite_user? %>
    <%= link_to new_event_organizer_position_invite_path(event_id: @event.slug), class: "btn bg-success", data: { behavior: "modal_trigger", modal: "invite_member" }, disabled: !organizer_signed_in?(as: :manager) do %>
      <%= inline_icon "member-add" %>
      Invite
    <% end %>
  <% end %>
</h1>

<div class="filterbar flex flex-row justify-between items-center width-100" style="gap: 16px">
  <%= form_with(model: nil, local: true, method: :get, class: "flex-auto md-mr2") do |form| %>
    <div class="input input-group max-w-none" tabindex="0">
    <%= inline_icon "search" %>
      <%= form.text_field :q, placeholder: "Type / to search...", data: { behavior: "search" }, value: params[:q] %>
    <% if params[:q] && params[:q] != "" %>
      <button data-behavior="clear" type="submit" class="pop muted w-7 h-7">
        <%= inline_icon "view-close", size: 24 %>
      </button>
    <% end %>
  </div>
    <%= form.hidden_field :filter, value: params[:filter] if params[:filter] %>
    <%= form.hidden_field :view, value: @view if @view %>
  <% end %>
<<<<<<< HEAD
  <%= render "events/filters/menu", filters: @filter_options unless @has_filter %>
=======
  <div style="text-align: center;">
    <% ["all", "readers", "members", "managers"].each do |filter| %>
      <%= link_to filter.capitalize, "?filter=#{filter}#{'&view=list' if @view == 'list'}#{"&q=#{params[:q]}" if params[:q]}", class: "filterbar__item", "aria-selected": params[:filter] == filter || !params[:filter] && filter == "all", role: "tab" %>
    <% end %>
  </div>
>>>>>>> 75e3fb2b
</div>

<%= render "events/filters/bar", filters: @filter_options if @has_filter %>

<% if @view == "list" %>
  <% if @all_positions.any? %>
  <table>
    <thead>
      <tr>
        <th>Date invited</th>
        <th>Name</th>
        <th>Role</th>
        <th>Contact</th>
        <th></th>
      </tr>
    </thead>
    <tbody>
    <% if @all_positions.any? %>
      <%= turbo_frame_tag "team_position" do %>
        <%= render partial: "organizer_positions/organizer_position_row", collection: @positions, as: :organizer_position %>
      <% end %>
    <% end %>
  </table>
  <%= paginate @positions %>
  <% else %>
    <%= blankslate @event.organizer_positions.none? ? "No team members" : "No team members found" %>
  <% end %>
<% else %>

  <% if @all_positions.any? %>
    <%= turbo_frame_tag "team_position" do %>
      <div class="grid grid-cols-1 lg:grid-cols-2">
        <%= render partial: "organizer_positions/organizer_position", collection: @positions %>
      </div>
      <%= paginate @positions %>
    <% end %>
  <% else %>
    <%= blankslate @event.organizer_positions.none? ? "No team members" : "No team members found" %>
  <% end %>
<% end %>

<% if @pending.any? %>
  <h2 class="flex items-center mt3 mb2">
    Pending invitations
    <%= badge_for @pending.size, class: "bg-muted" %>
  </h2>

  <div class="flex flex-col" style="gap: 0.5rem">
    <%= render partial: "organizer_position_invites/organizer_position_invite", collection: @pending %>
  </div>
<% end %>

<% admin_tool("mt2") do %>
  <h2 class="flex items-center mt3 mb2">
    Previous members
    <%= badge_for @event.organizer_positions.with_deleted.where.not(deleted_at: nil).count, class: "bg-muted" %>
  </h2>
  <ul>
    <% @event.organizer_positions.with_deleted.where.not(deleted_at: nil).order(deleted_at: :desc).each do |op| %>
      <li>
        <%= link_to op.user.name, admin_user_path(op.user) %> was removed <%= time_ago_in_words op.deleted_at %> ago
        <%= error_boundary fallback_text: "; the context failed to load." do %>
          <% if opdr = op.organizer_position_deletion_requests.last %>
            by <%= opdr.closed_by.name %> at the request of <%= opdr.submitted_by.name %> <%= link_to "(context)", opdr %>
          <% end %>
        <% end %>
      </li>
    <% end %>
  </ul>
<% end %>

<% if policy(@event).can_invite_user? %>
  <section class="modal modal--scroll bg-snow" data-behavior="modal" role="dialog" id="invite_member">
    <%= modal_header "Invite a team member" %>
    <%= render "organizer_position_invites/form", invite: OrganizerPositionInviteService::Create.new(event: @event).model %>
  </section>
<% end %><|MERGE_RESOLUTION|>--- conflicted
+++ resolved
@@ -46,15 +46,7 @@
     <%= form.hidden_field :filter, value: params[:filter] if params[:filter] %>
     <%= form.hidden_field :view, value: @view if @view %>
   <% end %>
-<<<<<<< HEAD
   <%= render "events/filters/menu", filters: @filter_options unless @has_filter %>
-=======
-  <div style="text-align: center;">
-    <% ["all", "readers", "members", "managers"].each do |filter| %>
-      <%= link_to filter.capitalize, "?filter=#{filter}#{'&view=list' if @view == 'list'}#{"&q=#{params[:q]}" if params[:q]}", class: "filterbar__item", "aria-selected": params[:filter] == filter || !params[:filter] && filter == "all", role: "tab" %>
-    <% end %>
-  </div>
->>>>>>> 75e3fb2b
 </div>
 
 <%= render "events/filters/bar", filters: @filter_options if @has_filter %>

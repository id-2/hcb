<% title "Team overview" %>
<% page_md %>
<%= render "nav", selected: :team %>

<h1 class="heading gap-2">
  <span class="flex flex-grow items-center">
    Team
    <%= badge_for @all_positions.size, class: "bg-muted" %>
    <% admin_tool("p0 badge", "span") do %>
      <%= badge_for "#{@all_positions.count { |op| op.user.teenager? && op.user.active? }} active teenagers (30d)", class: "bg-muted ml0" %>
    <% end %>
  </span>

  <%= pop_icon_to @view == "list" ? "grid" : "list",
   "?view=#{@view == 'list' ? 'grid' : 'list'}#{"&q=#{params[:q]}" if params[:q]}#{"&filter=#{params[:filter]}" if params[:filter]}" %>

  <% if auditor_signed_in? && @event.config.contact_email.present? %>
    <% admin_tool "w-fit p0", style: "border-radius: 999px; height: 36px; width: 36px;" do %>
      <%= link_to "mailto:#{@event.config.contact_email}", class: "flex items-center justify-center", style: "transform: translateY(1px) scale(0.8)" do %>
        <%= inline_icon "email", color: "#ff8c37" %>
      <% end %>
    <% end %>
  <% elsif organizer_signed_in? %>
    <%= pop_icon_to "email", "mailto:#{@all_positions.map { |op| op.user.email_address_with_name }.join(",")}" %>
  <% end %>

  <% if policy(@event).can_invite_user? %>
    <%= link_to new_event_organizer_position_invite_path(event_id: @event.slug), class: "btn bg-success", data: { behavior: "modal_trigger", modal: "invite_member" }, disabled: !organizer_signed_in?(as: :manager) do %>
      <%= inline_icon "member-add" %>
      Invite
    <% end %>
  <% end %>
</h1>

<<<<<<< HEAD
<div class="flex flex-row justify-between items-center width-100 mb-3">
=======
<% if @event.parent.present? %>
  <%= render "callout", title: "The team behind #{@event.parent.name} also has access to #{@event.name}", type: "info", icon: "leader" do %>
    <p>Because <%= @event.name %> is a sub-organization of <%= @event.parent.name %>, all team members of <%= @event.parent.name %> can access and view this organization.</p>

    <% if @indirect_access.present? %>
      <p>These team members can access this organization:</p>

      <div class="grid">
        <% @indirect_access.each do |user, role| %>
          <span class="flex">
            <%= user_mention(user) %><%= role == "manager" ? "can manage" : "can view" %>
          </span>
        <% end %>
      </div>
    <% end %>
  <% end %>
<% end %>

<div class="filterbar flex flex-row justify-between items-center width-100" style="gap: 16px">
>>>>>>> 0d2e8505
  <%= form_with(model: nil, local: true, method: :get, class: "flex-auto md-mr2") do |form| %>
    <%= render "search", form: %>
    <%= form.hidden_field :filter, value: params[:filter] if params[:filter] %>
    <%= form.hidden_field :view, value: @view if @view %>
  <% end %>
  <div class="filterbar">
    <% ["all", "readers", "members", "managers"].each do |filter| %>
      <%= link_to filter.capitalize, "?filter=#{filter}#{'&view=list' if @view == 'list'}#{"&q=#{params[:q]}" if params[:q]}", class: "filterbar__item", "aria-selected": params[:filter] == filter || !params[:filter] && filter == "all", role: "tab" %>
    <% end %>
    <% if auditor_signed_in? %>
      <%= link_to "Active teens", "?filter=active_teens#{'&view=list' if @view == 'list'}#{"&q=#{params[:q]}" if params[:q]}", class: "filterbar__item", "aria-selected": params[:filter] == "active_teens", role: "tab" %>
    <% end %>
  </div>
</div>
<% if @view == "list" %>
  <% if @all_positions.any? %>
  <table>
    <thead>
      <tr>
        <th>Date invited</th>
        <th>Name</th>
        <th>Role</th>
        <th>Contact</th>
        <th></th>
      </tr>
    </thead>
    <tbody>
    <% if @all_positions.any? %>
      <%= turbo_frame_tag "team_position" do %>
        <%= render partial: "organizer_positions/organizer_position_row", collection: @positions, as: :organizer_position %>
      <% end %>
    <% end %>
  </table>
  <%= paginate @positions %>
  <% else %>
    <%= blankslate @event.organizer_positions.none? ? "No team members" : "No team members found" %>
  <% end %>
<% else %>

  <% if @all_positions.any? %>
    <%= turbo_frame_tag "team_position" do %>
      <div class="grid grid-cols-1 lg:grid-cols-2">
        <%= render partial: "organizer_positions/organizer_position", collection: @positions %>
      </div>
      <%= paginate @positions %>
    <% end %>
  <% else %>
    <%= blankslate @event.organizer_positions.none? ? "No team members" : "No team members found" %>
  <% end %>
<% end %>

<% if @pending.any? %>
  <h2 class="flex items-center mt3 mb2">
    Pending invitations
    <%= badge_for @pending.size, class: "bg-muted" %>
  </h2>

  <div class="flex flex-col" style="gap: 0.5rem">
    <%= render partial: "organizer_position_invites/organizer_position_invite", collection: @pending %>
  </div>
<% end %>

<% admin_tool("mt2") do %>
  <h2 class="flex items-center mt1 mb2">
    Previous members
    <%= badge_for @event.organizer_positions.with_deleted.where.not(deleted_at: nil).count, class: "bg-muted" %>
  </h2>
  <ul>
    <% @event.organizer_positions.with_deleted.where.not(deleted_at: nil).order(deleted_at: :desc).each do |op| %>
      <li>
        <%= link_to op.user.name, admin_user_path(op.user) %> was removed <%= time_ago_in_words op.deleted_at %> ago
        <%= error_boundary fallback_text: "; the context failed to load." do %>
          <% if opdr = op.organizer_position_deletion_requests.last %>
            by <%= opdr.closed_by.name %> at the request of <%= opdr.submitted_by.name %> <%= link_to "(context)", opdr %>
          <% end %>
        <% end %>
      </li>
    <% end %>
  </ul>
<% end %>

<% if policy(@event).can_invite_user? %>
  <section class="modal modal--scroll bg-snow" data-behavior="modal" role="dialog" id="invite_member">
    <%= modal_header "Invite a team member" %>
    <%= render "organizer_position_invites/form", invite: OrganizerPositionInviteService::Create.new(event: @event).model %>
  </section>
<% end %><|MERGE_RESOLUTION|>--- conflicted
+++ resolved
@@ -32,9 +32,6 @@
   <% end %>
 </h1>
 
-<<<<<<< HEAD
-<div class="flex flex-row justify-between items-center width-100 mb-3">
-=======
 <% if @event.parent.present? %>
   <%= render "callout", title: "The team behind #{@event.parent.name} also has access to #{@event.name}", type: "info", icon: "leader" do %>
     <p>Because <%= @event.name %> is a sub-organization of <%= @event.parent.name %>, all team members of <%= @event.parent.name %> can access and view this organization.</p>
@@ -53,9 +50,8 @@
   <% end %>
 <% end %>
 
-<div class="filterbar flex flex-row justify-between items-center width-100" style="gap: 16px">
->>>>>>> 0d2e8505
-  <%= form_with(model: nil, local: true, method: :get, class: "flex-auto md-mr2") do |form| %>
+<div class="mb-4 gap-2 flex flex-row justify-between items-center width-100">
+  <%= form_with(model: nil, local: true, method: :get, class: "flex-auto") do |form| %>
     <%= render "search", form: %>
     <%= form.hidden_field :filter, value: params[:filter] if params[:filter] %>
     <%= form.hidden_field :view, value: @view if @view %>

--- conflicted
+++ resolved
@@ -53,13 +53,8 @@
     <%= form.hidden_field :filter, value: params[:filter] if params[:filter] %>
     <%= form.hidden_field :view, value: @view if @view %>
   <% end %>
-<<<<<<< HEAD
-  <div class="filterbar">
-    <% ["all", "members", "managers"].each do |filter| %>
-=======
   <div style="text-align: center;">
     <% ["all", "readers", "members", "managers"].each do |filter| %>
->>>>>>> 9e7d6452
       <%= link_to filter.capitalize, "?filter=#{filter}#{'&view=list' if @view == 'list'}#{"&q=#{params[:q]}" if params[:q]}", class: "filterbar__item", "aria-selected": params[:filter] == filter || !params[:filter] && filter == "all", role: "tab" %>
     <% end %>
   </div>

--- conflicted
+++ resolved
@@ -14,10 +14,9 @@
         </span>
       <% end %>
 
-<<<<<<< HEAD
       <% if organizer_signed_in?(as: :member) %>
         <div class="overflow-visible relative line-height-0" data-controller="menu" data-menu-append-to-value="turbo-frame#organization_tags">
-          <button class="list-badge add-tag-badge ml0 menu__toggle menu__toggle--arrowless" data-menu-target="toggle" data-action="menu#toggle click@document->menu#close keydown@document->menu#keydown">+
+          <button class="list-badge add-tag-badge ml0 menu__toggle menu__toggle--arrowless" data-menu-target="toggle" data-action="menu#toggle click@document->menu#close keydown@document->menu#keydown" <%= "disabled" unless current_user.admin? %>>+
             Add tag
           </button>
           <div class="menu__content menu__content--2 menu__content--compact menu__content--left h6" data-menu-target="content">
@@ -25,37 +24,27 @@
               <div class="flex items-center">
                 <%= button_to toggle_event_tag_event_path(id: @event.id, event_tag_id: tag.id), class: "menu__action", form_class: "flex-auto", form: { "data-turbo" => "true" } do %>
                   <%= "✓" if @event.event_tags.include?(tag) %>
-=======
-      <div class="overflow-visible relative line-height-0" data-controller="menu" data-menu-append-to-value="turbo-frame#organization_tags">
-        <button class="list-badge add-tag-badge ml0 menu__toggle menu__toggle--arrowless" data-menu-target="toggle" data-action="menu#toggle click@document->menu#close keydown@document->menu#keydown" <%= "disabled" unless current_user.admin? %>>+
-          Add tag
-        </button>
-        <div class="menu__content menu__content--2 menu__content--compact menu__content--left h6" data-menu-target="content">
-          <% EventTag.find_each do |tag| %>
-            <div class="flex items-center">
-              <%= button_to toggle_event_tag_event_path(id: @event.id, event_tag_id: tag.id), class: "menu__action", form_class: "flex-auto", form: { "data-turbo" => "true" } do %>
-                <%= "✓" if @event.event_tags.include?(tag) %>
->>>>>>> 0cccd69e
 
-                  <% if tag.purpose.present? %>
-                    <span class="bold italic"><%= tag.purpose.titleize %>:</span>&nbsp;
+                    <% if tag.purpose.present? %>
+                      <span class="bold italic"><%= tag.purpose.titleize %>:</span>&nbsp;
+                    <% end %>
+                    <%= tag.name %>
                   <% end %>
-                  <%= tag.name %>
-                <% end %>
-                <%= button_to event_event_tag_path(@event, tag), class: "menu__action", method: :delete, title: "Delete this tag", form: { "data-turbo" => "true", "data-turbo-confirm" => tag.removal_confirmation_message } do %>
-                  <%= inline_icon "delete", size: 16, style: "margin: 0" %>
-                <% end %>
-              </div>
-            <% end %>
-            <% if @event.event_tags.any? %>
-              <div class="menu__divider"></div>
-            <% end %>
-            <%= form_with url: event_event_tags_path(@event), data: { turbo: true } do |form| %>
-              <%= form.text_field :name, data: { "behavior" => @event.event_tags.none? ? "autofocus" : "" }, class: "menu__input", placeholder: "+ Create tag", autocomplete: "off", required: true %>
-            <% end %>
+                  <%= button_to event_event_tag_path(@event, tag), class: "menu__action", method: :delete, title: "Delete this tag", form: { "data-turbo" => "true", "data-turbo-confirm" => tag.removal_confirmation_message } do %>
+                    <%= inline_icon "delete", size: 16, style: "margin: 0" %>
+                  <% end %>
+                </div>
+              <% end %>
+              <% if @event.event_tags.any? %>
+                <div class="menu__divider"></div>
+              <% end %>
+              <%= form_with url: event_event_tags_path(@event), data: { turbo: true } do |form| %>
+                <%= form.text_field :name, data: { "behavior" => @event.event_tags.none? ? "autofocus" : "" }, class: "menu__input", placeholder: "+ Create tag", autocomplete: "off", required: true %>
+              <% end %>
+            </div>
           </div>
-        </div>
-      <% end %>
-    </div>
+        <% end %>
+      </div>
+    <% end%>
   </div>
 <% end %>
<% if @recent_transactions.length > 0 %>
  <div class="card card--breakdown shadow-none p-0 px-0 flex-1 flex flex-col">
    <h3 class="m-0 p-4 pb-0 mb-1">Recent transactions</h3>
    <% @recent_transactions.each do |transaction| %>
      <a style="height:60px" href="<%= transaction.local_hcb_code.url %>" class="homepage-transaction <%= Flipper.enabled?(:hcb_code_popovers_2023_06_16, current_user) && (@event || transaction.local_hcb_code.event).present? ? "cursor-pointer hover:bg-gray-50 active:bg-gray-100 transition-colors dark:hover:bg-neutral-700 dark:active:bg-neutral-600" : "" %>" data-behavior="modal_trigger" data-modal="transaction_details_<%= transaction.local_hcb_code.__id__ %>">
        <div style="min-width:0;flex:1">
          <span class="truncate block"><%= transaction_memo(transaction) %></span>
          <div class="text-sm text-gray-500">
            <% if transaction.is_a?(CanonicalPendingTransaction) %>
              Pending &bull;
            <% end %>
            <% subtitle = "#{time_ago_in_words(transaction.date)} ago" %>
            <% if transaction.try(:raw_stripe_transaction) || transaction.try(:raw_pending_stripe_transaction_id) %>
              <% subtitle += ", #{transaction.stripe_cardholder.user.name}" %>
            <% end %>
            <%= subtitle %>
          </div>
        </div>
        <span class="badge <%= transaction.amount_cents > 0 ? "success" : "error" %>"><%= render_transaction_amount transaction.amount_cents %></span>
      </a>

      <% if Flipper.enabled?(:hcb_code_popovers_2023_06_16, current_user) && (@event || transaction.local_hcb_code.event).present? %>
        <section class="modal modal--scroll modal--popover bg-snow" data-behavior="modal" role="dialog" id="transaction_details_<%= transaction.local_hcb_code.__id__ %>">
          <%= modal_header(transaction.local_hcb_code.pretty_title(show_event_name: defined?(show_event_name), show_amount: defined?(show_amount), event_name: @event.name, amount_cents: transaction.amount), external_link: transaction.local_hcb_code.url) %>
<<<<<<< HEAD
          <%= async_frame_to transaction.local_hcb_code.popover_url, as: :div, lazy: true do %>
            <%= render partial: "application/loading_container" %>
=======
          <%= turbo_frame_tag transaction.local_hcb_code.public_id, src: transaction.local_hcb_code.popover_url, loading: :lazy do %>
            Loading...
>>>>>>> bb3f7e4c
          <% end %>
        </section>
      <% end %>
    <% end %>
    <div class="flex items-center px-4 pb-2 mt-auto justify-between">
      <%= link_to event_transactions_path(event_id: @event.slug), class: "flex items-center" do %>
        View all transactions
        <%= inline_icon "enter" %>
      <% end %>
    </div>
  </div>
<% else %>
  <div class="card card--breakdown shadow-none text-center p-0 flex-1 flex flex-col items-center justify-center">
    <div class="max-w-xs">
      <h3 class="m-0 p-4 pb-0 mb-2">
        Recent transactions
      </h3>
      <p class="m-0 mb-0 muted">
        You haven't made any transactions yet. When you do, they'll show up here.
      </p>
    </div>
  </div>
<% end %><|MERGE_RESOLUTION|>--- conflicted
+++ resolved
@@ -22,13 +22,8 @@
       <% if Flipper.enabled?(:hcb_code_popovers_2023_06_16, current_user) && (@event || transaction.local_hcb_code.event).present? %>
         <section class="modal modal--scroll modal--popover bg-snow" data-behavior="modal" role="dialog" id="transaction_details_<%= transaction.local_hcb_code.__id__ %>">
           <%= modal_header(transaction.local_hcb_code.pretty_title(show_event_name: defined?(show_event_name), show_amount: defined?(show_amount), event_name: @event.name, amount_cents: transaction.amount), external_link: transaction.local_hcb_code.url) %>
-<<<<<<< HEAD
-          <%= async_frame_to transaction.local_hcb_code.popover_url, as: :div, lazy: true do %>
+          <%= turbo_frame_tag transaction.local_hcb_code.public_id, src: transaction.local_hcb_code.popover_url, loading: :lazy do %>
             <%= render partial: "application/loading_container" %>
-=======
-          <%= turbo_frame_tag transaction.local_hcb_code.public_id, src: transaction.local_hcb_code.popover_url, loading: :lazy do %>
-            Loading...
->>>>>>> bb3f7e4c
           <% end %>
         </section>
       <% end %>

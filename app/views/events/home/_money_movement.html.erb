--- conflicted
+++ resolved
@@ -10,20 +10,13 @@
 
     <% @money_in.each do |transaction| %>
 
-<<<<<<< HEAD
       <a href="<%= transaction.local_hcb_code.url %>" class="homepage-transaction <%= Flipper.enabled?(:hcb_code_popovers_2023_06_16, current_user) && (@event || transaction.local_hcb_code.event).present? ? "cursor-pointer hover:bg-gray-50 active:bg-gray-100 transition-colors dark:hover:bg-neutral-700 dark:active:bg-neutral-600" : "" %>" data-behavior="modal_trigger" data-modal="money_movement_tx_details_<%= transaction.local_hcb_code.__id__ %>">
         <div style="min-width:0;flex:1">
           <span class="truncate block"><%= transaction_memo(transaction) %></span>
           <div class="text-sm text-gray-500">
             <% if transaction.is_a?(CanonicalPendingTransaction) %>
               Pending &bull;
-=======
-        <% if Flipper.enabled?(:hcb_code_popovers_2023_06_16, current_user) && (@event || transaction.local_hcb_code.event).present? %>
-          <section class="modal modal--scroll modal--popover bg-snow" data-behavior="modal" role="dialog" id="money_movement_tx_details_<%= transaction.local_hcb_code.__id__ %>">
-            <%= modal_header(transaction.local_hcb_code.pretty_title(show_event_name: defined?(show_event_name), show_amount: defined?(show_amount), event_name: @event.name, amount_cents: transaction.amount), external_link: transaction.local_hcb_code.url) %>
-            <%= turbo_frame_tag transaction.local_hcb_code.public_id, src: transaction.local_hcb_code.popover_url, loading: :lazy do %>
-              Loading...
->>>>>>> 59f97946
+
             <% end %>
             <% subtitle = "#{time_ago_in_words(transaction.date)} ago" %>
             <% if transaction.try(:raw_stripe_transaction) || transaction.try(:raw_pending_stripe_transaction_id) %>
@@ -38,7 +31,7 @@
       <% if Flipper.enabled?(:hcb_code_popovers_2023_06_16, current_user) && (@event || transaction.local_hcb_code.event).present? %>
         <section class="modal modal--scroll modal--popover bg-snow" data-behavior="modal" role="dialog" id="money_movement_tx_details_<%= transaction.local_hcb_code.__id__ %>">
           <%= modal_header(transaction.local_hcb_code.pretty_title(show_event_name: defined?(show_event_name), show_amount: defined?(show_amount), event_name: @event.name, amount_cents: transaction.amount), external_link: transaction.local_hcb_code.url) %>
-          <%= async_frame_to transaction.local_hcb_code.popover_url, as: :span, lazy: true do %>
+          <%= turbo_frame_tag transaction.local_hcb_code.public_id, src: transaction.local_hcb_code.popover_url, loading: :lazy do %>
             Loading...
           <% end %>
         </section>
@@ -69,16 +62,6 @@
         </div>
         <span class="text-xs font-bold p-1 <%= transaction.amount_cents > 0 ? "success" : "error" %>"><%= render_transaction_amount transaction.amount_cents %></span>
       </a>
-
-<<<<<<< HEAD
-      <% if Flipper.enabled?(:hcb_code_popovers_2023_06_16, current_user) && (@event || transaction.local_hcb_code.event).present? %>
-        <section class="modal modal--scroll modal--popover bg-snow" data-behavior="modal" role="dialog" id="money_movement_tx_details_<%= transaction.local_hcb_code.__id__ %>">
-          <%= modal_header(transaction.local_hcb_code.pretty_title(show_event_name: defined?(show_event_name), show_amount: defined?(show_amount), event_name: @event.name, amount_cents: transaction.amount), external_link: transaction.local_hcb_code.url) %>
-          <%= async_frame_to transaction.local_hcb_code.popover_url, as: :span, lazy: true do %>
-            Loading...
-          <% end %>
-        </section>
-=======
         <% if Flipper.enabled?(:hcb_code_popovers_2023_06_16, current_user) && (@event || transaction.local_hcb_code.event).present? %>
           <section class="modal modal--scroll modal--popover bg-snow" data-behavior="modal" role="dialog" id="money_movement_tx_details_<%= transaction.local_hcb_code.__id__ %>">
             <%= modal_header(transaction.local_hcb_code.pretty_title(show_event_name: defined?(show_event_name), show_amount: defined?(show_amount), event_name: @event.name, amount_cents: transaction.amount), external_link: transaction.local_hcb_code.url) %>
@@ -87,7 +70,6 @@
             <% end %>
           </section>
         <% end %>
->>>>>>> 59f97946
       <% end %>
     <% end %>
   </div>

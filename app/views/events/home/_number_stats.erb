<dl class="card m-0 w-100 h-full p-4 flex flex-1 flex-col gap-4 justify-center">
  <div class="stat stat--small flex flex-col">
    <dt class="muted uppercase text-sm font-bold">Total raised</dt>
    <dd class="stat__value"><%= render_money_amount @event.total_raised %></dd>
  </div>
  <div class="stat stat--small flex flex-col">
<<<<<<< HEAD
    <dt class="muted uppercase text-sm font-bold">Total spent</dt>
    <dd class="stat__value"><%= render_money_amount @event.total_raised - @event.balance %></dd>
=======
    <span class="muted uppercase text-sm" style="font-weight: 700">Total spent</span>
    <span class="stat__value"><%= render_money_amount @event.total_spent_cents %></span>
>>>>>>> 9e7d6452
  </div>
</dl><|MERGE_RESOLUTION|>--- conflicted
+++ resolved
@@ -4,12 +4,7 @@
     <dd class="stat__value"><%= render_money_amount @event.total_raised %></dd>
   </div>
   <div class="stat stat--small flex flex-col">
-<<<<<<< HEAD
     <dt class="muted uppercase text-sm font-bold">Total spent</dt>
-    <dd class="stat__value"><%= render_money_amount @event.total_raised - @event.balance %></dd>
-=======
-    <span class="muted uppercase text-sm" style="font-weight: 700">Total spent</span>
-    <span class="stat__value"><%= render_money_amount @event.total_spent_cents %></span>
->>>>>>> 9e7d6452
+    <dd class="stat__value"><%= render_money_amount @event.total_spent_cents %></dd>
   </div>
 </dl>
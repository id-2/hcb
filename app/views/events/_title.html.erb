<<<<<<< HEAD
<header data-controller="menu">
  <%= link_to @event, class: "#{"pointer-events-none" unless signed_in?} text-decoration-none h3 font-bold text-inherit line-height-2 text-balance tracking-tight -m-2 my-2 px-2 rounded-lg transition-colors flex items-center hover:text-primary", data: ({ action: "click->menu#toggle click@document->menu#close keydown@document->menu#keydown", menu_target: "toggle" } if show_org_switcher?) do %>
    <%= @event.name %>
    <%= inline_icon "sort-vertical", size: 28, class: "fill-muted" if show_org_switcher? %>
  <% end %>
  <% if show_org_switcher? %>
    <div class="menu__content menu__content--switcher sm:w-[275px]" data-menu-target="content">
      <% admin_tool("p0 mb1") do %>
        <button class="menu__action" data-controller="clipboard" data-clipboard-text-value="<%= @event.name %>" data-action="click->clipboard#copy">
          <%= inline_icon "copy", size: 24 %>
          Copy org name
        </button>
      <% end %>
      <p class="muted font-medium h5 pl-2 p-1 m0">Switch organizations</p>
      <% events = current_user.events.not_hidden.excluding(@event).with_attached_logo %>
      <% events.map do |event| %>
=======
<div data-controller="menu" class="flex-1 min-w-0 w-full">
  <%= link_to @event, class: "#{"pointer-events-none" unless signed_in?} text-inherit flex block hover:text-primary focus:text-primary items-center w-full gap-1 -ml-1 p-2 rounded-lg text-decoration-none text-lg font-bold", data: ({ action: "click->menu#toggle click@document->menu#close keydown@document->menu#keydown", menu_target: "toggle" } if show_org_switcher?) do %>
    <span class="truncate min-w-0"><%= @event.name %></span>
    <%= inline_icon "down-caret", size: 24 if show_org_switcher? %>

  <% end %>
  <% if show_org_switcher? %>
    <div class="menu__content menu__content--switcher w-[90vw] lg:w-[275px] z-10 ml-10 lg:-ml-2" data-menu-target="content" style="bottom:auto;border-radius: 10px;padding-bottom: 10px">
      <p class="muted font-[800] text-sm mb-0 uppercase m-1">Organizations</p>
      <% current_user.events.not_hidden.excluding(@event).with_attached_logo.map do |event| %>
>>>>>>> 7da26b15
        <%= link_to event, title: event.name, class: "gap-2" do %>
          <% if event.logo.attached? %>
            <%= image_tag event.logo, height: 24, width: 24, class: "rounded" %>
          <% elsif events.all? { |e| !e.logo.attached? } %>
            <%# Show no placeholder %>
          <% else %>
            <div style="height: 24px; width: 24px;" class="bg-neutral-500/20 rounded shrink-none"></div>
          <% end %>
          <span class="truncate"><%= event.name %></span>
        <% end %>
      <% end %>
    </div>
  <% end %>
</header><|MERGE_RESOLUTION|>--- conflicted
+++ resolved
@@ -1,5 +1,4 @@
-<<<<<<< HEAD
-<header data-controller="menu">
+<header data-controller="menu" class="flex-1 min-w-0 w-full">
   <%= link_to @event, class: "#{"pointer-events-none" unless signed_in?} text-decoration-none h3 font-bold text-inherit line-height-2 text-balance tracking-tight -m-2 my-2 px-2 rounded-lg transition-colors flex items-center hover:text-primary", data: ({ action: "click->menu#toggle click@document->menu#close keydown@document->menu#keydown", menu_target: "toggle" } if show_org_switcher?) do %>
     <%= @event.name %>
     <%= inline_icon "sort-vertical", size: 28, class: "fill-muted" if show_org_switcher? %>
@@ -15,18 +14,6 @@
       <p class="muted font-medium h5 pl-2 p-1 m0">Switch organizations</p>
       <% events = current_user.events.not_hidden.excluding(@event).with_attached_logo %>
       <% events.map do |event| %>
-=======
-<div data-controller="menu" class="flex-1 min-w-0 w-full">
-  <%= link_to @event, class: "#{"pointer-events-none" unless signed_in?} text-inherit flex block hover:text-primary focus:text-primary items-center w-full gap-1 -ml-1 p-2 rounded-lg text-decoration-none text-lg font-bold", data: ({ action: "click->menu#toggle click@document->menu#close keydown@document->menu#keydown", menu_target: "toggle" } if show_org_switcher?) do %>
-    <span class="truncate min-w-0"><%= @event.name %></span>
-    <%= inline_icon "down-caret", size: 24 if show_org_switcher? %>
-
-  <% end %>
-  <% if show_org_switcher? %>
-    <div class="menu__content menu__content--switcher w-[90vw] lg:w-[275px] z-10 ml-10 lg:-ml-2" data-menu-target="content" style="bottom:auto;border-radius: 10px;padding-bottom: 10px">
-      <p class="muted font-[800] text-sm mb-0 uppercase m-1">Organizations</p>
-      <% current_user.events.not_hidden.excluding(@event).with_attached_logo.map do |event| %>
->>>>>>> 7da26b15
         <%= link_to event, title: event.name, class: "gap-2" do %>
           <% if event.logo.attached? %>
             <%= image_tag event.logo, height: 24, width: 24, class: "rounded" %>

<h2 class="mt-0">
<<<<<<< HEAD
  <span style="vertical-align: text-bottom;"><%= user_mention(receipt.user, { avatar: { style: "vertical-align: baseline;" }, style: "color: red;" }) %></span>’s receipt
=======
  <span style="vertical-align: text-bottom;"><%= user_mention(receipt.user, avatar: { style: "vertical-align: baseline;" }, style: "color: red;") %></span>'s receipt
>>>>>>> 9e7d6452
</h2>

<%= render partial: "receipts/extracted", locals: { receipt: } %>

<section class="details break-words">
  <div class="fs-mask" style="grid-template-columns: 7rem calc(100% - 7rem); word-wrap: break-word">
    <strong style="font-weight: 600;">Name</strong>
    <span style="word-wrap: break-word; width: 100%;"><%= receipt.file.blob.filename %></span>
  </div>

  <div class="fs-mask" style="grid-template-columns: 7rem auto;">
    <strong style="font-weight: 600;">Uploaded</strong>
    <%= relative_timestamp receipt.created_at %>
  </div>

  <div class="fs-mask" style="grid-template-columns: 7rem auto;">
    <strong style="font-weight: 600;">Size</strong>
    <%= number_to_human_size receipt.file.blob.byte_size %>
  </div>
</section>

<% admin_tool("mt3 p0") do %>
  <pre class="m0 p1 bg-transparent"><code><%= receipt.textual_content %></code></pre>
<% end %><|MERGE_RESOLUTION|>--- conflicted
+++ resolved
@@ -1,9 +1,5 @@
 <h2 class="mt-0">
-<<<<<<< HEAD
-  <span style="vertical-align: text-bottom;"><%= user_mention(receipt.user, { avatar: { style: "vertical-align: baseline;" }, style: "color: red;" }) %></span>’s receipt
-=======
   <span style="vertical-align: text-bottom;"><%= user_mention(receipt.user, avatar: { style: "vertical-align: baseline;" }, style: "color: red;") %></span>'s receipt
->>>>>>> 9e7d6452
 </h2>
 
 <%= render partial: "receipts/extracted", locals: { receipt: } %>

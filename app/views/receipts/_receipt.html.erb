--- conflicted
+++ resolved
@@ -1,45 +1,24 @@
 <% file_path = Rails.application.routes.url_helpers.rails_blob_path(receipt.file, only_path: true) %>
-<<<<<<< HEAD
-<div class="receipt flex flex-column mb1 <%= "receipt--pairing" if defined?(pairing) && pairing %>" <% if defined?(textual_content) %>data-textual-content="<%= j receipt.textual_content %>"<% end %> data-receipt-id="<%= receipt.id %>" style="max-width: 256px;<% if defined?(selectable) %> cursor: pointer;" data-receipt-select-target="receipt" data-action="click->receipt-select#select<% end %>">
-  <% if defined?(link_to_file) %>
-    <%= link_to file_path, class: "link-reset mb1", target: "_blank" do %>
-      <span class="muted">
-        <strong>
-          <%= receipt.file.blob.filename %>
-        </strong>
-        (<%= number_to_human_size receipt.file.blob.byte_size %>)
-      </span>
-    <% end %>
-  <% else %>
+
+
+<% instance = receipt.__id__ %>
+
+<div class="receipt flex flex-column mb1 <%= "receipt--pairing" if defined?(pairing) && pairing %>" <% if defined?(textual_content) %>data-textual-content="<%= j receipt.textual_content %>"<% end %> data-receipt-id="<%= receipt.id %>" style="max-width: 256px;<% if defined?(selectable) %> cursor: pointer;" data-receipt-select-target="receipt" data-action="click->receipt-select#select<% end %>" data-behavior="<%= "modal_trigger" unless defined?(select_target) || receipt.preview.nil? %>" data-modal="<%= "preview_receipt_#{instance}" unless defined?(select_target) || receipt.preview.nil? %>">
+
     <span class="<%= "muted " unless defined?(selectable) %>mb1">
       <strong>
-=======
-<% instance = receipt.__id__ %>
-<div class="flex flex-column mb1" data-receipt-id="<%= receipt.id %>" style="max-width: 256px;<% if defined?(select_target) %> cursor: pointer;" data-receipt-select-target="receipt" data-action="click->receipt-select#select<% end %>" data-behavior="<%= "modal_trigger" unless defined?(select_target) || receipt.preview.nil? %>" data-modal="<%= "preview_receipt_#{instance}" unless defined?(select_target) || receipt.preview.nil? %>">
-  <span class="muted mb1">
-    <strong>
-      <% if defined?(link_to_file) && !defined?(select_target) %>
-        <%= link_to file_path, target: "_blank", style: "text-decoration: none;" do %>
-          <%= receipt.file.blob.filename %>
-        <% end %>
-      <% else %>
->>>>>>> 3c22f80a
+        <% if defined?(link_to_file) && !defined?(select_target) %>
+          <%= link_to file_path, target: "_blank", style: "text-decoration: none;" do %>
+            <%= receipt.file.blob.filename %>
+          <% end %>
+        <% else %>
         <%= receipt.file.blob.filename %>
       <% end %>
     </strong>
     (<%= number_to_human_size receipt.file.blob.byte_size %>)
   </span>
-
-<<<<<<< HEAD
-  <% if defined?(link_to_file) %>
-    <%= link_to file_path, target: "_blank" do %>
-      <span style="display: inline-grid; border-radius: 0.5rem;">
-        <%= image_tag receipt.preview, width: 256, height: 256, class: "card p0", style: "object-fit: contain; width: auto; height: auto; max-width: 100%; max-height: 256px;", data: {
-              "receipt-id" => receipt.id
-            } if receipt.preview %>
-      </span>
-    <% end %>
-  <% else %>
+  
+  <% if defined?(selectable) %>
     <span>
       <div class="receipt__icon"></div>
       <span style="display: inline-grid; border-radius: 0.5rem;">
@@ -52,21 +31,31 @@
             } if receipt.preview %>
       </span>
     </span>
+  <% else %>
+    <% if receipt.preview %>
+      <span style="display: inline-grid; border-radius: 0.5rem;" class="pointer">
+        <%= image_tag receipt.preview, width: 256, height: 256, class: "card p0", style: "object-fit: contain; width: auto; height: auto; max-width: 100%; max-height: 256px; user-drag: none; -webkit-user-drag: none; user-select: none; -moz-user-select: none;", data: {
+              "receipt-id" => receipt.id
+            } if receipt.preview %>
+      </span>
+    <% end %>
   <% end %>
+
   <footer class="flex items-center flex-row" style="border-top: none;">
     <%= relative_timestamp receipt.created_at, prefix: "added ", class: defined?(selectable) ? "h5" : "h5 muted" %>
-=======
-  <% if receipt.preview %>
-    <span style="display: inline-grid; border-radius: 0.5rem;" class="pointer">
-      <%= image_tag receipt.preview, width: 256, height: 256, class: "card p0", style: "object-fit: contain; width: auto; height: auto; max-width: 100%; max-height: 256px; user-drag: none; -webkit-user-drag: none; user-select: none; -moz-user-select: none;", data: {
-            "receipt-id" => receipt.id
-          } if receipt.preview %>
-    </span>
-  <% end %>
+    
+    <span style="flex-grow: 1;"></span>
 
-  <footer class="flex items-center flex-row">
-    <%= relative_timestamp receipt.created_at, prefix: "added ", class: "h5 muted" %>
->>>>>>> 3c22f80a
+    <% if defined?(show_delete_button) %>
+      <%= pop_icon_to "view-close",
+          { controller: :receipts, action: :destroy, id: receipt.id },
+          method: :delete,
+          size: 24,
+          class: "error tooltipped tooltipped--w",
+          'aria-label': "Delete this receipt" %>
+    <% end %>
+  </footer>
+  
     <span style="flex-grow: 1;"></span>
 
     <% if defined?(show_delete_button) %>

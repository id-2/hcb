<div data-controller="menu" data-menu-placement-value="<%= defined?(top) ? "bottom-end" : "bottom-center" %>">
  <button
    data-action="menu#toggle click@document->menu#close keydown@document->menu#keydown"
    data-menu-target="toggle"
    class="menu__action <%= "bg-transparent border-0 p-0" if defined?(top) %>"
    type="button"
    data-action="class#toggle focus#focus">
    <%= inline_icon "moon", size: home_action_size, class: "hidden dark:block" %>
    <%= inline_icon "sun", size: home_action_size, class: "dark:hidden" %>
    Theme
  </button>

<<<<<<< HEAD
  <div data-menu-target="content" class="menu__content menu__content--compact menu__content--2 min-w-32 w-32" data-controller="dark-mode-toggle">
    <a data-dark-mode-toggle-target="toggle" data-value="system" data-action="menu#close">
=======
  <div data-menu-target="content" class="menu__content menu__content--compact menu__content--2 min-w-32 w-32" data-controller="dark-mode-toggle" data-dark-mode-toggle-blog-outlet="#blog-widget">
    <a data-dark-mode-toggle-target="toggle" data-value="system">
>>>>>>> 7c1fe464
      System
      <%= inline_icon "check", class: "hidden ml-auto", size: 24, style: "margin-right: -5px" %>
    </a>
    <a data-dark-mode-toggle-target="toggle" data-value="dark" data-action="menu#close">
      Dark
      <%= inline_icon "check", class: "hidden ml-auto", size: 24, style: "margin-right: -5px" %>
    </a>
    <a data-dark-mode-toggle-target="toggle" data-value="light" data-action="menu#close">
      Light
      <%= inline_icon "check", class: "hidden ml-auto", size: 24, style: "margin-right: -5px" %>
    </a>
  </div>
</div><|MERGE_RESOLUTION|>--- conflicted
+++ resolved
@@ -10,13 +10,8 @@
     Theme
   </button>
 
-<<<<<<< HEAD
-  <div data-menu-target="content" class="menu__content menu__content--compact menu__content--2 min-w-32 w-32" data-controller="dark-mode-toggle">
-    <a data-dark-mode-toggle-target="toggle" data-value="system" data-action="menu#close">
-=======
   <div data-menu-target="content" class="menu__content menu__content--compact menu__content--2 min-w-32 w-32" data-controller="dark-mode-toggle" data-dark-mode-toggle-blog-outlet="#blog-widget">
     <a data-dark-mode-toggle-target="toggle" data-value="system">
->>>>>>> 7c1fe464
       System
       <%= inline_icon "check", class: "hidden ml-auto", size: 24, style: "margin-right: -5px" %>
     </a>

<<<<<<< HEAD
<div data-controller="menu" data-menu-placement-value="top-end">
  <button
    data-action="menu#toggle click@document->menu#close keydown@document->menu#keydown"
    data-menu-target="toggle"
    type="button"
    class="pop w-8 h-8 bg-transparent cursor-pointer muted tooltipped tooltipped--n -mr-2 sm:mr-0"
    aria-label="Need help?"
    style="box-shadow: none"
    data-action="class#toggle focus#focus">
    <%= inline_icon "question-mark", size: 18 %>
  </button>
  <div data-menu-target="content" class="menu__content menu__content--2 menu__content--compact" style="padding: 0.5rem;z-index:999">
    <a href="mailto:hcb@hackclub.com" target="_blank">
      <%= inline_icon "email", size: 24 %> Email us: hcb@hackclub.com
    </a>
    <a href="tel:1-844-237-2290">
      <%= inline_icon "phone", size: 24 %> Call us: +1 (844) 237-2290
    </a>
    <hr>
    <a href="https://help.hcb.hackclub.com/" target="_blank">
      <%= inline_icon "docs", size: 24 %> Help Center
    </a>
    <a href="<%= branding_path %>" target="_blank">
      <%= inline_icon "bank-account", size: 24 %> Brand guidelines
    </a>
    <a href="<%= docs_api_index_path %>" target="_blank">
      <%= inline_icon "code", size: 24 %> API docs
    </a>
=======
<% if signed_in? %>
  <div data-controller="menu" data-menu-placement-value="top-end">
    <button
      data-action="menu#toggle click@document->menu#close keydown@document->menu#keydown"
      data-menu-target="toggle"
      type="button"
      class="pop w-8 h-8 bg-transparent cursor-pointer muted tooltipped tooltipped--n -mr-2 sm:mr-0"
      aria-label="Need help?"
      style="box-shadow: none"
      data-action="class#toggle focus#focus">
      <%= inline_icon "question-mark", size: 18 %>
    </button>
    <div data-controller="menu" data-menu-placement-value="top-end">
    <% routing = begin
         Rails.application.routes.recognize_path(request.original_fullpath, method: request.env["REQUEST_METHOD"])
       rescue
         {}
       end %>

    <% url_params = {
         url: "#{request.base_url}#{request.original_fullpath}",
         location: "#{routing[:controller]}##{routing[:action]} #{routing[:id]}".strip,
         user_id: current_user&.id
       } %>

    <button
      type="button"
      class="support-menu__button fixed bottom-0 right-0 m-5 pop tooltipped tooltipped--w embedded-display-none cursor-pointer"
      style="z-index: 2" aria-label="Get help"
      onclick="window.Beacon && (window.Beacon('identify', { name: <%= current_user&.name.to_json %>, email: <%= current_user&.email.to_json %> }), window.Beacon('session-data', { url: <%= url_params[:url].to_json %>, location: <%= url_params[:location].to_json %>, user_id: <%= url_params[:user_id].to_json %> }), window.Beacon('toggle'))">
      <%= inline_icon "question-mark", size: 18 %>
    </button>
>>>>>>> 9e7d6452
  </div>
<% end %><|MERGE_RESOLUTION|>--- conflicted
+++ resolved
@@ -1,33 +1,3 @@
-<<<<<<< HEAD
-<div data-controller="menu" data-menu-placement-value="top-end">
-  <button
-    data-action="menu#toggle click@document->menu#close keydown@document->menu#keydown"
-    data-menu-target="toggle"
-    type="button"
-    class="pop w-8 h-8 bg-transparent cursor-pointer muted tooltipped tooltipped--n -mr-2 sm:mr-0"
-    aria-label="Need help?"
-    style="box-shadow: none"
-    data-action="class#toggle focus#focus">
-    <%= inline_icon "question-mark", size: 18 %>
-  </button>
-  <div data-menu-target="content" class="menu__content menu__content--2 menu__content--compact" style="padding: 0.5rem;z-index:999">
-    <a href="mailto:hcb@hackclub.com" target="_blank">
-      <%= inline_icon "email", size: 24 %> Email us: hcb@hackclub.com
-    </a>
-    <a href="tel:1-844-237-2290">
-      <%= inline_icon "phone", size: 24 %> Call us: +1 (844) 237-2290
-    </a>
-    <hr>
-    <a href="https://help.hcb.hackclub.com/" target="_blank">
-      <%= inline_icon "docs", size: 24 %> Help Center
-    </a>
-    <a href="<%= branding_path %>" target="_blank">
-      <%= inline_icon "bank-account", size: 24 %> Brand guidelines
-    </a>
-    <a href="<%= docs_api_index_path %>" target="_blank">
-      <%= inline_icon "code", size: 24 %> API docs
-    </a>
-=======
 <% if signed_in? %>
   <div data-controller="menu" data-menu-placement-value="top-end">
     <button
@@ -60,6 +30,5 @@
       onclick="window.Beacon && (window.Beacon('identify', { name: <%= current_user&.name.to_json %>, email: <%= current_user&.email.to_json %> }), window.Beacon('session-data', { url: <%= url_params[:url].to_json %>, location: <%= url_params[:location].to_json %>, user_id: <%= url_params[:user_id].to_json %> }), window.Beacon('toggle'))">
       <%= inline_icon "question-mark", size: 18 %>
     </button>
->>>>>>> 9e7d6452
   </div>
 <% end %>
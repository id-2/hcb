--- conflicted
+++ resolved
@@ -1,29 +1,13 @@
-<<<<<<< HEAD
-<div data-controller="menu" data-menu-placement-value="top-end">
-  <button
-    data-action="menu#toggle click@document->menu#close keydown@document->menu#keydown"
-    data-menu-target="toggle"
-    type="button"
-    class="pop w-8 h-8 bg-transparent cursor-pointer muted tooltipped tooltipped--n -mr-2 sm:mr-0"
-    aria-label="Need help?"
-    style="box-shadow: none"
-    data-action="class#toggle focus#focus">
-    <%= inline_icon "question-mark", size: 18 %>
-  </button>
-  <div data-menu-target="content" class="menu__content menu__content--2 menu__content--compact" style="padding: 0.5rem;z-index:999">
-    <a class="support-menu__item" href="mailto:hcb@hackclub.com" target="_blank">
-      <%= inline_icon "email", size: 24 %> Contact us
-    </a>
-    <% if current_user&.events&.not_demo_mode&.any? %>
-      <% routing = begin
-           Rails.application.routes.recognize_path(request.original_fullpath, method: request.env["REQUEST_METHOD"])
-         rescue
-           {}
-         end %>
-=======
 <% if signed_in? %>
   <div data-controller="menu" data-menu-placement-value="top-end">
-    <button data-action="menu#toggle click@document->menu#close keydown@document->menu#keydown" data-menu-target="toggle" type="button" class="support-menu__button fixed bottom-0 right-0 m-5 pop tooltipped tooltipped--w embedded-display-none cursor-pointer" style="z-index: 2" aria-label="Need help?" data-action="class#toggle focus#focus">
+    <button
+      data-action="menu#toggle click@document->menu#close keydown@document->menu#keydown"
+      data-menu-target="toggle"
+      type="button"
+      class="pop w-8 h-8 bg-transparent cursor-pointer muted tooltipped tooltipped--n -mr-2 sm:mr-0"
+      aria-label="Need help?"
+      style="box-shadow: none"
+      data-action="class#toggle focus#focus">
       <%= inline_icon "question-mark", size: 18 %>
     </button>
     <div data-controller="menu" data-menu-placement-value="top-end">
@@ -32,7 +16,6 @@
        rescue
          {}
        end %>
->>>>>>> 9d308531
 
     <% url_params = {
          url: "#{request.base_url}#{request.original_fullpath}",

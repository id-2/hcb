--- conflicted
+++ resolved
@@ -1,9 +1,5 @@
 <% if signed_in? %>
   <div data-controller="menu" data-menu-placement-value="top-end">
-<<<<<<< HEAD
-=======
-    <div data-controller="menu" data-menu-placement-value="top-end">
->>>>>>> 8d0af403
     <% routing = begin
          Rails.application.routes.recognize_path(request.original_fullpath, method: request.env["REQUEST_METHOD"])
        rescue
@@ -18,13 +14,8 @@
 
     <button
       type="button"
-<<<<<<< HEAD
-      class="pop tooltipped tooltipped--n embedded-display-none cursor-pointer bg-transparent muted"
-      aria-label="Get help"
-=======
       class="pop w-8 h-8 bg-transparent cursor-pointer muted tooltipped tooltipped--n -mr-2 sm:mr-0"
       style="z-index: 11; box-shadow: none;" aria-label="Get help"
->>>>>>> 8d0af403
       onclick="window.Beacon && (window.Beacon('identify', { name: <%= current_user&.name.to_json %>, email: <%= current_user&.email.to_json %> }), window.Beacon('session-data', { url: <%= url_params[:url].to_json %>, location: <%= url_params[:location].to_json %>, user_id: <%= url_params[:user_id].to_json %> }), window.Beacon('toggle'))">
       <%= inline_icon "question-mark", size: 18 %>
     </button>

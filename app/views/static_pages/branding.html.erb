--- conflicted
+++ resolved
@@ -1,11 +1,6 @@
 <% content_for :title, "Brand Guidelines" %>
 
-<<<<<<< HEAD
-<section class="mb-8">
-  <h1>Brand Guidelines</h1>
-=======
 <div class="overview">
->>>>>>> 9e7d6452
   <h2>Overview</h2>
   <p>
     Hey folks! 👋 From logos to phrasing, we want to make sure you and your team feel confident sharing about Hack Club / HCB on your site, fundraising platforms, grant apps, and other online spaces.

<% title "Home" %>
<% page_md %>

<%= render "users/nav", selected: :home if signed_in? %>

<h1 class="heading items-center sm:items-start justify-center sm:justify-between center sm:text-left w-auto m-0 mt-3">
  <div>
    <% if current_user.hack_clubber? %>
      <a
        class="text-base caps muted block no-underline"
        href="https://github.com/hackclub/hcb-expansions/tree/main#hcb-what-does-it-stand-for"
        target="_blank">
        <%= @hcb_expansion %>
      </a>
    <% end %>
    <span class="<%= "warning" if fall? %>">
      Welcome to <span class="primary">HCB</span>
    </span>
  </div>
  <span class="badge ml-0 text-sm caps <%= Rails.env.development? ? "bg-success" : by_season("bg-muted", fall: "bg-warning") %>" id="flavor-text" data-turbo-permanent><%= flavor_text %></span>
</h1>

<% if current_user.card_grants.not_activated.size > 0 %>
  <% current_user.card_grants.not_activated.each do |grant| %>
    <div class="card border b--info container--sm mx-auto mb-12 mt-6 text-center">
      <p class="my-0 text-xl">You have a grant invitation from <strong><%= grant.event.name %></strong>!</p>
      <p class="mt-0 text-md"><%= render_money grant.amount %><% if grant.purpose.present? %> for <strong><%= grant.purpose %></strong><% end %></p>
      <%= link_to "Activate my grant", grant, class: "btn" %>
    </div>
  <% end %>
<% end %>

<% if current_user.card_grants.activated.size > 0 %>
  <h2 class="heading h2 line-height-4 mt-0 ml-0 py-2 px-4 border-none">Grants</h2>

  <div class="grid grid--wide mb-12">
    <% current_user.card_grants.includes(:stripe_card).activated.each do |grant| %>
      <%= render grant.stripe_card, headless: true, show_purpose: true, href: card_grant_path(grant) %>
    <% end %>
  </div>
<% end %>

<main class="flex flex-col items-center text-center pb-8">
  <% if signed_in? %>

    <h2 class="heading h2 line-height-4 my-2 mr-auto py-2 px-4 border-none ml-0 pl-0">Your organizations</h2>

    <% if @events.any? %>
      <% if @show_event_reorder_tip %>
        <% if @events.size > 1 %>
          <%= link_to "https://blog.hcb.hackclub.com/posts/re-order-your-homepage-247413", class: "muted flex items-center justify-end h6 mb1 self-baseline", target: "_blank" do %>
            <%= inline_icon "hand-pointer-solid", size: 18, class: "mr1" %> Drag to reorder
          <% end %>
        <% end %>
      <% end %>
      <ul
        class="grid grid--medium-narrow left-align w-100 mt0"
        data-controller="sortable event-sort"
        data-sortable-append-to-value="body"
        data-event-sort-organizer-positions-value="<%= @organizer_positions.pluck(:id).to_json %>"
        data-action="sortable:stop->event-sort#sort">

        <%= render partial: "events/event_card", collection: @events.not_hidden, as: :event %>

        <%= link_to apply_form_url(utm_campaign: "hcb-new-event", utm_content: "returning-organizer") do %>
          <li class="card card--hover bold font-brand flex items-center justify-center align-center h-full" style="max-width: calc(100vw - 2rem)">
            <div class="center">
              <div class="pop success mx-auto flex mb-1">
                <%= inline_icon "plus", size: 28 %>
              </div>
              New organization
            </div>
          </li>
        <% end %>
      </ul>
    <% end %>

    <% if @events.hidden.any? %>
      <details class="w-full text-left">
        <summary><h4 class="inline-block pb-0 border-none muted">Hidden organizations</h4></summary>
        <ul class="grid grid--medium-narrow text-left mt-0">
          <%= render partial: "events/event_card", collection: @events.hidden, as: :event %>
        </ul>
      </details>
    <% end %>

    <% if @events.empty? %>
      <div class="center mt0 mb0 pt4 pb4 slate bold h3 mx-auto rounded-lg border flex flex-col w-full items-center justify-center">
        <span>
          You aren't a part of an organization yet, looking to start one?
        </span>
        <%= link_to apply_form_url(utm_campaign: "hcb-new-event", utm_content: "first-time"), class: "btn bg-success mt2" do %>
          <%= inline_icon "plus" %>
          New organization
        <% end %>
      </div>
    <% end %>

    <% if @invites.any? %>
      <h2 class="w-full text-left mt-8 pb-0 border-none h2 pl-0 ml-0">Your pending invitations</h2>
      <ul class="grid grid--narrow text-left w-full mt-2">
        <% @invites.each do |invite| %>
          <%= link_to invite do %>
            <li class="overflow-visible card card--hover flex flex-row justify-between items-center gap-2">
              <span>
                <%= status_badge "info" %>
                <strong><%= invite.event.name %></strong>
              </span>
            </li>
          <% end %>
        <% end %>
      </ul>
    <% end %>

    <%= render "static_pages/index/robotics_raffle" %>
    <%= render "static_pages/index/teen_raffle" %>

    <%# Latest HCB announcement %>
<<<<<<< HEAD
    <% bank_event = Event.friendly.find_by(slug: "bank") %>
    <% if bank_event.present? %>
      <div class="flex flex-row w-full justify-between items-center">
        <h2 class="heading h2 line-height-4 my-2 mr-auto py-2 px-4 ml-0 pl-0 border-none">
          HCB announcements
        </h2>
        <%= link_to event_announcement_overview_path(bank_event), class: "muted", target: :_blank do %>
          View all announcements
          <%= inline_icon "external", size: 18, class: "ml-1 align-text-top", style: "transform: scale(1.2)" %>
        <% end %>
      </div>
      <div class="flex flex-col gap-2 items-start text-left w-full self-stretch">
        <%= render partial: "announcements/announcement_card", collection: bank_event.announcements.last(3), as: :announcement %>
      </div>
    <% end %>
=======
    <div class="flex flex-row w-full justify-between items-center">
      <h2 class="heading h2 line-height-4 my-2 mr-auto py-2 px-4 ml-0 pl-0 border-none">
        HCB announcements
      </h2>
      <%= link_to event_announcement_overview_path(Event.find(EventMappingEngine::EventIds::HACK_CLUB_BANK)), class: "muted", target: :_blank do %>
        View all announcements
        <%= inline_icon "external", size: 18, class: "ml-1 align-text-top", style: "transform: scale(1.2)" %>
      <% end %>
    </div>
    <div class="flex flex-col gap-2 items-start text-left w-full self-stretch">
      <%= render partial: "announcements/announcement_card", collection: Event.find(EventMappingEngine::EventIds::HACK_CLUB_BANK).announcements.order(published_at: :desc).last(2), as: :announcement %>
    </div>
>>>>>>> b3e1155b

    <%= render "static_pages/index/explore" %>

    <% if current_user.organizer_position_contracts.sent.any? %>
      <h2 class="w-full text-left mt-4 pb-0 border-none">Your pending contracts</h2>
      <p class="text-left my0 w-100 muted">Contracts are sent to your HCB email, currently set to <%= mail_to current_user.email %>.</p>
      <ul class="grid grid--narrow grid-cols-1 text-left w-full mt-2">
        <% current_user.organizer_position_contracts.sent.each do |contract| %>
          <%= link_to contract.user_signature_url, target: "_blank" do %>
            <li class="card card--item flex" style="gap: 4.5px; align-items: baseline">
              <%= status_badge "info" %>
              <strong>Fiscal sponsorship contract for <%= contract.organizer_position_invite.event.name %></strong>
              <small class="muted flex-grow" style="margin-left: 3.5px">
                sent <%= time_ago_in_words contract.created_at %> ago
              </small>
            </li>
          <% end %>
        <% end %>
      </ul>
    <% end %>
  <% end %>
  <%= render partial: "static_pages/admin" %>
</main><|MERGE_RESOLUTION|>--- conflicted
+++ resolved
@@ -116,23 +116,6 @@
     <%= render "static_pages/index/teen_raffle" %>
 
     <%# Latest HCB announcement %>
-<<<<<<< HEAD
-    <% bank_event = Event.friendly.find_by(slug: "bank") %>
-    <% if bank_event.present? %>
-      <div class="flex flex-row w-full justify-between items-center">
-        <h2 class="heading h2 line-height-4 my-2 mr-auto py-2 px-4 ml-0 pl-0 border-none">
-          HCB announcements
-        </h2>
-        <%= link_to event_announcement_overview_path(bank_event), class: "muted", target: :_blank do %>
-          View all announcements
-          <%= inline_icon "external", size: 18, class: "ml-1 align-text-top", style: "transform: scale(1.2)" %>
-        <% end %>
-      </div>
-      <div class="flex flex-col gap-2 items-start text-left w-full self-stretch">
-        <%= render partial: "announcements/announcement_card", collection: bank_event.announcements.last(3), as: :announcement %>
-      </div>
-    <% end %>
-=======
     <div class="flex flex-row w-full justify-between items-center">
       <h2 class="heading h2 line-height-4 my-2 mr-auto py-2 px-4 ml-0 pl-0 border-none">
         HCB announcements
@@ -145,7 +128,6 @@
     <div class="flex flex-col gap-2 items-start text-left w-full self-stretch">
       <%= render partial: "announcements/announcement_card", collection: Event.find(EventMappingEngine::EventIds::HACK_CLUB_BANK).announcements.order(published_at: :desc).last(2), as: :announcement %>
     </div>
->>>>>>> b3e1155b
 
     <%= render "static_pages/index/explore" %>
 

--- conflicted
+++ resolved
@@ -3,11 +3,7 @@
 
 <%= render "users/nav", selected: :home if signed_in? %>
 
-<<<<<<< HEAD
-<h1 class="heading items-center sm:items-start justify-center sm:justify-between center sm:text-left w-auto">
-=======
 <h1 class="heading items-center sm:items-start justify-center sm:justify-between center sm:text-left w-auto m-0 mt-3">
->>>>>>> 8d0af403
   <div>
     <% if current_user.hack_clubber? %>
       <a

<% et = emburse_transaction %>
<tr class="transaction <%= " muted" if !et.completed? %>">
  <% if defined? authorless %>
  <% else %>
  <% if et.card %>
    <% if defined? @event %>
      <td
        class="transaction__icon tooltipped tooltipped--e"
        aria-label="Card transaction by <%= et.card.user.initial_name %>">
        <%= link_to et.card do %>
          <%= avatar_for et.card.user %>
        <% end %>
      </td>
    <% else %>
      <td>
        <%= emburse_card_mention et.card %>
      </td>
    <% end %>
  <% else %>
    <td class="transaction__icon tooltipped tooltipped--e" aria-label="Emburse card transaction">
      <%= inline_icon et.transfer? ? "payment-transfer" : "card" %>
    </td>
  <% end %>
  <% end %>
  <td>
    <%= et.transaction_time.nil? ? "–" : et.transaction_time.to_date %>
  </td>
  <td class="transaction__memo">
    <% unless et.completed? %>
      <%= badge_for "Pending", class: "ml0 mr1" %>
    <% end %>
    <span>
      <%= et.memo.humanize %>
    </span>
<<<<<<< HEAD
    <%= list_badge_for admin_signed_in? ? et.comments.size : et.comments.not_admin_only.size, "comment", "post", optional: true %>
    <%= list_badge_for et.receipts.size, "receipt", "attachment", required: true unless et.is_transfer? %>
=======
    <%= list_badge_for auditor_signed_in? ? et.comments.size : et.comments.not_admin_only.size, "comment", "post", optional: true %>
    <%= list_badge_for et.receipts.size, "receipt", "payment-docs", required: true unless et.is_transfer? %>
>>>>>>> 9d308531
  </td>
  <td class="nowrap">
    <%= render_transaction_amount et.amount %>
  </td>
  <% if organizer_signed_in? || !@event %>
    <td>
      <%= link_to "Details", et %>
    </td>
  <% end %>
</tr><|MERGE_RESOLUTION|>--- conflicted
+++ resolved
@@ -32,13 +32,8 @@
     <span>
       <%= et.memo.humanize %>
     </span>
-<<<<<<< HEAD
-    <%= list_badge_for admin_signed_in? ? et.comments.size : et.comments.not_admin_only.size, "comment", "post", optional: true %>
-    <%= list_badge_for et.receipts.size, "receipt", "attachment", required: true unless et.is_transfer? %>
-=======
     <%= list_badge_for auditor_signed_in? ? et.comments.size : et.comments.not_admin_only.size, "comment", "post", optional: true %>
     <%= list_badge_for et.receipts.size, "receipt", "payment-docs", required: true unless et.is_transfer? %>
->>>>>>> 9d308531
   </td>
   <td class="nowrap">
     <%= render_transaction_amount et.amount %>

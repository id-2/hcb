--- conflicted
+++ resolved
@@ -4,13 +4,8 @@
 <% @show_card_popovers = Flipper.enabled?(:hcb_code_popovers_2023_06_16, current_user) && organizer_signed_in? %>
 <h1 class="heading flex items-center">
   <span class="flex items-center">
-<<<<<<< HEAD
-    My cards
-    <%= badge_for @stripe_cards.count + @emburse_cards.count, class: "bg-muted" %>
-=======
     Cards
     <%= badge_for @stripe_cards.active.count + @emburse_cards.count, class: "bg-muted" %>
->>>>>>> 9e7d6452
   </span>
   <div class="flex ml-auto gap-3 items-center -mt-3">
     <%= render partial: "cards_filter_menu" unless @filter_applied %>

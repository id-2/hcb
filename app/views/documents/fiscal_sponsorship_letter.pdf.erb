<head>
  <%= stylesheet_link_tag 'https://fonts.googleapis.com/css?family=Open+Sans&display=swap' %>
  <title>Hack Club Fiscal Sponsorship Letter</title>
  <style>
    .container {
      font-size: 13.5pt;
      line-height: 1.15;
      position: relative;
      padding-left: 40pt;
      padding-right: 40pt;
    }

    .centerImage {
      position: relative;
top: 50%;
transform: translateY(-50%);
    }

    body {
      margin: 8px;
      font-family: 'Open Sans', sans-serif;
      font-weight: 400;
    }
    
    a {
      color: #07c;
    }


    .auto-page-break { 
      page-break-before: auto;  
      page-break-inside: avoid;
    }
  </style>
</head>
<body>
  <br />
  <div class="container">
<<<<<<< HEAD
    <br />
    <div style="height: 80px;">
        <p style="margin: 0; float: right; font-size: 11pt; line-height: 1.5">
          <b>Hack Club</b><br />
          8605 Santa Monica Boulevard #86294<br />
          West Hollywood, CA 90069<br />
          team@hackclub.com
        </p>
      <%= image_tag(wicked_pdf_asset_base64('hackclublogo.png'), width: 156.6, height: 26.88, class: 'centerImage')%>
    </div>
    <br />
    <br />
    <br />
    <p style="margin-top: 2rem;"><%= Time.now.strftime("%B #{Time.now.day.ordinalize}, %Y") %></p>
    <br />
    <br />
    <p style="font-size: 12.5pt;"><b><%= @event.name %> Subsidiary Confirmation</b></p>
    <br />
=======
    <%= image_tag wicked_pdf_asset_base64('hackclublogo.png') %>
    <div style="position: fixed; right: 0; top: 5pt;">
      <b>Hack Club</b><br />
      8605 Santa Monica Boulevard #86294<br />
      West Hollywood, CA 90069<br />
      team@hackclub.com
    </div>

    <br /><br /><br /><br /><br />
    <p><%= Time.now.strftime("%B #{Time.now.day.ordinalize}, %Y") %></p>
    <p><b><%= @event.name %> Subsidary Confirmation</b></p>
>>>>>>> cdfbecde

    <div style="line-height: 1.5;">
      <p>To whom it may concern,</p>
      <p>
<<<<<<< HEAD
        This letter is to verify that The Hack Foundation (d.b.a. Hack Club) is acting as the nonprofit fiscal sponsor for <%= @event.name %>
=======
        This letter is to verify that The Hack Foundation (d.b.a. Hack Club) is
        acting as the nonprofit fiscal sponsor for <%= @event.name %> through our platform <a href="https://bank.hackclub.com">Hack Club Bank</a>.
>>>>>>> cdfbecde
      </p>
      <p>
        We have established a restricted fund within our foundation to support their event and are
receiving funds on their behalf. The Hack Foundation is a 501(c)(3) public charity with the EIN 81-2908499.
      </p>
      <p>
        Please don't hesitate to contact me with any additional questions. I can be reached at michael@hackclub.com
      </p>
    </div>

    <br />
    <p>
      Best,
    </p>
    <%= image_tag wicked_pdf_asset_base64('michaeldestefanissignature.png') %>
    <p style="line-height: 1.5">
      Michael Destefanis<br />
      Director of Hack Club Bank<br />
      Hack Club
    </p>
    <br />
    <br />
    <p style="font-size: 12pt; font-weight: bold; color: #434343; position: fixed; bottom: 12px;">
      By the students, for the students.
    </p>
    <p style="font-size: 10pt; color: #666666; position: fixed; bottom: 0px;">
      Hack Club is a 501(c)(3) public charity. Our nonprofit EIN is 81-2908499.
    </p>
  </div>
</body><|MERGE_RESOLUTION|>--- conflicted
+++ resolved
@@ -12,8 +12,8 @@
 
     .centerImage {
       position: relative;
-top: 50%;
-transform: translateY(-50%);
+      top: 50%;
+      transform: translateY(-50%);
     }
 
     body {
@@ -36,7 +36,6 @@
 <body>
   <br />
   <div class="container">
-<<<<<<< HEAD
     <br />
     <div style="height: 80px;">
         <p style="margin: 0; float: right; font-size: 11pt; line-height: 1.5">
@@ -55,29 +54,11 @@
     <br />
     <p style="font-size: 12.5pt;"><b><%= @event.name %> Subsidiary Confirmation</b></p>
     <br />
-=======
-    <%= image_tag wicked_pdf_asset_base64('hackclublogo.png') %>
-    <div style="position: fixed; right: 0; top: 5pt;">
-      <b>Hack Club</b><br />
-      8605 Santa Monica Boulevard #86294<br />
-      West Hollywood, CA 90069<br />
-      team@hackclub.com
-    </div>
-
-    <br /><br /><br /><br /><br />
-    <p><%= Time.now.strftime("%B #{Time.now.day.ordinalize}, %Y") %></p>
-    <p><b><%= @event.name %> Subsidary Confirmation</b></p>
->>>>>>> cdfbecde
 
     <div style="line-height: 1.5;">
       <p>To whom it may concern,</p>
       <p>
-<<<<<<< HEAD
         This letter is to verify that The Hack Foundation (d.b.a. Hack Club) is acting as the nonprofit fiscal sponsor for <%= @event.name %>
-=======
-        This letter is to verify that The Hack Foundation (d.b.a. Hack Club) is
-        acting as the nonprofit fiscal sponsor for <%= @event.name %> through our platform <a href="https://bank.hackclub.com">Hack Club Bank</a>.
->>>>>>> cdfbecde
       </p>
       <p>
         We have established a restricted fund within our foundation to support their event and are

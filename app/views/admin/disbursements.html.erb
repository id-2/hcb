<<<<<<< HEAD
<% title "Disbursements" %>
=======
<% title "DISBURSEMENTS" %>

<h1>DISBURSEMENTS <small><%= link_to "New Disbursement", new_disbursement_path %></small></h1>

<%= paginate @disbursements %>
>>>>>>> 1cb77989

<%= form_with local: true, url: disbursements_admin_index_path, method: :get do |form| %>
  <%= form.text_field :q, value: params[:q], placeholder: "Search" %>
  <%= form.collection_select(:event_id, Event.reorder(Event::CUSTOM_SORT), :id, :admin_dropdown_description, { include_blank: "Select An Event", selected: @event_id }, { width: 250, style: "max-width: 250px" }) %>
  <fieldset>
    <%= form.label :reviewing do %>
      <%= form.check_box :reviewing, checked: @reviewing %>
      Reviewing
    <% end %>
    <%= form.label :pending do %>
      <%= form.check_box :pending, checked: @pending, class: "ml1" %>
      Pending
    <% end %>
    <%= form.label :processing do %>
      <%= form.check_box :processing, checked: @processing, class: "ml1" %>
      Processing
    <% end %>
  </fieldset>
  <%= form.submit "Search" %>
  <%= link_to disbursement_new_admin_index_path do %>
    <button class="bg-primary">
      New Disbursement
    </button>
  <% end %>
<% end %>

<div class="flex items-center mb2">
  <div class="flex-grow">
    <%= page_entries_info @disbursements, entry_name: "disbursements" %>
  </div>
  <%= paginate @disbursements %>
</div>

<table>
  <thead>
    <tr>
      <th>ID</th>
      <th>Date</th>
      <th>Recipient</th>
      <th>Amount</th>
      <th>Status</th>
      <th>Actions</th>
    </tr>
  </thead>
  <tbody>
    <% @disbursements.each do |disbursement| %>
      <tr class="<%= "admin-bg-transit" if disbursement.pending? %><%= "admin-bg-pending" if disbursement.reviewing? %>">
        <td><%= disbursement.id %></td>
        <td><%= disbursement.created_at.strftime("%Y-%m-%d") %></td>
        <td>
          <%= link_to disbursement_path(disbursement) do %>
            <%= disbursement.source_event.name.upcase %>: <%= disbursement.name %>
          <% end %>
        </td>
        <td><%= render_money(disbursement.amount) %></td>
        <td><%= disbursement.aasm.human_state %></td>
        <td>
          <% if disbursement.reviewing? %>
            <%= link_to "Process", disbursement_process_admin_path(disbursement) %>
          <% elsif disbursement.pending? %>
            AUTOMATED
          <% end %>
        </td>
      </tr>
    <% end %>
  </tbody>
</table>

<%= paginate @disbursements %><|MERGE_RESOLUTION|>--- conflicted
+++ resolved
@@ -1,12 +1,4 @@
-<<<<<<< HEAD
 <% title "Disbursements" %>
-=======
-<% title "DISBURSEMENTS" %>
-
-<h1>DISBURSEMENTS <small><%= link_to "New Disbursement", new_disbursement_path %></small></h1>
-
-<%= paginate @disbursements %>
->>>>>>> 1cb77989
 
 <%= form_with local: true, url: disbursements_admin_index_path, method: :get do |form| %>
   <%= form.text_field :q, value: params[:q], placeholder: "Search" %>

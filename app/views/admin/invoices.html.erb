<% title "Invoices" %>

<%= form_with local: true, url: invoices_admin_index_path, method: :get do |form| %>
  <%= form.text_field :q, value: params[:q], placeholder: "Search" %>
<<<<<<< HEAD
  <%= form.collection_select(:event_id, Event.reorder(Event::CUSTOM_SORT), :id, :admin_dropdown_description, { include_blank: "Select An Event", selected: @event_id }, { width: 250, style: "max-width: 250px" }) %>
  <fieldset>
    <%= form.label :open do %>
      <%= form.check_box :open, checked: @open %>
      Open
    <% end %>
    <%= form.label :paid do %>
      <%= form.check_box :paid, checked: @paid, class: "ml1" %>
      Paid
    <% end %>
    <%= form.label :missing_payout do %>
      <%= form.check_box :missing_payout, checked: @missing_payout, class: "ml1" %>
      Missing Payout
    <% end %>
    <%= form.label :missing_fee_reimbursement do %>
      <%= form.check_box :missing_fee_reimbursement, checked: @missing_fee_reimbursement, class: "ml1" %>
      Missing Fee Reimbursement
    <% end %>
    <%= form.label :past_due do %>
      <%= form.check_box :past_due, checked: @past_due, class: "ml1" %>
      Past due
    <% end %>
  </fieldset>
=======
  <%= form.label :open do %>
    <%= form.check_box :open, checked: @open %>
    Open
  <% end %>
  |
  <%= form.label :paid do %>
    <%= form.check_box :paid, checked: @paid %>
    Paid
  <% end %>
  |
  <%= form.label :missing_payout do %>
    <%= form.check_box :missing_payout, checked: @missing_payout %>
    Missing Payout
  <% end %>
  |
  <%= form.label :missing_fee_reimbursement do %>
    <%= form.check_box :missing_fee_reimbursement, checked: @missing_fee_reimbursement %>
    Missing Fee Reimbursement
  <% end %>
  |
  <%= form.label :past_due do %>
    <%= form.check_box :past_due, checked: @past_due %>
    Past due
  <% end %>
  |
  <%= form.label :voided do %>
    <%= form.check_box :voided, checked: @voided %>
    Voided
  <% end %>
  <%= form.collection_select(:event_id, Event.reorder(Event::CUSTOM_SORT), :id, :admin_dropdown_description, { include_blank: true, selected: @event_id }, { width: 150, style: "max-width: 150px" }) %>
  |

>>>>>>> f9a35493
  <%= form.submit "Search" %>
<% end %>

<div class="flex items-center mb2">
  <div class="flex-grow">
    <%= page_entries_info @invoices, entry_name: "invoices" %>
  </div>
  <%= paginate @invoices %>
</div>

<table>
  <thead>
    <tr>
      <th class="w-24">ID</th>
      <th class="w-32">Date</th>
      <th>Recipient</th>
      <th>Stripe Invoice Number</th>
      <th class="w-32">Amount</th>
      <th class="w-24">Status</th>
      <th class="w-32">FeeReimbursementId</th>
      <th class="w-24">Actions</th>
    </tr>
  </thead>
  <tbody>
    <% @invoices.each do |invoice| %>
      <tr class="<%= "admin-bg-pending" if invoice.open? %>">
        <td><%= invoice.id %></td>
        <td><%= invoice.created_at.strftime("%Y-%m-%d") %></td>
        <td>
          <%= link_to invoice_path(invoice) do %>
            <%= invoice.event.name.upcase %>: <%= invoice.sponsor.name %>
          <% end %>
        </td>
        <td><%= link_to invoice.number, invoice.stripe_dashboard_url %></td>
        <td><%= render_money_amount(invoice.amount_due) %></td>
        <td><%= invoice.status.upcase %></td>
        <td><%= invoice.fee_reimbursement_id %></td>
        <td>
          <%= link_to "Process", invoice_process_admin_path(invoice.id) %>
        </td>
      </tr>
    <% end %>
  </tbody>
</table>

<%= paginate @invoices %><|MERGE_RESOLUTION|>--- conflicted
+++ resolved
@@ -2,7 +2,6 @@
 
 <%= form_with local: true, url: invoices_admin_index_path, method: :get do |form| %>
   <%= form.text_field :q, value: params[:q], placeholder: "Search" %>
-<<<<<<< HEAD
   <%= form.collection_select(:event_id, Event.reorder(Event::CUSTOM_SORT), :id, :admin_dropdown_description, { include_blank: "Select An Event", selected: @event_id }, { width: 250, style: "max-width: 250px" }) %>
   <fieldset>
     <%= form.label :open do %>
@@ -25,41 +24,11 @@
       <%= form.check_box :past_due, checked: @past_due, class: "ml1" %>
       Past due
     <% end %>
+    <%= form.label :voided do %>
+      <%= form.check_box :voided, checked: @voided %>
+      Voided
+    <% end %>
   </fieldset>
-=======
-  <%= form.label :open do %>
-    <%= form.check_box :open, checked: @open %>
-    Open
-  <% end %>
-  |
-  <%= form.label :paid do %>
-    <%= form.check_box :paid, checked: @paid %>
-    Paid
-  <% end %>
-  |
-  <%= form.label :missing_payout do %>
-    <%= form.check_box :missing_payout, checked: @missing_payout %>
-    Missing Payout
-  <% end %>
-  |
-  <%= form.label :missing_fee_reimbursement do %>
-    <%= form.check_box :missing_fee_reimbursement, checked: @missing_fee_reimbursement %>
-    Missing Fee Reimbursement
-  <% end %>
-  |
-  <%= form.label :past_due do %>
-    <%= form.check_box :past_due, checked: @past_due %>
-    Past due
-  <% end %>
-  |
-  <%= form.label :voided do %>
-    <%= form.check_box :voided, checked: @voided %>
-    Voided
-  <% end %>
-  <%= form.collection_select(:event_id, Event.reorder(Event::CUSTOM_SORT), :id, :admin_dropdown_description, { include_blank: true, selected: @event_id }, { width: 150, style: "max-width: 150px" }) %>
-  |
-
->>>>>>> f9a35493
   <%= form.submit "Search" %>
 <% end %>
 

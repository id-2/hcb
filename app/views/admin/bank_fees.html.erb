--- conflicted
+++ resolved
@@ -1,30 +1,17 @@
-<<<<<<< HEAD
-<% title "Bank Fees" %>
-=======
-<% title "HCB FEES" %>
-
-<h1>HCB FEES</h1>
-
-<%= paginate @bank_fees %>
->>>>>>> 1cb77989
+<% title "HCB Fees" %>
 
 <%= form_with local: true, url: bank_fees_admin_index_path, method: :get do |form| %>
   <%= form.collection_select(:event_id, Event.reorder(Event::CUSTOM_SORT), :id, :admin_dropdown_description, { selected: @event_id, include_blank: "Select An Event" }, { width: 250, style: "max-width: 250px" } ) %>
   <%= form.submit "Search", class: "ml1" %>
 <% end %>
 
-<<<<<<< HEAD
 <div class="flex items-center mb2">
   <div class="flex-grow">
-    <%= page_entries_info @bank_fees, entry_name: "Bank fees" %>
+    <%= page_entries_info @bank_fees, entry_name: "HCB fees" %>
     (<%= render_money @sum %>)
   </div>
   <%= paginate @bank_fees %>
 </div>
-=======
-<%= page_entries_info @bank_fees, entry_name: "HCB fees" %>
-<p><small><%= render_money @sum %></small></p>
->>>>>>> 1cb77989
 
 <table>
   <thead>

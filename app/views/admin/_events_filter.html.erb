<% submit_disable_with_false ||= false %>
<% action_buttons ||= nil %>

<div class="events-filter-select">
  <%= form.label :transparent do %>
    Transparent
    <%= form.select :transparent, [["Both", "both"], ["Not Transparent", "not_transparent"], ["Transparent", "transparent"]], selected: @transparent %>
  <% end %>
  <%= form.label :omitted do %>
    Omitted
    <%= form.select :omitted, [["Both", "both"], ["Not Omitted", "not_omitted"], ["Omitted", "omitted"]], selected: @omitted %>
  <% end %>
  <%= form.label :demo_mode do %>
    Demo
    <%= form.select :demo_mode, [["Both", "both"], ["Full", "full"], ["Demo", "demo"]], selected: @demo_mode %>
  <% end %>

  <%= form.label :hidden do %>
    Hidden
    <%= form.select :hidden, [["Both", "both"], ["Not Hidden", "not_hidden"], ["Hidden", "hidden"]], selected: @hidden %>
  <% end %>

  <%= form.label :funded do %>
    Funded
    <%= form.select :funded, [["Both", "both"], ["Not Funded", "not_funded"], ["Funded", "funded"]], selected: @funded %>
  <% end %>

  <%= form.label :organized_by do %>
    Organized by
    <%= form.select :organized_by, [["Anyone", "anyone"], ["Teenagers", "teenagers"], ["Hack Clubbers", "hack_clubbers"], ["Adults", "adults"]], selected: @organized_by %>
  <% end %>

  <%= form.label :country do %>
    Country
    <%= form.select :country, { 'Outside US': 9999 }.merge(Event.countries), { include_blank: "all", selected: @country } %>
  <% end %>

  <%= form.label :point_of_contact_id do %>
    POC
    <%= form.collection_select :point_of_contact_id, User.admin.all, :id, :email, selected: @point_of_contact_id, include_blank: "all" %>
  <% end %>

  <%= form.label :activity_since do %>
    Activity Since
    <%= form.date_field :activity_since, value: @activity_since_date %>
  <% end %>

  <%= form.label :sort_by do %>
    Sort By
    <%= form.select :sort_by, [["Balance Ascending", "balance_asc"], ["Balance Descending", "balance_desc"], ["Date Descending", "date_desc"]], selected: @sort_by %>
  <% end %>
</div>

<fieldset style='display: flex; flex-wrap: wrap; gap: 4px 16px; border: 1px lightgray solid; border-radius: 0.2rem; padding: 0.6rem; padding-top: 0.3rem; margin-right: 0.5rem; margin-top: 8px;'>
  <legend style="padding: 0px 8px">State:</legend>
  <%= form.label :pending do %>
    <%= form.check_box :pending, checked: @pending %>
    Pending
  <% end %>
  <%= form.label :unapproved do %>
    <%= form.check_box :unapproved, checked: @unapproved %>
    Unapproved
  <% end %>
  <%= form.label :approved do %>
    <%= form.check_box :approved, checked: @approved %>
    Approved
  <% end %>
  <%= form.label :rejected do %>
    <%= form.check_box :rejected, checked: @rejected %>
    Rejected
  <% end %>
</fieldset>

<<<<<<< HEAD
<fieldset style='display: flex; flex-wrap: wrap; gap: 4px 16px; border: 1px lightgray solid; border-radius: 0.2rem; padding: 0.6rem; padding-top: 0.3rem; margin-right: 0.5rem; margin-top: 8px;'>
  <legend style="padding: 0px 8px">Category:</legend>
  <%= form.label :uncategorized do %>
    <%= form.check_box :uncategorized, checked: @uncategorized %>
    uncategorized
  <% end %>
  <%= form.label :hackathon do %>
    <%= form.check_box :hackathon, checked: @hackathon %>
    hackathon
  <% end %>
  <%= form.label :hack_club do %>
    <%= form.check_box :hack_club, checked: @hack_club %>
    hack club
  <% end %>
  <%= form.label :nonprofit do %>
    <%= form.check_box :nonprofit, checked: @nonprofit %>
    nonprofit
  <% end %>
  <%= form.label :event do %>
    <%= form.check_box :event, checked: @event %>
    event
  <% end %>
  <%= form.label :high_school_hackathon do %>
    <%= form.check_box :high_school_hackathon, checked: @high_school_hackathon %>
    high school hackathon
  <% end %>
  <%= form.label :robotics_team do %>
    <%= form.check_box :robotics_team, checked: @robotics_team %>
    robotics team
  <% end %>
  <%= form.label :hardware_grant do %>
    <%= form.check_box :hardware_grant, checked: @hardware_grant %>
    hardware grant
  <% end %>
  <%= form.label :hack_club_hq do %>
    <%= form.check_box :hack_club_hq, checked: @hack_club_hq %>
    hack club hq
  <% end %>
  <%= form.label :outernet_guild do %>
    <%= form.check_box :outernet_guild, checked: @outernet_guild %>
    outernet guild
  <% end %>
  <%= form.label :grant_recipient do %>
    <%= form.check_box :grant_recipient, checked: @grant_recipient %>
    grant recipient
  <% end %>
  <%= form.label :salary do %>
    <%= form.check_box :salary, checked: @salary %>
    salary
  <% end %>
</fieldset>

<div style='display: inline; border-radius: 0.2rem; padding: 0.2rem; margin-right: 0.5rem;'>
  <% if submit_disable_with_false %>
    <%= button_tag("Search", disable_with: false) %>
  <% else %>
    <%= form.submit "Search" %>
  <% end %>
  <% if show_new %>
    <%= link_to event_new_admin_index_path do %>
      <button class="bg-primary">
        New Organization
      </button>
    <% end %>
  <% end %>
</div>
=======
<%= action_buttons %>

<br>
<%= form.label :transparent do %>
  Transparent
  <%= form.select :transparent, [["Both", "both"], ["Not Transparent", "not_transparent"], ["Transparent", "transparent"]], selected: @transparent %>
<% end %>
|
<%= form.label :omitted do %>
  Omitted
  <%= form.select :omitted, [["Both", "both"], ["Not Omitted", "not_omitted"], ["Omitted", "omitted"]], selected: @omitted %>
<% end %>
|
<%= form.label :demo_mode do %>
  Demo
  <%= form.select :demo_mode, [["Both", "both"], ["Full", "full"], ["Demo", "demo"]], selected: @demo_mode %>
<% end %>
|
<%= form.label :hidden do %>
  Hidden
  <%= form.select :hidden, [["Both", "both"], ["Not Hidden", "not_hidden"], ["Hidden", "hidden"]], selected: @hidden %>
<% end %>
|
<%= form.label :funded do %>
  Funded
  <%= form.select :funded, [["Both", "both"], ["Not Funded", "not_funded"], ["Funded", "funded"]], selected: @funded %>
<% end %>
|
<%= form.label :organized_by do %>
  Organized by
  <%= form.select :organized_by, [["Anyone", "anyone"], ["Teenagers", "teenagers"], ["Hack Clubbers", "hack_clubbers"], ["Adults", "adults"]], selected: @organized_by %>
<% end %>
|
<%= form.label :country do %>
  Country
  <%= form.select :country, { 'Outside US': 9999 }.merge(Event.countries), { include_blank: "all", selected: @country } %>
<% end %>
|
<%= form.label :category do %>
   Category
  <%= form.select :category, { 'uncategorized': "none" }.merge(Event.categories), { include_blank: "all", selected: @category } %>
<% end %>
|
<%= form.label :point_of_contact_id do %>
  POC
  <%= form.collection_select :point_of_contact_id, User.admin.all, :id, :email, selected: @point_of_contact_id, include_blank: "all" %>
<% end %>
|
<%= form.label :activity_since do %>
  Activity Since
  <%= form.date_field :activity_since, value: @activity_since_date %>
<% end %>
|
<%= form.label :sort_by do %>
  Sort By
  <%= form.select :sort_by, [["Balance Ascending", "balance_asc"], ["Balance Descending", "balance_desc"], ["Date Descending", "date_desc"]], selected: @sort_by %>
<% end %>
>>>>>>> 3d7a8905
<|MERGE_RESOLUTION|>--- conflicted
+++ resolved
@@ -71,7 +71,6 @@
   <% end %>
 </fieldset>
 
-<<<<<<< HEAD
 <fieldset style='display: flex; flex-wrap: wrap; gap: 4px 16px; border: 1px lightgray solid; border-radius: 0.2rem; padding: 0.6rem; padding-top: 0.3rem; margin-right: 0.5rem; margin-top: 8px;'>
   <legend style="padding: 0px 8px">Category:</legend>
   <%= form.label :uncategorized do %>
@@ -124,76 +123,4 @@
   <% end %>
 </fieldset>
 
-<div style='display: inline; border-radius: 0.2rem; padding: 0.2rem; margin-right: 0.5rem;'>
-  <% if submit_disable_with_false %>
-    <%= button_tag("Search", disable_with: false) %>
-  <% else %>
-    <%= form.submit "Search" %>
-  <% end %>
-  <% if show_new %>
-    <%= link_to event_new_admin_index_path do %>
-      <button class="bg-primary">
-        New Organization
-      </button>
-    <% end %>
-  <% end %>
-</div>
-=======
-<%= action_buttons %>
-
-<br>
-<%= form.label :transparent do %>
-  Transparent
-  <%= form.select :transparent, [["Both", "both"], ["Not Transparent", "not_transparent"], ["Transparent", "transparent"]], selected: @transparent %>
-<% end %>
-|
-<%= form.label :omitted do %>
-  Omitted
-  <%= form.select :omitted, [["Both", "both"], ["Not Omitted", "not_omitted"], ["Omitted", "omitted"]], selected: @omitted %>
-<% end %>
-|
-<%= form.label :demo_mode do %>
-  Demo
-  <%= form.select :demo_mode, [["Both", "both"], ["Full", "full"], ["Demo", "demo"]], selected: @demo_mode %>
-<% end %>
-|
-<%= form.label :hidden do %>
-  Hidden
-  <%= form.select :hidden, [["Both", "both"], ["Not Hidden", "not_hidden"], ["Hidden", "hidden"]], selected: @hidden %>
-<% end %>
-|
-<%= form.label :funded do %>
-  Funded
-  <%= form.select :funded, [["Both", "both"], ["Not Funded", "not_funded"], ["Funded", "funded"]], selected: @funded %>
-<% end %>
-|
-<%= form.label :organized_by do %>
-  Organized by
-  <%= form.select :organized_by, [["Anyone", "anyone"], ["Teenagers", "teenagers"], ["Hack Clubbers", "hack_clubbers"], ["Adults", "adults"]], selected: @organized_by %>
-<% end %>
-|
-<%= form.label :country do %>
-  Country
-  <%= form.select :country, { 'Outside US': 9999 }.merge(Event.countries), { include_blank: "all", selected: @country } %>
-<% end %>
-|
-<%= form.label :category do %>
-   Category
-  <%= form.select :category, { 'uncategorized': "none" }.merge(Event.categories), { include_blank: "all", selected: @category } %>
-<% end %>
-|
-<%= form.label :point_of_contact_id do %>
-  POC
-  <%= form.collection_select :point_of_contact_id, User.admin.all, :id, :email, selected: @point_of_contact_id, include_blank: "all" %>
-<% end %>
-|
-<%= form.label :activity_since do %>
-  Activity Since
-  <%= form.date_field :activity_since, value: @activity_since_date %>
-<% end %>
-|
-<%= form.label :sort_by do %>
-  Sort By
-  <%= form.select :sort_by, [["Balance Ascending", "balance_asc"], ["Balance Descending", "balance_desc"], ["Date Descending", "date_desc"]], selected: @sort_by %>
-<% end %>
->>>>>>> 3d7a8905
+<%= action_buttons %>
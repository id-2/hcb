<% submit_disable_with_false ||= false %>
<% action_buttons ||= nil %>

<div class="events-filter-select">
  <%= form.label :transparent do %>
    Transparent
    <%= form.select :transparent, [["Both", "both"], ["Not Transparent", "not_transparent"], ["Transparent", "transparent"]], selected: @transparent %>
  <% end %>
  <%= form.label :omitted do %>
    Omitted
    <%= form.select :omitted, [["Both", "both"], ["Not Omitted", "not_omitted"], ["Omitted", "omitted"]], selected: @omitted %>
  <% end %>
  <%= form.label :demo_mode do %>
    Demo
    <%= form.select :demo_mode, [["Both", "both"], ["Full", "full"], ["Demo", "demo"]], selected: @demo_mode %>
  <% end %>

  <%= form.label :hidden do %>
    Hidden
    <%= form.select :hidden, [["Both", "both"], ["Not Hidden", "not_hidden"], ["Hidden", "hidden"]], selected: @hidden %>
  <% end %>

  <%= form.label :funded do %>
    Funded
    <%= form.select :funded, [["Both", "both"], ["Not Funded", "not_funded"], ["Funded", "funded"]], selected: @funded %>
  <% end %>

  <%= form.label :organized_by do %>
    Organized by
    <%= form.select :organized_by, [["Anyone", "anyone"], ["Teenagers", "teenagers"], ["Hack Clubbers", "hack_clubbers"], ["Adults", "adults"]], selected: @organized_by %>
  <% end %>

  <%= form.label :country do %>
    Country
    <%= form.select :country, { 'Outside US': 9999 }.merge(Event.countries), { include_blank: "all", selected: @country } %>
  <% end %>

  <%= form.label :point_of_contact_id do %>
    POC
    <%= form.collection_select :point_of_contact_id, User.admin.all, :id, :email, selected: @point_of_contact_id, include_blank: "all" %>
  <% end %>

  <%= form.label :activity_since do %>
    Activity Since
    <%= form.date_field :activity_since, value: @activity_since_date %>
  <% end %>

  <%= form.label :sort_by do %>
    Sort By
    <%= form.select :sort_by, [["Balance Ascending", "balance_asc"], ["Balance Descending", "balance_desc"], ["Date Descending", "date_desc"]], selected: @sort_by %>
  <% end %>
</div>

<fieldset style='display: flex; flex-wrap: wrap; gap: 4px 16px; border: 1px lightgray solid; border-radius: 0.2rem; padding: 0.6rem; padding-top: 0.3rem; margin-right: 0.5rem; margin-top: 8px;'>
  <legend style="padding: 0px 8px">State:</legend>
  <%= form.label :pending do %>
    <%= form.check_box :pending, checked: @pending %>
    Pending
  <% end %>
  <%= form.label :unapproved do %>
    <%= form.check_box :unapproved, checked: @unapproved %>
    Unapproved
  <% end %>
  <%= form.label :approved do %>
    <%= form.check_box :approved, checked: @approved %>
    Approved
  <% end %>
  <%= form.label :rejected do %>
    <%= form.check_box :rejected, checked: @rejected %>
    Rejected
  <% end %>
</fieldset>

<fieldset style='display: flex; flex-wrap: wrap; gap: 4px 16px; border: 1px lightgray solid; border-radius: 0.2rem; padding: 0.6rem; padding-top: 0.3rem; margin-right: 0.5rem; margin-top: 8px;'>
  <legend style="padding: 0px 8px">Category:</legend>
  <%= form.label :uncategorized do %>
    <%= form.check_box :uncategorized, checked: @uncategorized %>
    uncategorized
  <% end %>
  <%= form.label :hackathon do %>
    <%= form.check_box :hackathon, checked: @hackathon %>
    hackathon
  <% end %>
  <%= form.label :hack_club do %>
    <%= form.check_box :hack_club, checked: @hack_club %>
    hack club
  <% end %>
  <%= form.label :nonprofit do %>
    <%= form.check_box :nonprofit, checked: @nonprofit %>
    nonprofit
  <% end %>
  <%= form.label :event do %>
    <%= form.check_box :event, checked: @event %>
    event
  <% end %>
  <%= form.label :high_school_hackathon do %>
    <%= form.check_box :high_school_hackathon, checked: @high_school_hackathon %>
    high school hackathon
  <% end %>
  <%= form.label :robotics_team do %>
    <%= form.check_box :robotics_team, checked: @robotics_team %>
    robotics team
  <% end %>
  <%= form.label :hardware_grant do %>
    <%= form.check_box :hardware_grant, checked: @hardware_grant %>
    hardware grant
  <% end %>
  <%= form.label :hack_club_hq do %>
    <%= form.check_box :hack_club_hq, checked: @hack_club_hq %>
    hack club hq
  <% end %>
  <%= form.label :outernet_guild do %>
    <%= form.check_box :outernet_guild, checked: @outernet_guild %>
    outernet guild
  <% end %>
  <%= form.label :grant_recipient do %>
    <%= form.check_box :grant_recipient, checked: @grant_recipient %>
    grant recipient
  <% end %>
  <%= form.label :salary do %>
    <%= form.check_box :salary, checked: @salary %>
    salary
  <% end %>
</fieldset>

<<<<<<< HEAD
<%= action_buttons %>
=======
<br>
<%= form.label :transparent do %>
  Transparent
  <%= form.select :transparent, [["Both", "both"], ["Not Transparent", "not_transparent"], ["Transparent", "transparent"]], selected: @transparent %>
<% end %>
|
<%= form.label :fee do %>
  Current Fee
  <%= form.select :fee, Event.unscoped.select(:sponsorship_fee).distinct.pluck(:sponsorship_fee).sort.map { |fee| [number_to_percentage(fee * 100, strip_insignificant_zeros: true), fee] }, { include_blank: "all", selected: @fee } %>
<% end %>
|
<%= form.label :omitted do %>
  Omitted
  <%= form.select :omitted, [["Both", "both"], ["Not Omitted", "not_omitted"], ["Omitted", "omitted"]], selected: @omitted %>
<% end %>
|
<%= form.label :demo_mode do %>
  Demo
  <%= form.select :demo_mode, [["Both", "both"], ["Full", "full"], ["Demo", "demo"]], selected: @demo_mode %>
<% end %>
|
<%= form.label :hidden do %>
  Hidden
  <%= form.select :hidden, [["Both", "both"], ["Not Hidden", "not_hidden"], ["Hidden", "hidden"]], selected: @hidden %>
<% end %>
|
<%= form.label :funded do %>
  Funded
  <%= form.select :funded, [["Both", "both"], ["Not Funded", "not_funded"], ["Funded", "funded"]], selected: @funded %>
<% end %>
|
<%= form.label :tagged_with do %>
  Tagged with
  <%= form.select :tagged_with, EventTag.all.map { |t| [t.full_name, t.id] }, { include_blank: "anything", selected: @tagged_with } %>
<% end %>
|
<%= form.label :organized_by do %>
  Organized by
  <%= form.select :organized_by, [["Anyone", "anyone"], ["Teenagers", "teenagers"], ["Hack Clubbers", "hack_clubbers"], ["Adults", "adults"]], selected: @organized_by %>
<% end %>
|
<%= form.label :country do %>
  Country
  <%= form.select :country, { 'Outside US': 9999 }.merge(Event.countries), { include_blank: "all", selected: @country } %>
<% end %>
|
<%= form.label :category do %>
   Category
  <%= form.select :category, { 'uncategorized': "none" }.merge(Event.categories), { include_blank: "all", selected: @category } %>
<% end %>
|
<%= form.label :point_of_contact_id do %>
  POC
  <%= form.collection_select :point_of_contact_id, User.admin.all, :id, :email, selected: @point_of_contact_id, include_blank: "all" %>
<% end %>
|
<%= form.label :activity_since do %>
  Activity Since
  <%= form.date_field :activity_since, value: @activity_since_date %>
<% end %>
|
<%= form.label :sort_by do %>
  Sort By
  <%= form.select :sort_by, [["Balance Ascending", "balance_asc"], ["Balance Descending", "balance_desc"], ["Date Descending", "date_desc"]], selected: @sort_by %>
<% end %>
|
<%= form.label :engaged do %>
  <%= form.check_box :engaged, checked: @engaged %>
  Engaged Only
<% end %>
>>>>>>> f9a35493
<|MERGE_RESOLUTION|>--- conflicted
+++ resolved
@@ -48,6 +48,21 @@
   <%= form.label :sort_by do %>
     Sort By
     <%= form.select :sort_by, [["Balance Ascending", "balance_asc"], ["Balance Descending", "balance_desc"], ["Date Descending", "date_desc"]], selected: @sort_by %>
+  <% end %>
+  
+  <%= form.label :fee do %>
+    Current Fee
+    <%= form.select :fee, Event.unscoped.select(:sponsorship_fee).distinct.pluck(:sponsorship_fee).sort.map { |fee| [number_to_percentage(fee * 100, strip_insignificant_zeros: true), fee] }, { include_blank: "all", selected: @fee } %>
+  <% end %>
+
+  <%= form.label :engaged do %>
+    <%= form.check_box :engaged, checked: @engaged %>
+    Engaged Only
+  <% end %>
+  
+  <%= form.label :tagged_with do %>
+    Tagged with
+    <%= form.select :tagged_with, EventTag.all.map { |t| [t.full_name, t.id] }, { include_blank: "anything", selected: @tagged_with } %>
   <% end %>
 </div>
 
@@ -123,77 +138,4 @@
   <% end %>
 </fieldset>
 
-<<<<<<< HEAD
-<%= action_buttons %>
-=======
-<br>
-<%= form.label :transparent do %>
-  Transparent
-  <%= form.select :transparent, [["Both", "both"], ["Not Transparent", "not_transparent"], ["Transparent", "transparent"]], selected: @transparent %>
-<% end %>
-|
-<%= form.label :fee do %>
-  Current Fee
-  <%= form.select :fee, Event.unscoped.select(:sponsorship_fee).distinct.pluck(:sponsorship_fee).sort.map { |fee| [number_to_percentage(fee * 100, strip_insignificant_zeros: true), fee] }, { include_blank: "all", selected: @fee } %>
-<% end %>
-|
-<%= form.label :omitted do %>
-  Omitted
-  <%= form.select :omitted, [["Both", "both"], ["Not Omitted", "not_omitted"], ["Omitted", "omitted"]], selected: @omitted %>
-<% end %>
-|
-<%= form.label :demo_mode do %>
-  Demo
-  <%= form.select :demo_mode, [["Both", "both"], ["Full", "full"], ["Demo", "demo"]], selected: @demo_mode %>
-<% end %>
-|
-<%= form.label :hidden do %>
-  Hidden
-  <%= form.select :hidden, [["Both", "both"], ["Not Hidden", "not_hidden"], ["Hidden", "hidden"]], selected: @hidden %>
-<% end %>
-|
-<%= form.label :funded do %>
-  Funded
-  <%= form.select :funded, [["Both", "both"], ["Not Funded", "not_funded"], ["Funded", "funded"]], selected: @funded %>
-<% end %>
-|
-<%= form.label :tagged_with do %>
-  Tagged with
-  <%= form.select :tagged_with, EventTag.all.map { |t| [t.full_name, t.id] }, { include_blank: "anything", selected: @tagged_with } %>
-<% end %>
-|
-<%= form.label :organized_by do %>
-  Organized by
-  <%= form.select :organized_by, [["Anyone", "anyone"], ["Teenagers", "teenagers"], ["Hack Clubbers", "hack_clubbers"], ["Adults", "adults"]], selected: @organized_by %>
-<% end %>
-|
-<%= form.label :country do %>
-  Country
-  <%= form.select :country, { 'Outside US': 9999 }.merge(Event.countries), { include_blank: "all", selected: @country } %>
-<% end %>
-|
-<%= form.label :category do %>
-   Category
-  <%= form.select :category, { 'uncategorized': "none" }.merge(Event.categories), { include_blank: "all", selected: @category } %>
-<% end %>
-|
-<%= form.label :point_of_contact_id do %>
-  POC
-  <%= form.collection_select :point_of_contact_id, User.admin.all, :id, :email, selected: @point_of_contact_id, include_blank: "all" %>
-<% end %>
-|
-<%= form.label :activity_since do %>
-  Activity Since
-  <%= form.date_field :activity_since, value: @activity_since_date %>
-<% end %>
-|
-<%= form.label :sort_by do %>
-  Sort By
-  <%= form.select :sort_by, [["Balance Ascending", "balance_asc"], ["Balance Descending", "balance_desc"], ["Date Descending", "date_desc"]], selected: @sort_by %>
-<% end %>
-|
-<%= form.label :engaged do %>
-  <%= form.check_box :engaged, checked: @engaged %>
-  Engaged Only
-<% end %>
->>>>>>> f9a35493
+<%= action_buttons %>
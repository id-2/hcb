<% title "PARTNER ORGANIZATIONS" %>

<h1>PARTNER ORGANIZATIONS</h1>

<%= paginate @partner_organizations %>

<<<<<<< HEAD
<%# Doesn't work yet; TODO: add pg search scopes in model %>
<%= form_with local: true, url: partner_organizations_admin_index_path, method: :get do |form| %>
  <%= form.text_field :q, value: params[:q], style: 'vertical-align: top;', placeholder: 'Search' %>
  <div class="inline-block">
    <div style='display: inline; border: 1px lightgray solid; border-radius: 0.2rem; padding: 0.2rem; margin-right: 0.5rem;'>
      State: |
      <%= form.label :applicant_signed do %>
        <%= form.check_box :applicant_signed, checked: @applicant_signed %>
        Contract Signed
      <% end %>
      |
      <%= form.label :completed do %>
        <%= form.check_box :completed, checked: @completed %>
        Approved
      <% end %>
      |
      <%= form.label :rejected do %>
        <%= form.check_box :rejected, checked: @rejected %>
        Rejected
      <% end %>
    </div>
    <%= form.submit "Search" %>
  </div>
<% end %>


<p><small><%= pluralize(@count, "result") %></small></p>
=======
<%= page_entries_info @partner_organizations, entry_name: 'organizations' %>
>>>>>>> 142f4bed

<table>
  <thead>
    <tr>
      <th class="w-16">ID</th>
      <th class="w-24">Partner</th>
      <th class="w-48">OrgIdentifier</th>
      <th class="w-24">Date</th>
      <th class="w-48">Name</th>
      <th class="w-24">Balance</th>
      <th class="w-24">Fee</th>
      <th class="w-24">Status</th>
      <th class="w-24">Actions</th>
    </tr>
  </thead>
  <tbody>
    <% @partner_organizations.each do |event| %>
      <tr class="<%= "admin-bg-red" if event.pending? %>
                 <%= "admin-bg-orange" if event.rejected? && !event.omit_stats? %>
                 <%= "admin-bg-orange" if event.omit_stats? %>">
        <td><%= event.id %></td>
        <td><%= event.partner.slug %></td>
        <td><%= event.organization_identifier %></td>
        <td><%= event.created_at.strftime("%Y-%m-%d") %></td>
        <td>
          <%= link_to event_path(event) do %>
            <%= event.name.upcase %>
          <% end %>
        </td>
        <td style="<%= 'color: lightgray;' if event.balance === 0 %>">
          <%= render_money event.balance %>
        </td>
        <td>
          <%= render_percentage event.sponsorship_fee %>
        </td>
        <td>
          <%= event.aasm_state %>
        </td>
        <td>
          <%= link_to "Process", event_process_admin_path(event) if event.pending? %>
          <%= link_to "View", event_process_admin_path(event) unless event.pending? %>
        </td>
      </tr>
    <% end %>
  </tbody>
</table>

<%= paginate @partner_organizations %><|MERGE_RESOLUTION|>--- conflicted
+++ resolved
@@ -4,7 +4,6 @@
 
 <%= paginate @partner_organizations %>
 
-<<<<<<< HEAD
 <%# Doesn't work yet; TODO: add pg search scopes in model %>
 <%= form_with local: true, url: partner_organizations_admin_index_path, method: :get do |form| %>
   <%= form.text_field :q, value: params[:q], style: 'vertical-align: top;', placeholder: 'Search' %>
@@ -30,11 +29,7 @@
   </div>
 <% end %>
 
-
-<p><small><%= pluralize(@count, "result") %></small></p>
-=======
 <%= page_entries_info @partner_organizations, entry_name: 'organizations' %>
->>>>>>> 142f4bed
 
 <table>
   <thead>

--- conflicted
+++ resolved
@@ -30,9 +30,7 @@
           <%= partnered_signup.state_text %>
         </td>
         <td>
-<<<<<<< HEAD
           <%= link_to "#{partnered_signup.submitted? ? 'Process' : 'View'}", partnered_signup_process_admin_path(partnered_signup) %>
-=======
           <% if partnered_signup.docusign_envelope_id %>
             <%=  button_to "Go to DocuSign", partnered_signup_sign_document_admin_index_url(partnered_signup) %>
           <% end %>
@@ -45,7 +43,6 @@
             <%= form.submit "Reject" %>
           <% end %>
         <% end %>
->>>>>>> 142f4bed
         </td>
       </tr>
     <% end %>

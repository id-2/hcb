<h1><%= @account.name %></h1>
<<<<<<< HEAD
<div class="mt2 mb2">
<% if @account.should_sync? %>
  <%= status_badge 'success' %>Enabled.
  <%= link_to 'Pause syncing.', bank_account_path(@account, bank_account: { should_sync: false }), remote: true, method: :patch %>
<% else %>
  <%= status_badge 'muted' %>Paused.
  <%= link_to 'Enable syncing.', bank_account_path(@account, bank_account: { should_sync: true }), remote: true, method: :patch %>
<% end %>
</div>
<section class="event-summary mt2 mb2">
  <div class="event-summary__panel rounded bg-accent white p1">
    <div class="stat">
      <span class="stat__label">Account balance</span>
      <span class="stat__value"><%= render_money @account.balance, '' %></span>
    </div>
=======

<section class="statset mb2">
  <div class="stat stat--wide">
    <span class="stat__label">Account balance</span>
    <span class="stat__value"><%= render_money @account.balance, '' %></span>
  </div>
  <div class="stat stat--numerical stat--small">
    <span class="stat__label">Transactions</span>
    <span class="stat__value"><%= @transactions.size %></span>
>>>>>>> 2e4eed00
  </div>
</section>

<table>
  <tr>
    <th>Date</th>
    <th>Name</th>
    <th>Amount</th>
    <th>Event</th>
    <th>Details</th>
  </tr>
  <% @transactions.each do |t| %>
    <tr class="<%= 'shade-yellow' if !t.event && t.is_event_related %>">
      <td>
        <%= t.date %>
      </td>
      <td>
        <%= t.name %>
      </td>
      <td>
        <%= render_money t.amount %>
      </td>
      <td>
        <% if t.event %>
          <%= link_to t.event.name, t.event %>
        <% elsif t.is_event_related %>
          <%= link_to 'Set Event', edit_transaction_path(t), class: 'btn bg-info' %>
        <% else %>
          n/a
        <% end %>
      </td>
      <td>
        <%= link_to 'View', t %>
      </td>
    </tr>
  <% end %>
</table><|MERGE_RESOLUTION|>--- conflicted
+++ resolved
@@ -1,5 +1,4 @@
 <h1><%= @account.name %></h1>
-<<<<<<< HEAD
 <div class="mt2 mb2">
 <% if @account.should_sync? %>
   <%= status_badge 'success' %>Enabled.
@@ -15,17 +14,6 @@
       <span class="stat__label">Account balance</span>
       <span class="stat__value"><%= render_money @account.balance, '' %></span>
     </div>
-=======
-
-<section class="statset mb2">
-  <div class="stat stat--wide">
-    <span class="stat__label">Account balance</span>
-    <span class="stat__value"><%= render_money @account.balance, '' %></span>
-  </div>
-  <div class="stat stat--numerical stat--small">
-    <span class="stat__label">Transactions</span>
-    <span class="stat__value"><%= @transactions.size %></span>
->>>>>>> 2e4eed00
   </div>
 </section>
 

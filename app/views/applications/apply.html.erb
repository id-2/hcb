<%= title 'Apply' %>
<% page_md %>

<h1>Apply to Hack Club Bank</h1>
<p class="flex items-center muted line-height-3">
  <%= inline_icon 'clubs', size: 32, class: 'mr1' %>
  <span>
  If you’re leading a Hack Club instead of an event you can use the application <%= link_to 'here', 'https://airtable.com/shrmh0kVBku2XJcB4', class: 'info', target: '_blank' %>.
  </span>
</p>
<%= form_for :application, url: "submit", data: { behavior: 'application_form' } do |form| %>
<div class="field">
  <%= form.label :event_name %>
  <%= form.text_field :event_name, required: true, placeholder: 'Hack Pennsylvania' %>
</div>
<div class="field">
  <%= form.label :website %>
  <%= form.text_field :website, placeholder: 'https://hackpenn.com' %>
</div>
<div class="field">
  <%= form.label :about_event, 'Tell us about your event' %>
  <%= form.text_area :about_event, required: true %>
</div>
<div class="field">
  <%= form.label 'Tell us about your history' %>
  <%= form.text_area :about_history, required: true %>
</div>
<div class="field field--checkbox">
  <%= form.check_box :opened_sign_ups %>
  <%= form.label :opened_sign_ups, 'Have you already opened sign-ups for your event?' %>
</div>
<div class="field">
  <%= form.label :expected_attendees %>
  <%= form.number_field :expected_attendees, placeholder: 100, required: true, min: 1 %>
</div>
<div class="field">
  <%= form.label :expected_budget %>
<<<<<<< HEAD
  <div class="field flex items-center">
    <span class="bold muted" style="width: 1rem;">$</span>
    <%= form.number_field :expected_budget, placeholder: '15,000.00', step: 0.01, required: true, min: 1 %>
=======
  <div class="field field--money">
    <%= form.number_field :expected_budget, placeholder: '15000.00', step: 0.01, class: 'bold', required: true, min: 1 %>
>>>>>>> 74c06d79
  </div>
</div>
</div>
<div class="field">
  <%= form.label :organizer_history, 'Has your team organized events before? If so, which ones, what were the budgets, and how many people came?' %>
  <%= form.text_area :organizer_history, required: true %>
</div>
<div class="members-list card">
  <h2 class="mt0">Member list</h2>
  <button data-behavior="add_member" type="button" class="btn bg-success">Add teammember</button>
  <%= form.fields_for :team_members, index: 0 do |member_form| %>
  <div class="member-attributes card" style="display: none;" data-index="<%= member_form.index %>">
    <button data-behavior="remove_member" type="button" class="btn btn--destroy">Remove teammember</button>
    <div class="field">
      <%= member_form.label :name, 'Full Name' %>
      <%= member_form.text_field :name, placeholder: 'Charlie Dahl' %>
    </div>
    <div class="field">
      <%= member_form.label :birthdate %>
      <%= member_form.date_field :birthdate, placeholder: 'YYYY-MM-DD', data: { behavior: 'birthdate' } %>
    </div>
    <div class="field">
      <%= member_form.label :email %>
      <span class="muted">You’ll use this to sign in</span>
      <%= member_form.text_field :email, placeholder: 'you@example.com' %>
    </div>
    <div class="field">
      <%= member_form.label :phone_number %>
      <%= member_form.text_field :phone_number, placeholder: '(xxx) xxx-xxxx' %>
    </div>
    <div class="field">
      <%= member_form.label :title %>
      <%= member_form.text_field :title, placeholder: 'Co-founder' %>
    </div>
    <div class="field">
      <%= member_form.label :identification %>
      <span class="muted">Student ID, driver’s license, passport, etc.</span>
      <%= member_form.file_field :identification %>
    </div>
    <div class="parent-info" style="display: none;">
      <h3>Parent info</h3>
      <p class="flex items-center info line-height-3">
        <%= inline_icon 'important', size: 32, class: 'mr1' %>
        <span>
          Parent info is required for organizers under 18. We only use it for writing contracts if your team is accepted.
        </span>
      </p>
      <div class="field">
        <%= member_form.label :parent_name %>
        <%= member_form.text_field :parent_name %>
      </div>
      <div class="field">
        <%= member_form.label :parent_email %>
        <%= member_form.text_field :parent_email %>
      </div>
      <div class="field">
        <%= member_form.label :parent_phone_number %>
        <%= member_form.text_field :parent_phone_number %>
      </div>
      <div class="field">
        <%= member_form.label :parent_birthdate %>
        <%= member_form.date_field :parent_birthdate %>
      </div>
      <div class="field">
        <%= member_form.label :parent_identification %>
        <span class="muted">Driver’s license, passport, etc.</span>
        <%= member_form.file_field :parent_identification %>
      </div>
    </div>
  </div>
  <% end %>
</div>
<%= form.submit 'Submit application', class: 'mt3 mb3' %>
<% end  %><|MERGE_RESOLUTION|>--- conflicted
+++ resolved
@@ -35,14 +35,8 @@
 </div>
 <div class="field">
   <%= form.label :expected_budget %>
-<<<<<<< HEAD
-  <div class="field flex items-center">
-    <span class="bold muted" style="width: 1rem;">$</span>
-    <%= form.number_field :expected_budget, placeholder: '15,000.00', step: 0.01, required: true, min: 1 %>
-=======
   <div class="field field--money">
     <%= form.number_field :expected_budget, placeholder: '15000.00', step: 0.01, class: 'bold', required: true, min: 1 %>
->>>>>>> 74c06d79
   </div>
 </div>
 </div>

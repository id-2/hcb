<%= turbo_frame_tag :donation do %>
  <% if Flipper.enabled?(:recurring_donations_2023_02_07, @event) %>
    <ul class="tab-container max-width-1 mx-auto">
        <li class="<%= "active" unless @monthly %>">
            <%= link_to "One-time", start_donation_donations_path(@event), data: { turbo: true } %>
        </li>
        <li class="<%= "active" if @monthly %>">
            <%= link_to "Monthly", start_donation_donations_path(@event, monthly: true), data: { turbo: true } %>
        </li>
    </ul>
  <% end %>

  <%= form_with(model: @monthly ? [@event, @recurring_donation] : donation, local: true, url: (make_donation_donations_path unless @monthly),
                class: "card mx-auto max-width-1 mb3", data: @monthly ? { turbo: true, turbo_action: "advance" } : { turbo_frame: "_top" }) do |form| %>
    <% donation = @recurring_donation if @monthly %>

    <%= form.invisible_captcha :subtitle %>
    <%= form_errors(donation, nil, "We couldn't start this") unless @monthly %>

<<<<<<< HEAD
  <div class="field">
    <%= form.label :amount, "Donation amount 
      #{@event.donation_page_currency != "USD" ? "(#{@event.donation_page_currency})" : ""}" 
    %> 
    <div class="flex items-center">
      <span class="bold muted" style="width: 1rem;"><%= @symbol %></span>
      <%= form.number_field :amount,
                            value: (donation.amount.nil? ? nil : (donation.amount.to_f / 100)),
                            placeholder: (sprintf "%.2f", ("%.1g" % (20.00 * exchange_rate.to_f))), # Converts placeholder $20 to selected currency, sets 1 significant figure (so $2888.00 becomes $3000.00) and then adds two floating decimal places.
                            step: 0.01,
                            min: (exchange_rate.to_f).round(2), # Limitations placed by Stripe
                            max: (exchange_rate.to_f * 999_999.99).round(2), # Limitations placed by Stripe
                            required: true, class: 'fit w-100'
      %>
=======
    <div class="field mb2">
      <%= form.label :name, "Your name" %>
      <%= form.text_field :name, placeholder: "Fiona Hackworth", required: true, autofocus: true %>
    </div>

    <div class="field mb2">
      <%= form.label :email, "Your email" %>
      <span class="muted block h5">We’ll send <%= @monthly ? "receipts" : "a receipt" %> here for your tax records.</span>
      <%= form.email_field :email, placeholder: "fionah@gmail.com", required: true %>
      <% donation.errors.messages_for(:email).each do |message| %>
        <div class="primary"><%= message %></div>
      <% end %>
>>>>>>> 9c72d5d8
    </div>

<<<<<<< HEAD
  <p class="muted h5 mt2 mb1">
    Your contribution is tax-deductible<% if !@event.country_us? %> in the US<% end %>. 
    <% if @event.donation_page_currency != "USD" %> You will be charged in USD at the exchange rate of 
    <b class="bold">USD 1.00 to <%= @event.donation_page_currency %> <%= @exchange_rate %></b>.<% end %>
  </p>
=======
      <div class="field">
        <% if !@event.country_us? %>
          <%= form.label :amount, "Donation amount (USD)" %>
        <% else %>
          <%= form.label :amount, "Donation amount" %>
        <% end %>
        <div class="flex items-center">
          <span class="bold muted shrink-none" style="width: 1rem;">$</span>
          <%= form.number_field :amount,
                                value: (donation.amount.nil? ? nil : ("%.2f" % (donation.amount.to_f / 100))),
                                placeholder: @placeholder_amount,
                                step: 0.01,
                                min: 1, # Limitations placed by Stripe
                                max: 999_999.99, # Limitations placed by Stripe
                                required: true, class: "fit w-100" %>
          <% if @monthly %>
            <span class="muted nowrap ml1">/ month</span>
          <% end %>
        </div>
      </div>
>>>>>>> 9c72d5d8

    <p class="muted h5 mt2 mb1">
      Your contribution is tax-deductible<% if !@event.country_us? %> in the US<% end %>.
    </p>

    <% if @event.demo_mode? %>
      <%= form.submit "Continue →", class: "w-100 bg-success", disabled: "true" %>
    <% else %>
      <%= form.submit "Continue →", class: "w-100 bg-success" %>
    <% end %>
  <% end %>
<% end %><|MERGE_RESOLUTION|>--- conflicted
+++ resolved
@@ -17,22 +17,6 @@
     <%= form.invisible_captcha :subtitle %>
     <%= form_errors(donation, nil, "We couldn't start this") unless @monthly %>
 
-<<<<<<< HEAD
-  <div class="field">
-    <%= form.label :amount, "Donation amount 
-      #{@event.donation_page_currency != "USD" ? "(#{@event.donation_page_currency})" : ""}" 
-    %> 
-    <div class="flex items-center">
-      <span class="bold muted" style="width: 1rem;"><%= @symbol %></span>
-      <%= form.number_field :amount,
-                            value: (donation.amount.nil? ? nil : (donation.amount.to_f / 100)),
-                            placeholder: (sprintf "%.2f", ("%.1g" % (20.00 * exchange_rate.to_f))), # Converts placeholder $20 to selected currency, sets 1 significant figure (so $2888.00 becomes $3000.00) and then adds two floating decimal places.
-                            step: 0.01,
-                            min: (exchange_rate.to_f).round(2), # Limitations placed by Stripe
-                            max: (exchange_rate.to_f * 999_999.99).round(2), # Limitations placed by Stripe
-                            required: true, class: 'fit w-100'
-      %>
-=======
     <div class="field mb2">
       <%= form.label :name, "Your name" %>
       <%= form.text_field :name, placeholder: "Fiona Hackworth", required: true, autofocus: true %>
@@ -45,40 +29,32 @@
       <% donation.errors.messages_for(:email).each do |message| %>
         <div class="primary"><%= message %></div>
       <% end %>
->>>>>>> 9c72d5d8
+    </div>
+  
+    <div class="field">
+      <%= form.label :amount, "Donation amount 
+        #{@event.donation_page_currency != "USD" ? "(#{@event.donation_page_currency})" : ""}" 
+      %> 
+      <div class="flex items-center">
+        <span class="bold muted shrink-none" style="width: 1rem;"><%= @symbol %></span>
+        <%= form.number_field :amount,
+                              value: (donation.amount.nil? ? nil : (donation.amount.to_f / 100)),
+                              placeholder: (sprintf "%.2f", ("%.1g" % (20.00 * exchange_rate.to_f))), # Converts placeholder $20 to selected currency, sets 1 significant figure (so $2888.00 becomes $3000.00) and then adds two floating decimal places.
+                              step: 0.01,
+                              min: (exchange_rate.to_f).round(2), # Limitations placed by Stripe
+                              max: (exchange_rate.to_f * 999_999.99).round(2), # Limitations placed by Stripe
+                              required: true, class: 'fit w-100'
+        %>                                       
+        <% if @monthly %>
+          <span class="muted nowrap ml1">/ month</span>
+        <% end %>
+      </div>
     </div>
 
-<<<<<<< HEAD
-  <p class="muted h5 mt2 mb1">
-    Your contribution is tax-deductible<% if !@event.country_us? %> in the US<% end %>. 
-    <% if @event.donation_page_currency != "USD" %> You will be charged in USD at the exchange rate of 
-    <b class="bold">USD 1.00 to <%= @event.donation_page_currency %> <%= @exchange_rate %></b>.<% end %>
-  </p>
-=======
-      <div class="field">
-        <% if !@event.country_us? %>
-          <%= form.label :amount, "Donation amount (USD)" %>
-        <% else %>
-          <%= form.label :amount, "Donation amount" %>
-        <% end %>
-        <div class="flex items-center">
-          <span class="bold muted shrink-none" style="width: 1rem;">$</span>
-          <%= form.number_field :amount,
-                                value: (donation.amount.nil? ? nil : ("%.2f" % (donation.amount.to_f / 100))),
-                                placeholder: @placeholder_amount,
-                                step: 0.01,
-                                min: 1, # Limitations placed by Stripe
-                                max: 999_999.99, # Limitations placed by Stripe
-                                required: true, class: "fit w-100" %>
-          <% if @monthly %>
-            <span class="muted nowrap ml1">/ month</span>
-          <% end %>
-        </div>
-      </div>
->>>>>>> 9c72d5d8
-
     <p class="muted h5 mt2 mb1">
-      Your contribution is tax-deductible<% if !@event.country_us? %> in the US<% end %>.
+      Your contribution is tax-deductible<% if !@event.country_us? %> in the US<% end %>. 
+      <% if @event.donation_page_currency != "USD" %> You will be charged in USD at the exchange rate of 
+      <b class="bold">USD 1.00 to <%= @event.donation_page_currency %> <%= @exchange_rate %></b>.<% end %>
     </p>
 
     <% if @event.demo_mode? %>

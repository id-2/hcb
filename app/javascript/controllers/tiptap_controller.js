--- conflicted
+++ resolved
@@ -187,7 +187,9 @@
         parameters
       )
 
-      this.editor.chain().focus().addHcbCode(attrs).run()
+      if (attrs !== null) {
+        this.editor.chain().focus().addHcbCode(attrs).run()
+      }
     }
 
     $.modal.close()
@@ -202,24 +204,12 @@
         parameters
       )
 
-<<<<<<< HEAD
-      this.editor.chain().focus().addDonationSummary(attrs).run()
+      if (attrs !== null) {
+        this.editor.chain().focus().addDonationSummary(attrs).run()
+      }
     }
 
     $.modal.close()
-=======
-    if (attrs !== null) {
-      this.editor.chain().focus().addHcbCode(attrs).run()
-    }
-  }
-
-  async donationSummary() {
-    const attrs = await this.createBlock('Announcement::Block::DonationSummary')
-
-    if (attrs !== null) {
-      this.editor.chain().focus().addDonationSummary(attrs).run()
-    }
->>>>>>> cd71be73
   }
 
   async createBlock(type, parameters) {

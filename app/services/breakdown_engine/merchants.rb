--- conflicted
+++ resolved
@@ -2,13 +2,9 @@
 
 module BreakdownEngine
   class Merchants
-<<<<<<< HEAD
     include StripeAuthorizationsHelper
 
     def initialize(event, past_month: false)
-=======
-    def initialize(event)
->>>>>>> 68eb3bc6
       @event = event
       @past_month = past_month
     end

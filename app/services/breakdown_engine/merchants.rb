# frozen_string_literal: true

module BreakdownEngine
  class Merchants
    include StripeAuthorizationsHelper

    def initialize(event, past_month: false)
      @event = event
      @past_month = past_month
    end

    def run
      merchants = RawStripeTransaction.select(
        "TRIM(UPPER(raw_stripe_transactions.stripe_transaction->'merchant_data'->>'network_id')) AS merchant",
        "string_agg(TRIM(UPPER(raw_stripe_transactions.stripe_transaction->'merchant_data'->>'name')), ',') AS names",
        "SUM(raw_stripe_transactions.amount_cents) * -1 AS amount_cents"
      )
                                      .joins("LEFT JOIN canonical_transactions ct ON raw_stripe_transactions.id = ct.transaction_source_id AND ct.transaction_source_type = 'RawStripeTransaction'")
                                      .joins("LEFT JOIN canonical_event_mappings event_mapping ON ct.id = event_mapping.canonical_transaction_id")
                                      .where("event_mapping.event_id = ? #{"AND raw_stripe_transactions.created_at > NOW() - INTERVAL '1 month'" if @past_month}", @event.id)
                                      .group("merchant")
                                      .order(Arel.sql("SUM(raw_stripe_transactions.amount_cents) * -1 DESC"))
                                      .limit(15)
                                      .each_with_object([]) do |merchant, array|
        name = YellowPages::Merchant.lookup(network_id: merchant[:merchant]).name || merchant[:names].split(",").first.strip
        array << {
          truncated: name.truncate(15)&.titleize,
          name: name.titleize,
          value: merchant[:amount_cents].to_f / 100
        }
      end

<<<<<<< HEAD
=======
      # Sort by value in descending order and limit to top 7 merchants
      merchants.sort_by! { |merchant| -merchant[:value] }
>>>>>>> 5c932154
      merchants.first(7)
    end

  end
end<|MERGE_RESOLUTION|>--- conflicted
+++ resolved
@@ -30,11 +30,8 @@
         }
       end
 
-<<<<<<< HEAD
-=======
       # Sort by value in descending order and limit to top 7 merchants
       merchants.sort_by! { |merchant| -merchant[:value] }
->>>>>>> 5c932154
       merchants.first(7)
     end
 

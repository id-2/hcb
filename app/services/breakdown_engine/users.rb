# frozen_string_literal: true

module BreakdownEngine
  class Users
    def initialize(event, show_all: false)
      @event = event
      @show_all = show_all
    end

    def run
      users = @event.organizer_positions.includes(:user)
                    .each_with_object([]) do |position, array|
        amount = @event.canonical_transactions
                       .stripe_transaction
                       .joins("JOIN stripe_cardholders ON raw_stripe_transactions.stripe_transaction->>'cardholder' = stripe_cardholders.stripe_id")
                       .where(stripe_cardholders: {
                                user_id: position.user.id
                              })
                       .sum(:amount_cents).to_f / 100 * -1

        next unless !@show_all && amount > 0

        array << { name: position.user.initial_name, truncated: position.user.initial_name, value: amount, position: }
      end

<<<<<<< HEAD
        array.sort_by! { |user| user[:value] }.reverse!
        array.first(7)
      end
=======
      # Sort by amount in descending order
      users.sort_by! { |user| -user[:value] }

      # Limit to top 11 users
      users.first(11)
>>>>>>> 5c932154
    end

  end
end<|MERGE_RESOLUTION|>--- conflicted
+++ resolved
@@ -23,17 +23,9 @@
         array << { name: position.user.initial_name, truncated: position.user.initial_name, value: amount, position: }
       end
 
-<<<<<<< HEAD
         array.sort_by! { |user| user[:value] }.reverse!
         array.first(7)
       end
-=======
-      # Sort by amount in descending order
-      users.sort_by! { |user| -user[:value] }
-
-      # Limit to top 11 users
-      users.first(11)
->>>>>>> 5c932154
     end
 
   end

class SyncTransactionsJob < ApplicationJob
  RUN_EVERY = 1.hour

  def perform(repeat = false)
    ActiveRecord::Base.transaction do
      begin_date = Time.current.at_beginning_of_month
      end_date = Time.current.at_beginning_of_month.next_month

      go_to_previous_month = true

      while go_to_previous_month do
        plaid_transactions = transactions_in_range(begin_date, end_date)
        db_transactions = Transaction.where(
          'date > ? AND date < ?',
          begin_date,
          end_date
        )

        if plaid_transactions.length.zero? && db_transactions.length.zero?
          go_to_previous_month = false
          next
        end

        # will keep track of transactions in the state map. transactions that
        # are created / updated will be marked as processed.
        #
        # transactions that no longer exist in plaid will be destroyed.
        state_map = {}
        db_transactions.map { |t| state_map[t.id] = :unprocessed }

        # now that we have the transactions, do the sync
        plaid_transactions.each do |t|
          account = BankAccount.find_by(plaid_account_id: t.account_id)
          next unless account

          tr = Transaction.find_or_initialize_by(plaid_id: t.transaction_id)

          tr.update_attributes!(
            bank_account: account,
            plaid_category_id: t.category_id,
            name: t.name,
            amount: -(t.amount * 100), # convert to cents & reverse negativity
            date: t.date,
            location_address: t.location&.address,
            location_city: t.location&.city,
            location_state: t.location&.state,
            location_zip: t.location&.zip,
            location_lat: t.location&.lat,
            location_lng: t.location&.lon,
            payment_meta_by_order_of: t.payment_meta&.by_order_of,
            payment_meta_payee: t.payment_meta&.payee,
            payment_meta_payer: t.payment_meta&.payer,
            payment_meta_payment_method: t.payment_meta&.payment_method,
            payment_meta_payment_processor: t.payment_meta&.payment_processor,
            payment_meta_ppd_id: t.payment_meta&.ppd_id,
            payment_meta_reference_number: t.payment_meta&.reference_number,
            pending: t.pending,
            pending_transaction_id: t.pending_transaction_id
          )

          check_fee_reimbursement(tr)

          state_map[tr.id] = :processed
        end

        unprocessed = state_map.select { |k, v| v == :unprocessed }.map { |k, v| k }

        # for transactions that were in our db, but were not found in plaid,
        # delete them
        unprocessed.each { |tr_id| Transaction.find(tr_id).destroy }

        begin_date = begin_date.prev_month
        end_date = end_date.prev_month
      end
    end

    if repeat
      self.class.set(wait: RUN_EVERY).perform_later(true)
    end
  end

  def check_fee_reimbursement(transaction)
    FeeReimbursement.pending.each do |reimbursement|
      # match transaction to event so less work for Michael!
      if (transaction.name.start_with? reimbursement.transaction_memo)
        reimbursement.t_transaction = transaction
        transaction.fee_relationship = FeeRelationship.new(
          event_id: reimbursement.invoice.event.id,
          fee_applies: true,
          fee_amount: reimbursement.calculate_fee_amount
        )
<<<<<<< HEAD
        transaction.display_name = "Fee refund from #{reimbursement.invoice.id} invoice"
=======
        transaction.display_name = "Fee reimbursement from #{reimbursement.invoice.sponsor.name} invoice"
>>>>>>> 3c0c40e6
        transaction.save
      end
    end
  end

  def transactions_in_range(begin_date, end_date)
    transaction_response = PlaidService.instance.client.transactions.get(
      BankAccount.instance.plaid_access_token,
      begin_date,
      end_date
    )

    transactions = transaction_response.transactions

    while transactions.length < transaction_response['total_transactions']
      transaction_response = client.transactions.get(
        access_token,
        begin_date,
        end_date,
        offset: transactions.length
      )

      transactions += transaction_response.transactions
    end

    transactions
  end
end<|MERGE_RESOLUTION|>--- conflicted
+++ resolved
@@ -89,11 +89,7 @@
           fee_applies: true,
           fee_amount: reimbursement.calculate_fee_amount
         )
-<<<<<<< HEAD
-        transaction.display_name = "Fee refund from #{reimbursement.invoice.id} invoice"
-=======
-        transaction.display_name = "Fee reimbursement from #{reimbursement.invoice.sponsor.name} invoice"
->>>>>>> 3c0c40e6
+        transaction.display_name = "Fee refund from #{reimbursement.invoice.sponsor.name} invoice"
         transaction.save
       end
     end

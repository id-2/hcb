--- conflicted
+++ resolved
@@ -403,7 +403,6 @@
     BK.s('comment').val(`${BK.s('comment').val() + (BK.s('comment').val().length > 0 ? " " : "")}${e.target.dataset.mentionValue || e.target.innerText}`)
     BK.s('comment')[0].scrollIntoView();
   })
-<<<<<<< HEAD
 
   $('.input-group').on('click', (e) => {
     // focus on the input when clicking on the input-group
@@ -426,8 +425,6 @@
       el.focus()
     }
   })
-=======
->>>>>>> 676eef5e
 
   const tiltElement = $('[data-behavior~=hover_tilt]')
   const enableTilt = () =>

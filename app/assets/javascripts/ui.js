--- conflicted
+++ resolved
@@ -35,18 +35,13 @@
   $(this).fadeOut('medium')
 })
 
-<<<<<<< HEAD
 $(document).on('turbo:load', function () {
   const isWindows = navigator.platform.toUpperCase().indexOf('WIN') >= 0;
   document.getElementById("command_bar_trigger").setAttribute("aria-label", `Jump to (${isWindows ? "Ctrl" : "⌘"} + K)`)
 })
 
-loadModals(document);
-(() => {
-=======
 loadModals(document)
 ;(() => {
->>>>>>> 79ece203
   let autoModals = $('[data-modal-auto-open~=true]')
 
   if (autoModals.length < 1) return

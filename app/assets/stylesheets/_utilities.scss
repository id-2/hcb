--- conflicted
+++ resolved
@@ -234,10 +234,10 @@
   display: none;
 }
 
-<<<<<<< HEAD
 .scrollbar-hidden {
   scrollbar-width: none; /* Firefox */
-=======
+}
+
 // https://piccalil.li/blog/link-button/
 .link-button {
   display: inline;
@@ -248,5 +248,4 @@
   cursor: pointer;
   background: transparent;
   color: currentColor;
->>>>>>> 0d2e8505
 }
--- conflicted
+++ resolved
@@ -700,7 +700,6 @@
   min-width: 0;
 }
 
-<<<<<<< HEAD
 .pagination {
   margin-bottom: 0rem!important;
   gap: 4px;
@@ -893,8 +892,7 @@
 .logo {
   height: 36px;
 }
-=======
+
 @tailwind base;
 @tailwind components;
-@tailwind utilities;
->>>>>>> f9a35493
+@tailwind utilities;
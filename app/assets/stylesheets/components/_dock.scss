--- conflicted
+++ resolved
@@ -43,15 +43,8 @@
   }
 }
 
-<<<<<<< HEAD
-summary > svg {
-  fill: map-get($palette, muted);
-  height: 28px;
-}
-=======
-summary.dock__item {
+summary > svg, summary.dock__item {
   padding-right: 0.5rem;
->>>>>>> 8d0af403
 
   &::marker {
     content: '';
@@ -71,14 +64,9 @@
   }
 }
 
-<<<<<<< HEAD
-.drawer-chevron {
-  transition: transform 0.2s;
-=======
 .drawer-chevron,
 .settings-icon {
   transition: transform 0.125s;
->>>>>>> 8d0af403
 }
 
 .hide__pwa__prompt .pwa__prompt {

--- conflicted
+++ resolved
@@ -31,10 +31,10 @@
   margin-bottom: 1rem;
 }
 
-<<<<<<< HEAD
 .archived {
   background-color: $red2
-=======
+}
+
 #error_explanation {
   @extend .card;
   max-width: 32rem;
@@ -53,5 +53,4 @@
   ul {
     margin-bottom: 0;
   }
->>>>>>> bbed4c31
 }
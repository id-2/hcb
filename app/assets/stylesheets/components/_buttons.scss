input[type='submit'],
.btn {
  -webkit-appearance: none;
  align-items: center;
  border: 0;
  border-radius: var(--radius-md);
  box-shadow: var(--shadow-border);
  background-color: $white;
  color: $black;
  cursor: pointer;
  display: inline-flex;
  font-size: 1rem;
  font-weight: 600;
  justify-content: center;
  letter-spacing: 0;
  line-height: 1.5;
  overflow: hidden;
  padding: 0.375rem 1rem;
  position: relative;
  text-align: center;
  text-decoration: none;
  transition: box-shadow 0.125s ease;
  user-select: none;

  &:hover,
  &:focus,
  &[aria-expanded='true'] {
    box-shadow:
      var(--shadow-border-md),
      inset 0 0 0px 0.5px rgba(0, 0, 0, 0.1);
  }

  &:not([class*='bg-']):not([type='submit']) {
    box-shadow: var(--shadow-border);

    &:hover,
    &:focus,
    &[aria-expanded='true'] {
      box-shadow:
        var(--shadow-border-md),
        inset 0 0 0px 0.5px rgba(0, 0, 0, 0.15);
    }
  }

  &.disabled,
  &[disabled='disabled'],
  &:disabled {
    opacity: 0.5;
    cursor: not-allowed;
    pointer-events: none;
  }

  svg {
    width: 24px;
    height: 24px;
    opacity: 0.875;
  }

  > svg {
    &:first-child {
      margin-left: -4px;
      margin-right: 6px;
    }

    &:not(:first-child)[aria-label='down-caret'] {
      margin-left: 6px;
      margin-right: -4px;
    }
  }

  &.bg-primary {
    background-color: map-get($palette, primary);
    color: $white;
  }

  &.bg-smoke {
    background-color: lighten(map-get($palette, smoke), 3%);
    color: darken(map-get($palette, smoke), 50%) !important;

    html[data-dark='true'] & {
      background-color: darken(map-get($palette, slate), 13%);
      color: lighten(map-get($palette, slate), 50%) !important;
    }
  }

  &.bg-muted {
    background-color: map-get($palette, muted);
    color: $white;
  }

  &.bg-warning {
    background-color: map-get($palette, warning);
    color: $white;

    html[data-dark='true'] & {
      color: darken(map-get($palette, warning), 33.3%) !important;
    }
  }

  &.bg-purple {
<<<<<<< HEAD
    @include gradient(purple);
  }

  &.bg-slate {
    @include gradient(slate);
  }

  &.bg-ai {
    @include gradient(ai);
=======
    background-color: map-get($palette, purple);
    color: $white;
>>>>>>> 8d0af403
  }

  &.bg-success {
    background-color: map-get($palette, success);
    color: darken(map-get($palette, success), 40%) !important;

    &:hover {
      box-shadow:
        var(--shadow-border-lg),
        inset 0 0 0px 0.5px darken(map-get($palette, success), 10%) !important;
    }
  }

  &.bg-accent {
    background-color: map-get($palette, accent);
    color: darken(map-get($palette, accent), 40%) !important;
  }

  &.bg-error,
  &.btn--destroy {
    transition:
      box-shadow 0.125s ease,
      background-color 0.125s ease;
    background-color: map-get($palette, white) !important;
    color: map-get($palette, error) !important;

    &:hover {
      background-color: rgba(map-get($palette, primary), 0.125) !important;
    }
  }
}

.btn.bg-info,
input[type='submit'] {
  background-color: map-get($palette, info);
  color: $white;
}

.btn-small {
  font-size: 0.875rem;
  font-weight: 600;
  line-height: 1.75;
  padding: 0.25rem 1rem;
}

form .flex-auto + input[type='submit'] {
  height: 2.5rem;
}

.btn-group {
  display: inline-flex;
  align-items: center;

  @media (max-width: 32em) {
    .btn {
      margin-right: 8px;
    }

    &:not(.btn-group--no-wrap) {
      flex-wrap: wrap;

      .btn {
        margin-bottom: 8px;
      }
    }

    &.center {
      justify-content: center;
      .btn {
        margin: 8px;
      }
    }
  }

  @media (min-width: 32em) {
    border-radius: var(--radius-md);

    .btn:first-child {
      border-radius: var(--radius-md) 0 0 var(--radius-md);
    }
    .btn {
      border-radius: 0;
      margin: 0;
    }
    .btn:last-child {
      border-radius: 0 var(--radius-md) var(--radius-md) 0;
    }
  }
}<|MERGE_RESOLUTION|>--- conflicted
+++ resolved
@@ -98,7 +98,6 @@
   }
 
   &.bg-purple {
-<<<<<<< HEAD
     @include gradient(purple);
   }
 
@@ -108,10 +107,6 @@
 
   &.bg-ai {
     @include gradient(ai);
-=======
-    background-color: map-get($palette, purple);
-    color: $white;
->>>>>>> 8d0af403
   }
 
   &.bg-success {

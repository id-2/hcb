--- conflicted
+++ resolved
@@ -85,16 +85,12 @@
   }
 
   &.bg-warning {
-<<<<<<< HEAD
     background-color: map-get($palette, warning);
     color: $white;
-=======
-    @include gradient(warning);
 
     html[data-dark='true'] & {
       color: darken(map-get($palette, warning), 33.3%) !important;
     }
->>>>>>> 9e7d6452
   }
 
   &.bg-purple {

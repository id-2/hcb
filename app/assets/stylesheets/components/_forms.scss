input[type='date'],
input[type='email'],
input[type='number'],
input[type='password'],
input[type='search'],
input[type='tel'],
input[type='text'],
input[type='url'],
.input,
select,
textarea {
  -webkit-appearance: none;
  background-color: transparent;
  border-radius: 6px;
  border: 1px solid map-get($palette, smoke);
  color: inherit;
  display: block;
  font-size: 1rem;
  min-height: 36px;
  margin-left: 0;
  outline: 0;
  padding: 0.25rem 0.5rem;
  position: relative;
  transition: border 0.2s ease;
  width: 100%;
  max-width: 24rem;

  &:focus-within {
    border-color: map-get($palette, info);
    box-shadow: 0 0 0 3px rgba(map-get($palette, info), 0.25);
  }

  &[readonly],
  &[disabled] {
    cursor: no-drop;
    color: map-get($palette, slate);
  }

  &::placeholder {
    color: map-get($palette, divider);
  }
  &::-moz-placeholder {
    color: map-get($palette, divider);
  }
}
.input--sm,
.input-group.input--sm input {
  // 1px is added by border
  min-height: 31px;
}

.input-group {
  display: flex;
  gap: 0.25rem;
  align-items: center;
  padding-top: 0;
  padding-bottom: 0;

  & input {
    border: 0;
    padding-left: 0.25rem;
    max-width: none;
    &:focus {
      box-shadow: none;
    }
  }

  & svg {
    @extend .muted;
  }
}

select {
  min-height: 2.5rem;
  padding: 0.25rem 0.5rem;
}

input[type='file'] {
  color: inherit;
  display: block;
  font-size: 1rem;
  max-width: 100%;
}

input[type='number'] {
  -moz-appearance: textfield;
}

.field--fileupload {
  display: flex;
  gap: 0.5rem;
  align-items: center;

  .field--fileupload__label {
    white-space: nowrap;
    display: block;
    padding: 5px 0;

    display: block;
    padding: 0.25rem 1rem;
    cursor: pointer;
    border-radius: 6px;

    color: map-get($palette, info);
    border: 1px dashed map-get($palette, info);

    font-size: 0.875rem;
    font-weight: 600;

    letter-spacing: 0;
    line-height: 1.5;
  }

  .field--fileupload__field {
    &::file-selector-button {
      display: none;
    }

    color: $muted;
  }
}

.field--image-upload {
  label:not(.previewing) {
    outline-offset: -10px;
    outline: 3px dashed $muted;
  }

  label {
    background-color: $smoke;
    color: $muted;
    border-radius: 0.5rem;
    padding: 1rem;
    height: 7.5rem;
    display: flex;
    align-items: center;
    justify-content: center;
    cursor: pointer;
    text-align: center;
    background-size: contain;
    background-position: center;
    background-repeat: no-repeat;

    html[data-dark='true'] & {
      background-color: $slate;
    }
  }

  input[type='file'] {
    display: none;
  }
}

input[type='number']::-webkit-inner-spin-button,
input[type='number']::-webkit-outer-spin-button {
  -webkit-appearance: none;
  margin: 0;
}

input[type='number'],
.input--narrow {
  max-width: 16rem !important;
}

input[type='search'] {
  padding-left: 1rem;
}

input[type='search']::-webkit-search-decoration {
  display: none;
}

.field_with_errors {
  label {
    font-weight: 500;
    color: map-get($palette, error);
  }

  input {
    border-color: map-get($palette, error);
  }
}

.field {
  margin-bottom: 1rem;
}

.field--money {
  display: flex;
  align-items: center;

  &:before {
    content: '$';
    font-weight: 600;
    color: map-get($palette, muted);
    display: inline-block;
    width: 1rem;
  }

  input {
    max-width: 15rem !important;
  }
}

input[type='checkbox'] {
  accent-color: map-get($palette, info);
}

.field--checkbox {
  display: flex;
  align-items: center;
  gap: 0.5rem;
}

.field--checkbox--switch {
  position: relative;
  display: inline-block;
  width: 60px;
  height: 34px;

  & input {
    opacity: 0;
    width: 0;
    height: 0;
  }

  & .slider {
    position: absolute;
    cursor: pointer;
    top: 0;
    left: 0;
    right: 0;
    bottom: 0;
    -webkit-transition: 0.4s;
    transition: 0.4s;
    border-radius: 34px;
    background-color: #e8e8e9;

    [data-dark='true'] & {
      background-color: #3f4245;
    }
  }

  & .slider:before {
    position: absolute;
    content: '';
    height: 28px;
    width: 28px;
    left: 3px;
    bottom: 3px;
    box-shadow: 0 2px 4px 0 rgba(0, 0, 0, 0.125);
    transition: 0.2s;
    border-radius: 999px;
    background-color: #fff;
  }

  & input:checked + .slider {
    background-color: $red;
  }

  & input:checked + .slider:before {
    -webkit-transform: translateX(26px);
    -ms-transform: translateX(26px);
    transform: translateX(26px);

    [data-dark='true'] & {
      background-color: #fff;
    }
  }

  &:active .slider:before {
    width: 34px;
  }

  &:active input:checked + .slider:before {
    transform: translateX(20px);
  }
}

.field input[type='date'] {
  height: 32px;
}

.field--radiobox {
  display: flex;
  align-items: center;

  label {
    margin-right: 0.5rem;
  }
}

.actions {
  margin-top: 1.5rem;
}

label {
  display: block;
  color: map-get($palette, black);
  font-weight: 500;
}

$select: url('data:image/svg+xml,<svg width="18" height="12" viewBox="0 0 18 12" fill="%238492a6" xmlns="http://www.w3.org/2000/svg"><path d="M7.35109 10.836C7.76709 11.15 8.32908 11.5 9.00108 11.5C9.67108 11.5 10.2351 11.15 10.6511 10.836L10.6531 10.834C12.8591 9.136 14.5771 6.878 16.2491 4.68L16.2631 4.66C16.5431 4.294 16.8211 3.93 17.0991 3.568C17.7071 2.782 17.6171 1.614 16.8731 0.948C16.1091 0.262 14.9671 0.382001 14.3411 1.19C14.0631 1.55 13.7871 1.914 13.5111 2.276C12.1011 4.126 10.7031 5.96 9.00108 7.428C7.32308 5.978 5.89509 4.11 4.48909 2.27C4.21109 1.908 3.93508 1.546 3.65908 1.19C3.03308 0.38 1.89109 0.262 1.12709 0.948C0.385086 1.614 0.291086 2.78 0.901087 3.568L0.903086 3.57L1.18509 3.936L1.30508 4.094C1.44108 4.272 1.57908 4.45 1.71508 4.63L1.71982 4.63621C3.39444 6.8304 5.17513 9.16358 7.34708 10.834L7.35109 10.836Z"/></svg>');

<<<<<<< HEAD
.btn.menu__toggle:not(.menu__toggle--arrowless),
select {
=======
select,
.input.input--select {
>>>>>>> 9e7d6452
  background-image: #{$select};
  background-repeat: no-repeat;
  background-position: right 0.75rem center;
  background-size: 0.5rem;
}
.btn.menu__toggle:not(.menu__toggle--arrowless) {
  background-position: right 0.875rem center;
  padding-right: 1.75rem !important;
}

// rails date(time) inputs
select[name$='i)]'] {
  width: 4.5rem;
  display: inline-block;
  .onboarding & {
    flex: 1;
    width: auto;
    &:first-child {
      flex: 2;
    }
  }
}

// rails month inputs should be wider
select[id$='_2i'] {
  width: 9.125rem; // magic number, makes form page_sm wide
}

fieldset,
legend {
  display: block;
  margin: 0;
  padding: 0;
  border: 0;
}

.field--options {
  display: grid;
  gap: 1rem;
  grid-template-columns: repeat(2, 1fr);
  width: 100%;
  max-width: 24rem;

  &.trio {
    grid-template-columns: repeat(3, 1fr);
    max-width: 36rem;
  }

<<<<<<< HEAD
  input {
    display: none;
  }

  input:checked + label {
    box-shadow:
      0 0 0 1px var(--bg-color),
      0 0 0 3px map-get($palette, info);
  }
}

.btn--form-option,
.field--options label {
  display: flex;
  flex-direction: column;
  align-items: center;
  justify-content: center;
  gap: 0.25rem;
  padding: 1rem;
  border-radius: var(--radius-md);
  text-align: center;
  line-height: 1.25;
  color: map-get($palette, info);
  background-color: rgba(map-get($palette, accent), 0.125);

  &:hover,
  &:focus {
=======
  strong {
    margin-top: 0.25rem;
    margin-bottom: 0.25rem;
  }

  input,
  .field_with_errors:has(> input) {
    display: none;
  }

  label,
  .field_with_errors > label {
    display: flex;
    flex-direction: column;
    align-items: center;
    justify-content: center;
    padding: 1rem;
    border-radius: 0.75rem;
    text-align: center;
    line-height: 1.25;
>>>>>>> 9e7d6452
    color: map-get($palette, info);
  }

<<<<<<< HEAD
  html[data-dark='true'] & {
    color: map-get($palette, white);
  }

  svg {
    width: 24px;
    height: 24px;
=======
  input:disabled + label,
  .field_with_errors:has(> input:disabled) + .field_with_errors:has(> label) {
    opacity: 0.5;
    cursor: default;
  }

  input:checked + label,
  .field_with_errors:has(> input:checked)
    + .field_with_errors:has(> label)
    > label {
    box-shadow:
      0 0 0 1px white,
      0 0 0 3px map-get($palette, info);
>>>>>>> 9e7d6452
  }
}
.field--options input:disabled + label {
  opacity: 0.5;
  cursor: default;
}
.btn--form-option--disabled {
  background-color: rgba(map-get($palette, accent), 0.12);
  color: rgba(map-get($palette, info), 0.7);

  html[data-dark='true'] & {
    color: rgba(map-get($palette, white), 0.7);
  }

  cursor: default;
  pointer-events: none;
  user-select: none;
}

// Comments input
textarea.card {
  max-width: none;
  border: 0;
  transition: 0.2s ease box-shadow;

  &:focus {
    box-shadow:
      var(--shadow-border-md),
      inset 0 0 0 1px map-get($palette, info);
  }
}

input.fit {
  max-width: 100% !important;
}

form.grid--split,
form section.grid--split {
  grid-template-columns: repeat(2, 1fr);
  grid-gap: 0.75rem !important;

  .field {
    grid-column: span 2;
    margin-bottom: 0;
  }
}

.grid__half {
  grid-column: span 1 !important;
}

// Inspired by https://dev.to/madsstoumann/using-a-single-input-for-one-time-code-352l

input:where([data-behavior='otp_input']) {
  --otp-digits: 6;
  --otp-ls: 2.3ch;
  --otp-gap: 1.25;

  /* private consts */
  --_otp-bgsz: calc(var(--otp-ls) + 1ch);
  --_otp-digit: 0;

  all: unset;
  background:
    linear-gradient(
      90deg,
      rgba(51, 142, 218, 0.125) calc(var(--otp-gap) * var(--otp-ls)),
      transparent 0
    ),
    linear-gradient(
      90deg,
      #252429 calc(var(--otp-gap) * var(--otp-ls)),
      transparent 0
    );

  background-position:
    calc(var(--_otp-digit) * var(--_otp-bgsz)) 0,
    0 0;
  background-repeat: no-repeat, repeat-x;
  background-size: var(--_otp-bgsz) 100%;

  caret-color: #ddcfcf;
  caret-shape: block;

  clip-path: inset(0% calc(var(--otp-ls) / 2) 0% 0%);

  font-family: ui-monospace, monospace;
  font-size: 2em !important;
  inline-size: calc(var(--otp-digits) * var(--_otp-bgsz));
  letter-spacing: var(--otp-ls);
  padding-block: 1ch;
  padding: 0.2em 0px !important;
  padding-inline-start: calc(
    ((var(--otp-ls) - 0.9ch) / 2) * var(--otp-gap)
  ) !important;

  border-radius: 0px !important;
  background-color: rgba(0, 0, 0, 0) !important;
  border: none !important;
  color: inherit !important;
}

.dropdown-button__menu {
  width: 100%;

  position: absolute;
  top: 110%;
  left: 0px;

  border-radius: 0.75rem;

  background-color: $smoke;

  [data-dark='true'] & {
    background-color: $darker;
  }

  display: none;
  opacity: 0;

  z-index: 10;

  margin-top: 8px;
}

.dropdown-button__menu--hidden {
  animation: dropdown-button__menu--close 0.1s ease-out forwards;
}

.dropdown-button__menu--show {
  animation: dropdown-button__menu--open 0.1s ease-out forwards;
  display: flex;
}

@keyframes dropdown-button__menu--open {
  from {
    opacity: 0;
    display: none;
  }

  to {
    opacity: 1;
    display: flex;
  }
}

@keyframes dropdown-button__menu--close {
  from {
    opacity: 1;
    display: flex;
  }

  to {
    opacity: 0;
    display: none;
  }
}

.dropdown-button__menu div {
  display: flex;
  flex-direction: column;
  width: 100%;
  height: 100%;

  border-radius: inherit;
}

.dropdown-button__menu input {
  display: none;
}

.dropdown-button__menu label {
  padding: 0.5rem 1rem;
  border-radius: inherit;
}

.dropdown-button__menu label p {
  margin: 3px 0px;
}

.dropdown-button__menu label:hover {
  background-color: color-mix(in srgb, $slate 20%, transparent);
}
.dropdown-button__menu input:checked + label {
  background-color: color-mix(in srgb, $green-dark 20%, transparent);
}

.dropdown-button__container {
  display: flex;
  border-radius: 0.75rem;

  transform: scale(1);
  transition:
    transform 0.125s ease-in-out,
    box-shadow 0.25s ease-in-out;

  &:hover,
  &:focus,
  &[aria-expanded='true'] {
    color: $white;
    box-shadow: 0 8px 16px rgba(0, 0, 0, 0.1875);
    transform: scale(1.0625);
  }
}<|MERGE_RESOLUTION|>--- conflicted
+++ resolved
@@ -302,13 +302,9 @@
 
 $select: url('data:image/svg+xml,<svg width="18" height="12" viewBox="0 0 18 12" fill="%238492a6" xmlns="http://www.w3.org/2000/svg"><path d="M7.35109 10.836C7.76709 11.15 8.32908 11.5 9.00108 11.5C9.67108 11.5 10.2351 11.15 10.6511 10.836L10.6531 10.834C12.8591 9.136 14.5771 6.878 16.2491 4.68L16.2631 4.66C16.5431 4.294 16.8211 3.93 17.0991 3.568C17.7071 2.782 17.6171 1.614 16.8731 0.948C16.1091 0.262 14.9671 0.382001 14.3411 1.19C14.0631 1.55 13.7871 1.914 13.5111 2.276C12.1011 4.126 10.7031 5.96 9.00108 7.428C7.32308 5.978 5.89509 4.11 4.48909 2.27C4.21109 1.908 3.93508 1.546 3.65908 1.19C3.03308 0.38 1.89109 0.262 1.12709 0.948C0.385086 1.614 0.291086 2.78 0.901087 3.568L0.903086 3.57L1.18509 3.936L1.30508 4.094C1.44108 4.272 1.57908 4.45 1.71508 4.63L1.71982 4.63621C3.39444 6.8304 5.17513 9.16358 7.34708 10.834L7.35109 10.836Z"/></svg>');
 
-<<<<<<< HEAD
 .btn.menu__toggle:not(.menu__toggle--arrowless),
-select {
-=======
 select,
 .input.input--select {
->>>>>>> 9e7d6452
   background-image: #{$select};
   background-repeat: no-repeat;
   background-position: right 0.75rem center;
@@ -357,8 +353,13 @@
     max-width: 36rem;
   }
 
-<<<<<<< HEAD
-  input {
+  strong {
+    margin-top: 0.25rem;
+    margin-bottom: 0.25rem;
+  }
+
+  input,
+  .field_with_errors:has(> input) {
     display: none;
   }
 
@@ -370,7 +371,8 @@
 }
 
 .btn--form-option,
-.field--options label {
+.field--options label,
+  .field_with_errors > label {
   display: flex;
   flex-direction: column;
   align-items: center;
@@ -385,32 +387,9 @@
 
   &:hover,
   &:focus {
-=======
-  strong {
-    margin-top: 0.25rem;
-    margin-bottom: 0.25rem;
-  }
-
-  input,
-  .field_with_errors:has(> input) {
-    display: none;
-  }
-
-  label,
-  .field_with_errors > label {
-    display: flex;
-    flex-direction: column;
-    align-items: center;
-    justify-content: center;
-    padding: 1rem;
-    border-radius: 0.75rem;
-    text-align: center;
-    line-height: 1.25;
->>>>>>> 9e7d6452
     color: map-get($palette, info);
   }
 
-<<<<<<< HEAD
   html[data-dark='true'] & {
     color: map-get($palette, white);
   }
@@ -418,28 +397,17 @@
   svg {
     width: 24px;
     height: 24px;
-=======
-  input:disabled + label,
+  }
+}
+.field--options input:disabled + label,
   .field_with_errors:has(> input:disabled) + .field_with_errors:has(> label) {
-    opacity: 0.5;
-    cursor: default;
-  }
-
-  input:checked + label,
+  opacity: 0.5;
+  cursor: default;
+}
+.btn--form-option--disabled,
   .field_with_errors:has(> input:checked)
     + .field_with_errors:has(> label)
     > label {
-    box-shadow:
-      0 0 0 1px white,
-      0 0 0 3px map-get($palette, info);
->>>>>>> 9e7d6452
-  }
-}
-.field--options input:disabled + label {
-  opacity: 0.5;
-  cursor: default;
-}
-.btn--form-option--disabled {
   background-color: rgba(map-get($palette, accent), 0.12);
   color: rgba(map-get($palette, info), 0.7);
 

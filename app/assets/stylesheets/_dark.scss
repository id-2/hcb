$dark: #17171d;
$darker: #121217;
$darkless: #252429;

html[data-dark='true'] {
  body {
    background-color: $dark;
    color: map-get($palette, smoke);
  }

  input[type='date'],
  input[type='email'],
  input[type='number'],
  input[type='password'],
  input[type='search'],
  input[type='tel'],
  input[type='text'],
  input[type='url'],
  select,
  textarea {
    background: $darkless;
    color: map-get($palette, white);
    border-color: $darkless;

    &:focus {
      border-color: map-get($palette, info);
    }
  }

  h1,
  h2,
  .heading,
  .details > p,
  .details > div,
  .details__row,
  .border,
  .border-top,
  .border-right,
  .border-bottom,
  .border-left,
  .details-horiz > p:not(:last-of-type),
  .details-horiz > div:not(:last-of-type),
  tr {
    border-color: $darkless;
  }
  .list > a > li,
  .list > li {
    border-bottom-color: $darkless;
  }

  .flash {
    border: 0;
  }

  .modal {
    background-color: $darkless;
  }
  .modal--scroll.bg-snow {
    background-color: $dark;
  }
  .modal--scroll header {
    background-color: $darkless;
  }
  .mini-calendar strong {
    background-color: map-get($palette, smoke);
    color: map-get($palette, black);
  }

  .card {
    background-color: $darkless;

    h1,
    h2,
    .heading,
    .details > p,
    .details > div,
    .details__row {
      border-color: map-get($palette, black);
    }

    input[type='date'],
    input[type='email'],
    input[type='number'],
    input[type='password'],
    input[type='search'],
    input[type='tel'],
    input[type='text'],
    input[type='url'],
    select,
    textarea {
      background: $dark;
      border-color: $dark;
    }

    pre {
      background-color: $dark;
    }
  }

  .black,
  .btn,
  .dock__card span {
    color: map-get($palette, smoke) !important;
  }

  .card__darker {
    background: $darker;
    color: map-get($palette, muted) !important;
  }

  .admin-tools {
    background-color: rgba(map-get($palette, warning), 0.0625);
  }

  .card__banner.bg-success,
  .transaction--positive {
    background-color: rgba(map-get($palette, success), 0.25);
  }
  .card__banner.bg-error,
  .transaction--negative {
    background-color: rgba(map-get($palette, error), 0.25);
  }
  .shade-neutral {
    background: $darkless;
  }
  .shade-yellow {
    background-color: rgba($yellow4, 0.125);
  }

  input[type='submit'],
  .btn {
    background-color: rgba(map-get($palette, info), 0.625);
  }
  .btn.bg-primary {
    background-color: rgba(map-get($palette, primary), 0.625);
  }
  .btn.bg-accent {
    background-color: rgba(map-get($palette, accent), 0.625);
  }
  .btn.bg-success {
    background-color: rgba(map-get($palette, success), 0.625);
  }
  .btn.bg-warning {
    background-color: rgba(map-get($palette, warning), 0.625);
  }
  .btn.bg-error {
    background-color: rgba(map-get($palette, error), 0.625);
  }

  .filterbar__item[aria-selected='true'],
  .badge {
    color: map-get($palette, primary);
  }
  .badge.bg-info {
    color: map-get($palette, warning);
  }
  .badge.bg-accent {
    color: map-get($palette, accent);
  }
  .badge.bg-success {
    color: map-get($palette, success);
  }
  .badge.bg-warning {
    color: map-get($palette, warning);
  }
  .badge.bg-error {
    color: map-get($palette, error);
  }
  .badge.archived {
    background-color: rgba($yellow8, 0.625);
    border: none;
    color: $yellow3;
  }

  .filterbar__item[aria-selected='true'],
  .badge {
    background-color: rgba(map-get($palette, primary), 0.125);
  }
  .flash.info,
  .pop,
  .pop.info {
    background-color: rgba(map-get($palette, info), 0.125);
  }
  .flash.accent,
  .badge.bg-accent,
  .pop.accent {
    background-color: rgba(map-get($palette, accent), 0.125);
  }
  .flash.success,
  .badge.bg-success,
  .pop.success {
    background-color: rgba(map-get($palette, success), 0.125);
  }
  .flash.warning,
  .badge.bg-warning,
  .pop.warning {
    background-color: rgba(map-get($palette, warning), 0.125);
  }
  .flash.muted,
  .badge.bg-muted,
  .pop.muted {
    background-color: rgba(map-get($palette, muted), 0.125);
  }
  .flash.error,
  .btn--destroy,
  #error_explanation,
  .badge.bg-error,
  .pop.error {
    background-color: rgba(map-get($palette, error), 0.125);
  }
<<<<<<< HEAD
=======

  .shade-neutral {
    background: $darkless;
  }
  .shade-yellow {
    background-color: rgba($yellow4, 0.125);
  }
  .banner--archived {
    background-color: rgba($yellow1, 0.125);
    border-color: rgba($yellow8, 0.625);
    color: $yellow3;
    a {
      color: $yellow3;
    }
  }
>>>>>>> fa4af4e4
}<|MERGE_RESOLUTION|>--- conflicted
+++ resolved
@@ -208,22 +208,10 @@
   .pop.error {
     background-color: rgba(map-get($palette, error), 0.125);
   }
-<<<<<<< HEAD
-=======
-
-  .shade-neutral {
-    background: $darkless;
-  }
-  .shade-yellow {
-    background-color: rgba($yellow4, 0.125);
-  }
+
   .banner--archived {
     background-color: rgba($yellow1, 0.125);
     border-color: rgba($yellow8, 0.625);
     color: $yellow3;
-    a {
-      color: $yellow3;
-    }
-  }
->>>>>>> fa4af4e4
+  }
 }
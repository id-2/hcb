--- conflicted
+++ resolved
@@ -9,16 +9,7 @@
 }
 
 html[data-dark='true'] {
-<<<<<<< HEAD
-  .theme-icon-sun {
-    display: none;
-  }
-  .theme-icon-moon {
-    display: block;
-  }
-=======
   color-scheme: dark;
->>>>>>> d0172eea
 
   body {
     background-color: $dark;

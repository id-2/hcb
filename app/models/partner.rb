# frozen_string_literal: true

class Partner < ApplicationRecord
  EXCLUDED_SLUGS = %w(connect api donations donation connects organization organizations)

  has_many :events
  has_many :partner_donations, through: :events

<<<<<<< HEAD
  validates :slug, exclusion: { in: EXCLUDED_SLUGS }
=======
  encrypts :stripe_api_key, migrating: true
  # encrypts :stripe_api_key, type: :string

  # remove this line after dropping stripe_api_key column
  # self.ignored_columns = ["stripe_api_key"]
>>>>>>> 3f1fb77d
end<|MERGE_RESOLUTION|>--- conflicted
+++ resolved
@@ -6,13 +6,11 @@
   has_many :events
   has_many :partner_donations, through: :events
 
-<<<<<<< HEAD
   validates :slug, exclusion: { in: EXCLUDED_SLUGS }
-=======
+  
   encrypts :stripe_api_key, migrating: true
   # encrypts :stripe_api_key, type: :string
 
   # remove this line after dropping stripe_api_key column
   # self.ignored_columns = ["stripe_api_key"]
->>>>>>> 3f1fb77d
 end
--- conflicted
+++ resolved
@@ -333,14 +333,6 @@
     @total_fess_v2_cents ||= fees.sum(:amount_cents_as_decimal).ceil
   end
 
-<<<<<<< HEAD
-=======
-  # Deprecated. Use AASM state instead
-  # def pending?
-  #   !has_fiscal_sponsorship_document
-  # end
-
->>>>>>> 6ff5d5a3
   private
 
   def min_waiting_time_between_fees

--- conflicted
+++ resolved
@@ -65,11 +65,7 @@
 
   def first_name
     @first_name ||= begin
-<<<<<<< HEAD
-      return '' unless namae&.given || namae&.particle
-=======
       return nil unless namae.given || namae.particle
->>>>>>> 926813ff
 
       (namae.given || namae.particle).split(' ').first
     end
@@ -77,11 +73,7 @@
 
   def last_name
     @last_name ||= begin
-<<<<<<< HEAD
-      return '' unless namae&.family
-=======
       return nil unless namae.family
->>>>>>> 926813ff
 
       namae.family.split(' ').last
     end

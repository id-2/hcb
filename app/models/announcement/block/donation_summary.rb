# frozen_string_literal: true

# == Schema Information
#
# Table name: announcement_blocks
#
#  id                  :bigint           not null, primary key
#  parameters          :jsonb
#  rendered_email_html :text
#  rendered_html       :text
#  type                :string           not null
#  created_at          :datetime         not null
#  updated_at          :datetime         not null
#  announcement_id     :bigint           not null
#
# Indexes
#
#  index_announcement_blocks_on_announcement_id  (announcement_id)
#
# Foreign Keys
#
#  fk_rails_...  (announcement_id => announcements.id)
#
class Announcement
  class Block
    class DonationSummary < ::Announcement::Block
<<<<<<< HEAD
      def custom_locals
        start_date = parameters["start_date"].present? ? Date.parse(parameters["start_date"]) : 1.month.ago
        donations = announcement.event.donations.where(aasm_state: [:in_transit, :deposited], created_at: start_date..).order(:created_at)
        total = donations.sum(:amount)

        { donations:, total:, start_date: }
      end

      def editable
        true
=======
      before_create :start_date_param
      before_create :end_date_param

      def render_html(is_email: false)
        start_date = start_date_param
        end_date = end_date_param
        donations = announcement.event.donations.where(aasm_state: [:in_transit, :deposited], created_at: start_date..end_date).order(:created_at)
        total = donations.sum(:amount)

        Announcements::BlocksController.renderer.render partial: "announcements/blocks/donation_summary", locals: { donations:, total:, start_date:, end_date:, is_email:, block: self }
      end

      private

      def start_date_param
        self.parameters["start_date"] ||= 1.month.ago.to_s

        Date.parse(self.parameters["start_date"])
      end

      def end_date_param
        self.parameters["end_date"] ||= Time.now.to_s

        Date.parse(self.parameters["end_date"])
>>>>>>> cd71be73
      end

    end

  end

end<|MERGE_RESOLUTION|>--- conflicted
+++ resolved
@@ -24,28 +24,21 @@
 class Announcement
   class Block
     class DonationSummary < ::Announcement::Block
-<<<<<<< HEAD
+      before_create :start_date_param
+      before_create :end_date_param
+
       def custom_locals
-        start_date = parameters["start_date"].present? ? Date.parse(parameters["start_date"]) : 1.month.ago
-        donations = announcement.event.donations.where(aasm_state: [:in_transit, :deposited], created_at: start_date..).order(:created_at)
+        start_date = start_date_param
+        end_date = end_date_param
+
+        donations = announcement.event.donations.where(aasm_state: [:in_transit, :deposited], created_at: start_date..end_date).order(:created_at)
         total = donations.sum(:amount)
 
-        { donations:, total:, start_date: }
+        { donations:, total:, start_date:, end_date: }
       end
 
       def editable
         true
-=======
-      before_create :start_date_param
-      before_create :end_date_param
-
-      def render_html(is_email: false)
-        start_date = start_date_param
-        end_date = end_date_param
-        donations = announcement.event.donations.where(aasm_state: [:in_transit, :deposited], created_at: start_date..end_date).order(:created_at)
-        total = donations.sum(:amount)
-
-        Announcements::BlocksController.renderer.render partial: "announcements/blocks/donation_summary", locals: { donations:, total:, start_date:, end_date:, is_email:, block: self }
       end
 
       private
@@ -60,7 +53,6 @@
         self.parameters["end_date"] ||= Time.now.to_s
 
         Date.parse(self.parameters["end_date"])
->>>>>>> cd71be73
       end
 
     end

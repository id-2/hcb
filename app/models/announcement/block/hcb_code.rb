# frozen_string_literal: true

# == Schema Information
#
# Table name: announcement_blocks
#
#  id                  :bigint           not null, primary key
#  parameters          :jsonb
#  rendered_email_html :text
#  rendered_html       :text
#  type                :string           not null
#  created_at          :datetime         not null
#  updated_at          :datetime         not null
#  announcement_id     :bigint           not null
#
# Indexes
#
#  index_announcement_blocks_on_announcement_id  (announcement_id)
#
# Foreign Keys
#
#  fk_rails_...  (announcement_id => announcements.id)
#
class Announcement
  class Block
    class HcbCode < ::Announcement::Block
<<<<<<< HEAD
      def custom_locals
=======
      validate :hcb_code_in_event

      def render_html(is_email: false)
>>>>>>> cd71be73
        hcb_code = ::HcbCode.find_by_hashid(parameters["hcb_code"])

        unless hcb_code&.event == announcement.event
          hcb_code = nil
        end

        { hcb_code:, event: announcement.event }
      end

      def editable
        true
      end

      private

      def hcb_code_in_event
        hcb_code = ::HcbCode.find_by_hashid(parameters["hcb_code"])

        if hcb_code.nil? || hcb_code.event != announcement.event
          errors.add(:base, "Transaction can not be found.")
        end
      end

    end

  end

end<|MERGE_RESOLUTION|>--- conflicted
+++ resolved
@@ -24,13 +24,9 @@
 class Announcement
   class Block
     class HcbCode < ::Announcement::Block
-<<<<<<< HEAD
-      def custom_locals
-=======
       validate :hcb_code_in_event
 
-      def render_html(is_email: false)
->>>>>>> cd71be73
+      def custom_locals
         hcb_code = ::HcbCode.find_by_hashid(parameters["hcb_code"])
 
         unless hcb_code&.event == announcement.event

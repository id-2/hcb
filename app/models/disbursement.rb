# frozen_string_literal: true

# == Schema Information
#
# Table name: disbursements
#
#  id                       :bigint           not null, primary key
#  aasm_state               :string
#  amount                   :integer
#  deposited_at             :datetime
#  errored_at               :datetime
#  in_transit_at            :datetime
#  name                     :string
#  pending_at               :datetime
#  rejected_at              :datetime
<<<<<<< HEAD
#  scheduled_on             :date
=======
#  should_charge_fee        :boolean          default(FALSE)
>>>>>>> 71da5dfc
#  created_at               :datetime         not null
#  updated_at               :datetime         not null
#  destination_subledger_id :bigint
#  event_id                 :bigint
#  fulfilled_by_id          :bigint
#  requested_by_id          :bigint
#  source_event_id          :bigint
#  source_subledger_id      :bigint
#
# Indexes
#
#  index_disbursements_on_destination_subledger_id  (destination_subledger_id)
#  index_disbursements_on_event_id                  (event_id)
#  index_disbursements_on_fulfilled_by_id           (fulfilled_by_id)
#  index_disbursements_on_requested_by_id           (requested_by_id)
#  index_disbursements_on_source_event_id           (source_event_id)
#  index_disbursements_on_source_subledger_id       (source_subledger_id)
#
# Foreign Keys
#
#  fk_rails_...  (event_id => events.id)
#  fk_rails_...  (fulfilled_by_id => users.id)
#  fk_rails_...  (requested_by_id => users.id)
#  fk_rails_...  (source_event_id => events.id)
#
class Disbursement < ApplicationRecord
  include PgSearch::Model
  pg_search_scope :search_name, against: [:name]

  include AASM
  include Commentable

  has_paper_trail

  include PublicIdentifiable
  set_public_id_prefix :xfr # Transfer

  belongs_to :fulfilled_by, class_name: "User", optional: true
  belongs_to :requested_by, class_name: "User", optional: true

  belongs_to :destination_event, foreign_key: "event_id", class_name: "Event", inverse_of: "incoming_disbursements"
  belongs_to :source_event, class_name: "Event", inverse_of: "outgoing_disbursements"
  belongs_to :event
  belongs_to :source_subledger, class_name: "Subledger", optional: true
  belongs_to :destination_subledger, class_name: "Subledger", optional: true

  has_one :raw_pending_incoming_disbursement_transaction
  has_one :raw_pending_outgoing_disbursement_transaction

  has_one :card_grant, required: false

  has_many :t_transactions, class_name: "Transaction", inverse_of: :disbursement

  validates_presence_of :source_event_id,
                        :event_id,
                        :amount,
                        :name

  validates :amount, numericality: { greater_than: 0 }
  validate :events_are_different
  validate :events_are_not_demos, on: :create
  validate :scheduled_on_must_be_in_the_future

  scope :processing, -> { in_transit }
  scope :fulfilled, -> { deposited }
  scope :reviewing_or_processing, -> { where(aasm_state: [:reviewing, :pending, :in_transit]) }
  scope :scheduled_for_today, -> { scheduled.where(scheduled_on: ..Date.today) }

  scope :not_card_grant_related, -> { left_joins(source_subledger: :card_grant, destination_subledger: :card_grant).where("card_grants.id IS NULL AND card_grants_subledgers.id IS NULL") }

  SPECIAL_APPEARANCES = {
    hackathon_grant: {
      title: "Hackathon grant",
      memo: "💰 Hackathon grant from Hack Club",
      css_class: "transaction--fancy",
      icon: "purse",
      qualifier: ->(d) { d.source_event_id == EventMappingEngine::EventIds::HACKATHON_GRANT_FUND }
    },
    winter_hardware_wonderland: {
      title: "Winter Hardware Wonderland grant",
      memo: "❄️ Winter Hardware Wonderland Grant",
      css_class: "transaction--icy",
      icon: "freeze",
      qualifier: ->(d) { d.source_event_id == EventMappingEngine::EventIds::WINTER_HARDWARE_WONDERLAND_GRANT_FUND }
    },
    first_transparency_grant: {
      title: "FIRST® Transparency grant",
      memo: "🤖 FIRST® Transparency Grant",
      css_class: "transaction--frc",
      icon: "sam",
      qualifier: ->(d) { d.source_event_id == EventMappingEngine::EventIds::FIRST_TRANSPARENCY_GRANT_FUND }
    }
  }.freeze

  aasm timestamps: true, whiny_persistence: true do
    state :reviewing, initial: true # Being reviewed by an admin
    state :pending                  # Waiting to be processed by the TX engine
<<<<<<< HEAD
    state :scheduled                # Has been scheduled and will be sent!
    state :in_transit               # Transfer started on SVB
=======
    state :in_transit               # Transfer started on remote bank
>>>>>>> 71da5dfc
    state :deposited                # Transfer completed!
    state :rejected                 # Rejected by admin
    state :errored                  # oh no! an error!

    event :mark_approved do
      after do |fulfilled_by|
        update(fulfilled_by:)
        canonical_pending_transactions.update_all(fronted: true)
      end
      transitions from: [:reviewing, :scheduled], to: :pending
    end

    event :mark_in_transit do
      transitions from: [:pending, :scheduled], to: :in_transit
    end

    event :mark_deposited do
      transitions from: :in_transit, to: :deposited
    end

    event :mark_errored do
      after do
        canonical_pending_transactions.each { |cpt| cpt.decline! }
      end
      transitions from: [:pending, :in_transit], to: :errored
    end

    event :mark_rejected do
      after do |fulfilled_by|
        update(fulfilled_by:)
        canonical_pending_transactions.each { |cpt| cpt.decline! }
      end
      transitions from: [:scheduled, :reviewing, :pending], to: :rejected
    end

    event :mark_scheduled do
      after do |fulfilled_by|
        update(fulfilled_by:)
      end
      transitions from: [:pending, :reviewing, :in_review], to: :scheduled
    end

  end

  # Eagerly create HcbCode object
  after_create :local_hcb_code

  alias_attribute :approved_at, :pending_at

  # Returns the perceived time of the transfer to an event with fronting enabled
  def transferred_at
    # `approved_at` isn't set on some old disbursements, so fall back to `in_transit_at`.
    approved_at || in_transit_at
  end

  def hcb_code
    "HCB-#{TransactionGroupingEngine::Calculate::HcbCode::DISBURSEMENT_CODE}-#{id}"
  end

  def local_hcb_code
    @local_hcb_code ||= HcbCode.find_or_create_by(hcb_code:)
  end

  def canonical_transactions
    @canonical_transactions ||= CanonicalTransaction.where(hcb_code:)
  end

  def canonical_pending_transactions
    @canonical_pending_transactions ||= ::CanonicalPendingTransaction.where(hcb_code:)
  end

  def processed?
    in_transit? || deposited?
  end

  def fulfilled?
    deposited?
  end

  def filter_data
    {
      exists: true,
      reviewing: reviewing?,
      pending: pending?,
      processing: processed? && !fulfilled?,
      fulfilled: fulfilled?,
      rejected: rejected?,
    }
  end

  def state
    if fulfilled?
      :success
    elsif processed? || pending?
      if destination_event.can_front_balance?
        :success
      else
        :info
      end
    elsif rejected?
      :error
    elsif scheduled?
      :scheduled
    elsif errored?
      :error
    elsif reviewing?
      :reviewing
    else
      :pending
    end
  end

  alias_method :status, :state

  def v3_api_state
    state_text.underscore
  end

  def state_text
    if fulfilled?
      "fulfilled"
    elsif processed? || pending?
      if destination_event.can_front_balance?
        "fulfilled"
      else
        "processing"
      end
    elsif rejected? && approved_at.present? # Disbursements that were approved, then rejected
      "canceled"
    elsif rejected?
      "rejected"
    elsif scheduled?
      "scheduled"
    elsif errored?
      "errored"
    elsif reviewing?
      "under review"
    else
      "pending"
    end
  end

  def state_icon
    "checkmark" if fulfilled? || processed? || (pending? && destination_event.can_front_balance?)
  end

  def admin_dropdown_description
    "#{ApplicationController.helpers.render_money amount} for #{name} to #{event.name}"
  end

  def transaction_memo
    "HCB DISBURSE #{id}"
  end

  def special_appearance_name
    return nil if canonical_pending_transactions.with_custom_memo.exists? || canonical_transactions.with_custom_memo.exists?

    SPECIAL_APPEARANCES.each do |key, value|
      return key if value[:qualifier].call(self)
    end

    nil
  end

  def special_appearance
    SPECIAL_APPEARANCES[special_appearance_name]
  end

  def special_appearance?
    !special_appearance_name.nil?
  end

  def special_appearance_memo
    special_appearance&.[](:memo)
  end

  def fee_waived?
    !should_charge_fee?
  end

  private

  def events_are_different
    self.errors.add(:event, "must be different than source event") if event_id == source_event_id && destination_subledger_id == source_subledger_id
  end

  def events_are_not_demos
    self.errors.add(:event, "cannot be a demo event") if event.demo_mode?
    self.errors.add(:source_event, "cannot be a demo event") if source_event.demo_mode?
  end

  def scheduled_on_must_be_in_the_future
    if scheduled_on.present? && scheduled_on.before?(Date.today)
      self.errors.add(:scheduled_on, "must be in the future")
    end
  end

end<|MERGE_RESOLUTION|>--- conflicted
+++ resolved
@@ -13,11 +13,8 @@
 #  name                     :string
 #  pending_at               :datetime
 #  rejected_at              :datetime
-<<<<<<< HEAD
 #  scheduled_on             :date
-=======
 #  should_charge_fee        :boolean          default(FALSE)
->>>>>>> 71da5dfc
 #  created_at               :datetime         not null
 #  updated_at               :datetime         not null
 #  destination_subledger_id :bigint
@@ -115,12 +112,8 @@
   aasm timestamps: true, whiny_persistence: true do
     state :reviewing, initial: true # Being reviewed by an admin
     state :pending                  # Waiting to be processed by the TX engine
-<<<<<<< HEAD
     state :scheduled                # Has been scheduled and will be sent!
-    state :in_transit               # Transfer started on SVB
-=======
     state :in_transit               # Transfer started on remote bank
->>>>>>> 71da5dfc
     state :deposited                # Transfer completed!
     state :rejected                 # Rejected by admin
     state :errored                  # oh no! an error!

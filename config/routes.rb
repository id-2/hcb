--- conflicted
+++ resolved
@@ -487,16 +487,13 @@
     resources :stripe_authorizations, only: [:show] do
       resources :comments
     end
-<<<<<<< HEAD
     resources :reimbursements, only: [:index, :new, :create]
-=======
     resources :tags, only: [:create, :destroy]
 
     member do
       post "disable_feature"
       post "enable_feature"
     end
->>>>>>> c9fc1a00
   end
 
   # rewrite old event urls to the new ones not prefixed by /events/

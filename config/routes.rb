# frozen_string_literal: true

require "sidekiq/web"
require "sidekiq/cron/web"
require "admin_constraint"

Rails.application.routes.draw do
  # For details on the DSL available within this file, see https://guides.rubyonrails.org/routing.html

  mount Sidekiq::Web => "/sidekiq", :constraints => AdminConstraint.new
  mount Flipper::UI.app(Flipper), at: "flipper", as: "flipper", constraints: AdminConstraint.new
  mount Blazer::Engine, at: "blazer", constraints: AdminConstraint.new
  get "/sidekiq", to: "users#auth" # fallback if adminconstraint fails, meaning user is not signed in
  if Rails.env.development?
    mount LetterOpenerWeb::Engine, at: "/letter_opener"
  end

  # API documentation
  scope "docs/api" do
    get "v2", to: "docs#v2"
    get "v2/swagger", to: "docs#swagger"

    get "v3", to: "docs#v3"
    get "v3/*path", to: "docs#v3"

    get "/", to: redirect("/docs/api/v3")
  end

  # V3 API
  mount Api::V3 => "/"

  root to: "static_pages#index"
  get "stats", to: "stats#stats"
  get "stats_custom_duration", to: "stats#stats_custom_duration"
  get "stats/admin_receipt_stats", to: "stats#admin_receipt_stats"
  get "project_stats", to: "stats#project_stats"
  get "bookkeeping", to: "admin#bookkeeping"
  get "stripe_charge_lookup", to: "static_pages#stripe_charge_lookup"

  post "feedback", to: "static_pages#feedback"
  get "wrapped", to: "users#wrapped"

  scope :my do
    get "/", to: redirect("/"), as: :my
    get "settings", to: "users#edit", as: :my_settings
    get "settings/address", to: "users#edit_address"
    get "settings/previews", to: "users#edit_featurepreviews"
    get "settings/security", to: "users#edit_security"
    get "settings/admin", to: "users#edit_admin"
    get "inbox", to: "static_pages#my_inbox", as: :my_inbox
    post "receipts/upload", to: "static_pages#receipt", as: :my_receipts_upload
    get "missing_receipts", to: "static_pages#my_missing_receipts_list", as: :my_missing_receipts_list
    get "missing_receipts_icon", to: "static_pages#my_missing_receipts_icon", as: :my_missing_receipts_icon
    get "receipts", to: redirect("/my/inbox")

    post "receipt_report", to: "users#receipt_report", as: :trigger_receipt_report

    get "cards", to: "static_pages#my_cards", as: :my_cards
    get "cards/shipping", to: "stripe_cards#shipping", as: :my_cards_shipping
  end

  resources :receipts, only: [] do
    member do
      delete "destroy", to: "receipts#destroy"
    end

    collection do
      post "link", to: "receipts#link"
      post "upload", to: "receipts#upload"
      get "link_modal", to: "receipts#link_modal"
    end
  end

  resources :suggested_pairings, only: [] do
    member do
      post "ignore", to: "suggested_pairings#ignore"
      post "accept", to: "suggested_pairings#accept"
    end
  end

  post "receiptable/:receiptable_type/:receiptable_id/mark_no_or_lost", to: "receiptables#mark_no_or_lost", as: :receiptable_mark_no_or_lost

  resources :reports, only: [] do
    member do
      get "fees", to: "reports#fees"
    end
  end

  resources :users, only: [:edit, :update] do
    collection do
      get "impersonate", to: "users#impersonate"
      get "auth", to: "users#auth"
      post "auth", to: "users#auth_submit"
      get "auth/login_preference", to: "users#choose_login_preference", as: :choose_login_preference
      post "auth/login_preference", to: "users#set_login_preference", as: :set_login_preference
      post "webauthn", to: "users#webauthn_auth"
      get "webauthn/auth_options", to: "users#webauthn_options"
      post "login_code", to: "users#login_code"
      post "exchange_login_code", to: "users#exchange_login_code"

      # SMS Auth
      post "start_sms_auth_verification", to: "users#start_sms_auth_verification"
      post "complete_sms_auth_verification", to: "users#complete_sms_auth_verification"
      post "toggle_sms_auth", to: "users#toggle_sms_auth"

      # Feature-flags
      post "enable_feature", to: "users#enable_feature"
      post "disable_feature", to: "users#disable_feature"

      # Logout
      delete "logout", to: "users#logout"
      delete "logout_all", to: "users#logout_all"
      delete "logout_session", to: "users#logout_session"

      # sometimes users refresh the login code page and get 404'd
      get "exchange_login_code", to: redirect("/users/auth", status: 301)
      get "login_code", to: redirect("/users/auth", status: 301)

      # For compatibility with the previous WebAuthn login flow
      get "webauthn", to: redirect("/users/auth")
    end
    member do
      get "address", to: "users#edit_address"
      get "previews", to: "users#edit_featurepreviews"
      get "security", to: "users#edit_security"
      get "admin", to: "users#edit_admin"
    end
    post "delete_profile_picture", to: "users#delete_profile_picture"
    patch "stripe_cardholder_profile", to: "stripe_cardholders#update_profile"

    resources :webauthn_credentials, only: [:create, :destroy] do
      collection do
        get "register_options"
      end
    end
  end

  resources :admin, only: [] do
    collection do
      get "twilio_messaging", to: "admin#twilio_messaging"
      get "transaction_csvs", to: "admin#transaction_csvs"
      post "upload", to: "admin#upload"
      get "bank_accounts", to: "admin#bank_accounts"
      get "hcb_codes", to: "admin#hcb_codes"
      get "bank_fees", to: "admin#bank_fees"
      get "users", to: "admin#users"
      get "partners", to: "admin#partners"
      get "partner/:id", to: "admin#partner", as: "partner"
      post "partner/:id", to: "admin#partner_edit"
      get "partnered_signups", to: "admin#partnered_signups"
      post "partnered_signups/:id/sign", to: "admin#partnered_signup_sign_document", as: "partnered_signup_sign_document"
      get "raw_transactions", to: "admin#raw_transactions"
      get "raw_transaction_new", to: "admin#raw_transaction_new"
      post "raw_transaction_create", to: "admin#raw_transaction_create"
      get "ledger", to: "admin#ledger"
      get "stripe_cards", to: "admin#stripe_cards"
      get "pending_ledger", to: "admin#pending_ledger"
      get "ach", to: "admin#ach"
      get "check", to: "admin#check"
      get "increase_checks", to: "admin#increase_checks"
      get "partner_organizations", to: "admin#partner_organizations"
      get "events", to: "admin#events"
      get "event_new", to: "admin#event_new"
      post "event_create", to: "admin#event_create"
      get "donations", to: "admin#donations"
      get "recurring_donations", to: "admin#recurring_donations"
      get "partner_donations", to: "admin#partner_donations"
      get "disbursements", to: "admin#disbursements"
      get "disbursement_new", to: "admin#disbursement_new"
      post "disbursement_create", to: "admin#disbursement_create"
      get "invoices", to: "admin#invoices"
      get "sponsors", to: "admin#sponsors"
      get "google_workspaces", to: "admin#google_workspaces"
      get "balances", to: "admin#balances"
      get "grants", to: "admin#grants"
      get "check_deposits", to: "admin#check_deposits"

      resources :grants, only: [] do
        post "approve"
        post "additional_info_needed"
        post "reject"
        post "mark_fulfilled"
      end
    end

    member do
      get "transaction", to: "admin#transaction"
      get "event_balance", to: "admin#event_balance"
      get "event_process", to: "admin#event_process"
      put "event_toggle_approved", to: "admin#event_toggle_approved"
      put "event_reject", to: "admin#event_reject"
      get "ach_start_approval", to: "admin#ach_start_approval"
      post "ach_approve", to: "admin#ach_approve"
      post "ach_reject", to: "admin#ach_reject"
      get "disbursement_process", to: "admin#disbursement_process"
      post "disbursement_approve", to: "admin#disbursement_approve"
      post "disbursement_reject", to: "admin#disbursement_reject"
      get "check_process", to: "admin#check_process"
      get "check_positive_pay_csv", to: "admin#check_positive_pay_csv"
      post "check_send", to: "admin#check_send"
      post "check_mark_in_transit_and_processed", to: "admin#check_mark_in_transit_and_processed"
      get "increase_check_process", to: "admin#increase_check_process"
      get "google_workspace_process", to: "admin#google_workspace_process"
      post "google_workspace_approve", to: "admin#google_workspace_approve"
      post "google_workspace_update", to: "admin#google_workspace_update"
      get "invoice_process", to: "admin#invoice_process"
      post "invoice_mark_paid", to: "admin#invoice_mark_paid"
      get "grant_process", to: "admin#grant_process"

      post "partnered_signups_accept", to: "admin#partnered_signups_accept"
      post "partnered_signups_reject", to: "admin#partnered_signups_reject"
    end
  end

  post "set_event/:id", to: "admin#set_event", as: :set_event

  resources :organizer_position_invites, only: [:show], path: "invites" do
    post "accept"
    post "reject"
    post "cancel"
  end

  resources :organizer_positions, only: [:destroy], as: "organizers" do
    member do
      post "set_index"
      post "mark_visited"
    end

    resources :organizer_position_deletion_requests, only: [:new], as: "remove"
  end

  resources :organizer_position_deletion_requests, only: [:index, :show, :create] do
    post "close"
    post "open"

    resources :comments
  end

  resources :g_suite_accounts, only: [:index, :create, :update, :edit, :destroy], path: "g_suite_accounts" do
    put "reset_password"
    put "toggle_suspension"
    get "verify", to: "g_suite_account#verify"
    post "reject"
  end

  resources :g_suites, except: [:new, :create, :edit, :update] do
    resources :g_suite_accounts, only: [:create]

    resources :comments
  end

  resources :sponsors

  resources :invoices, only: [:show] do
    get "manual_payment"
    post "manually_mark_as_paid"
    post "archive"
    post "unarchive"
    get "hosted"
    get "pdf"
    resources :comments
  end

  resources :stripe_cardholders, only: [:new, :create, :update]
  resources :stripe_cards, only: %i[create index show] do
    get "edit"
    post "update_name"
    post "freeze"
    post "defrost"
    post "activate"
  end
  resources :emburse_cards, except: %i[new create]

  resources :checks, only: [:show] do
    get "view_scan"
    post "cancel"
    get "positive_pay_csv"

    get "start_void"
    post "void"
    get "refund", to: "checks#refund_get"
    post "refund", to: "checks#refund"

    resources :comments
  end

  resources :increase_checks, only: [] do
    member do
      post "approve"
      post "reject"
    end
  end

  resources :ach_transfers, only: [:show] do
    member do
      post "cancel"
    end
    collection do
      post "validate_routing_number"
    end
    resources :comments
  end

  resources :ach_transfers do
    get "confirmation", to: "ach_transfers#transfer_confirmation_letter"
  end

  resources :disbursements, only: [:index, :new, :create, :show, :edit, :update] do
    post "mark_fulfilled"
    post "reject"
  end

  resources :disbursements do
    get "confirmation", to: "disbursements#transfer_confirmation_letter"
  end

  resources :comments, only: [:edit, :update]

  resources :documents, except: [:index] do
    collection do
      get "", to: "documents#common_index", as: :common
    end
    get "download"
  end

  resources :bank_accounts, only: [:new, :create, :update, :show, :index] do
    get "reauthenticate"
  end

  resources :hcb_codes, path: "/hcb", only: [:show, :edit, :update] do
    member do
      post "comment"
      get "attach_receipt"
      get "memo_frame"
      get "dispute"
      post "toggle_tag/:tag_id", to: "hcb_codes#toggle_tag", as: :toggle_tag
      post "send_receipt_sms", to: "hcb_codes#send_receipt_sms", as: :send_sms_receipt
    end

    resources :comments
  end

  resources :canonical_pending_transactions, only: [:show, :edit] do
    member do
      post "set_custom_memo"
    end
  end

  resources :canonical_transactions, only: [:show, :edit] do
    member do
      post "waive_fee"
      post "unwaive_fee"
      post "mark_bank_fee"
      post "set_custom_memo"
    end

    resources :comments
  end

  resources :transactions, only: [:index, :show, :edit, :update] do
    collection do
      get "export"
    end
    resources :comments
  end

  resources :fee_reimbursements, only: [:show, :edit, :update] do
    collection do
      get "export"
    end
    post "mark_as_processed"
    post "mark_as_unprocessed"
    resources :comments
  end

  get "branding", to: redirect("brand_guidelines")
  get "brand_guidelines", to: "static_pages#brand_guidelines"
  get "faq", to: "static_pages#faq"
  get "audit", to: "admin#audit"

  resources :central, only: [:index] do
    collection do
      get "ledger"
    end
  end

  resources :emburse_card_requests, path: "emburse_card_requests", except: [:new, :create] do
    collection do
      get "export"
    end
    post "reject"
    post "cancel"

    resources :comments
  end

  resources :emburse_transfers, except: [:new, :create] do
    collection do
      get "export"
    end
    post "accept"
    post "reject"
    post "cancel"
    resources :comments
  end

  resources :emburse_transactions, only: [:index, :edit, :update, :show] do
    resources :comments
  end

  resources :donations, only: [:show] do
    collection do
      get "start/:event_name", to: "donations#start_donation", as: "start_donation"
      post "start/:event_name", to: "donations#make_donation", as: "make_donation"
      get "qr/:event_name.png", to: "donations#qr_code", as: "qr_code"
      get ":event_name/:donation", to: "donations#finish_donation", as: "finish_donation"
      get "export"
    end

    member do
      post "refund", to: "donations#refund"
    end

    resources :comments
  end

  resources :partner_donations, only: [:show] do
    collection do
      get "export"
    end
  end

  use_doorkeeper scope: "api/v4/oauth" do
    skip_controllers :applications, :authorized_applications
  end

  namespace :api do
    get "v2/login", to: "v2#login"

    post "v2/donations/new", to: "v2#donations_new"

    get "v2/organizations", to: "v2#organizations"
    get "v2/organization/:public_id", to: "v2#organization", as: :v2_organization
    post "v2/organization/:public_id/generate_login_url", to: "v2#generate_login_url", as: :v2_generate_login_url

    post "v2/partnered_signups/new", to: "v2#partnered_signups_new"
    get "v2/partnered_signups", to: "v2#partnered_signups"
    get "v2/partnered_signup/:public_id", to: "v2#partnered_signup", as: :v2_partnered_signup

    namespace :v4 do
      defaults format: :json do
        resource :user do
          resources :events, path: "organizations", only: [:index]
          resources :stripe_cards, path: "cards", only: [:index]
          resources :invitations, only: [:index, :show] do
            member do
              post "accept"
              post "reject"
            end
          end

          get "transactions/missing_receipt", to: "transactions#missing_receipt"
        end

        resources :events, path: "organizations", only: [:show] do
          resources :stripe_cards, path: "cards", only: [:index]
          resources :transactions, only: [:show, :update] do
            resources :receipts, only: [:create, :index]

            member do
              get "memo_suggestions"
            end
          end

          member do
            get "transactions"
          end
        end

        resources :stripe_cards, path: "cards", only: [:show, :update] do
          member do
            get "transactions"
          end
        end

        match "*path" => "application#not_found", via: [:get, :post]
      end
    end
  end

  get "partnered_signups/:public_id", to: "partnered_signups#edit", as: :edit_partnered_signups
  patch "partnered_signups/:public_id", to: "partnered_signups#update", as: :update_partnered_signups

  get "api/v1/events/find", to: "api#event_find" # to be deprecated
  post "api/v1/disbursements", to: "api#disbursement_new" # to be deprecated
  post "api/v1/events/create_demo", to: "api#create_demo_event"

  post "stripe/webhook", to: "stripe#webhook"
  post "increase/webhook", to: "increase#webhook"
  get "docusign/signing_complete_redirect", to: "docusign#signing_complete_redirect"

  get "negative_events", to: "admin#negative_events"

  get "admin_tasks", to: "admin#tasks"
  get "admin_task_size", to: "admin#task_size"
  get "admin_search", to: "admin#search"
  post "admin_search", to: "admin#search"

  resources :ops_checkins, only: [:create]

  get "/integrations/frankly" => "integrations#frankly"

  post "twilio/messaging", to: "admin#twilio_messaging"

  resources :tours, only: [] do
    member do
      post "mark_complete"
      post "set_step"
    end
  end

  resources :recurring_donations, only: [:show, :edit, :update], path: "recurring" do
    member do
      post "cancel"
    end
  end

  resources :card_grants, only: [:show], path: "grants" do
    member do
      post "activate"
    end
  end

  resources :grants, only: [:show], path: "grants_v2" do
    member do
      post "activate"
    end
  end

  match "/404", to: "errors#not_found", via: :all
  match "/500", to: "errors#internal_server_error", via: :all

  get "/events" => "events#index"
  get "/event_by_airtable_id/:airtable_id" => "events#by_airtable_id"
  resources :events, except: [:new, :create], path_names: { edit: "settings" }, path: "/" do
    get "edit", to: redirect("/%{event_id}/settings")
    put "toggle_hidden", to: "events#toggle_hidden"

    post "remove_header_image"
    post "remove_background_image"
    post "remove_logo"

    get "team", to: "events#team", as: :team
    get "google_workspace", to: "events#g_suite_overview", as: :g_suite_overview
    post "g_suite_create", to: "events#g_suite_create", as: :g_suite_create
    put "g_suite_verify", to: "events#g_suite_verify", as: :g_suite_verify
    get "emburse_cards", to: "events#emburse_card_overview", as: :emburse_cards_overview
    get "cards", to: "events#card_overview", as: :cards_overview
    get "cards/new", to: "stripe_cards#new"
    get "stripe_cards/shipping", to: "stripe_cards#shipping", as: :stripe_cards_shipping

    get "transfers/new", to: "events#new_transfer"

    get "async_balance", to: "events#async_balance", as: :async_balance

    # (@eilla1) these pages are for the wip resources page and will be moved later
    get "connect_gofundme", to: "events#connect_gofundme", as: :connect_gofundme
    get "receive_check", to: "events#receive_check", as: :receive_check
    get "sell_merch", to: "events#sell_merch", as: :sell_merch

    get "documentation", to: "events#documentation", as: :documentation
    get "transfers", to: "events#transfers", as: :transfers
    get "promotions", to: "events#promotions", as: :promotions
    get "reimbursements", to: "events#reimbursements", as: :reimbursements
    get "donations", to: "events#donation_overview", as: :donation_overview
    get "partner_donations", to: "events#partner_donation_overview", as: :partner_donation_overview
    post "demo_mode_request_meeting", to: "events#demo_mode_request_meeting", as: :demo_mode_request_meeting
    resources :disbursements, only: [:new, :create]
    resources :increase_checks, only: [:new, :create], path: "checks"
    resources :ach_transfers, only: [:new, :create]
    resources :organizer_position_invites,
              only: [:new, :create],
              path: "invites"
    resources :g_suites, only: [:new, :create, :edit, :update]
    resources :documents, only: [:index]
    get "fiscal_sponsorship_letter", to: "documents#fiscal_sponsorship_letter"
    resources :invoices, only: [:new, :create, :index]
    resources :tags, only: [:create, :destroy]
    resources :event_tags, only: [:create, :destroy]

    resources :recurring_donations, only: [:create], path: "recurring" do
      member do
        get "pay"
        get "finished"
      end
    end

    resources :check_deposits, only: [:index, :create], path: "check-deposits"

    resources :card_grants, only: [:new, :create], path: "card-grants" do
      member do
        post "cancel"
      end
    end

    resources :grants, only: [:index, :new, :create]

    member do
      post "disable_feature"
      post "enable_feature"
      post "test_ach_payment"
      get "account-number", to: "events#account_number"
<<<<<<< HEAD
      get "expiring_cards_badge"
=======
      post "toggle_event_tag/:event_tag_id", to: "events#toggle_event_tag", as: :toggle_event_tag
>>>>>>> 3a6ba73c
    end
  end

  # rewrite old event urls to the new ones not prefixed by /events/
  get "/events/*path", to: redirect("/%{path}", status: 302)

  # Beware: Routes after "resources :events" might be overwritten by a
  # similarly named event
end<|MERGE_RESOLUTION|>--- conflicted
+++ resolved
@@ -610,11 +610,8 @@
       post "enable_feature"
       post "test_ach_payment"
       get "account-number", to: "events#account_number"
-<<<<<<< HEAD
       get "expiring_cards_badge"
-=======
       post "toggle_event_tag/:event_tag_id", to: "events#toggle_event_tag", as: :toggle_event_tag
->>>>>>> 3a6ba73c
     end
   end
 
